--- conflicted
+++ resolved
@@ -16,13 +16,8 @@
   <title>Single layer | CARTO</title>
   <meta name="viewport" content="width=device-width, initial-scale=1.0">
   <meta charset="UTF-8">
-<<<<<<< HEAD
-  <!-- Include CARTO GL JS -->
-  <script src="../../dist/cartovl.js"></script>
-=======
   <!-- Include CARTO VL JS -->
   <script src="../../dist/carto-vl.js"></script>
->>>>>>> 5839f385
   <!-- Include CARTO Mapbox GL JS fork -->
   <script src="../../vendor/mapbox-gl-dev.js"></script>
   <!-- Include Mapbox GL CSS -->
