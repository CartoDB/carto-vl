--- conflicted
+++ resolved
@@ -1,12 +1,8 @@
 ## Introduction
 
-<<<<<<< HEAD
-Welcome to the CARTO VL guides! This documentation is meant to lead you from the basics of creating a map to advanced techniques for developing powerful interactive visualizations.
-=======
 Welcome to the CARTO VL guides!
 
-[CARTO VL](https://github.com/cartodb/carto-vl) is a JavaScript library to create custom location intelligence applications that leverage the power of [CARTO](https://carto.com/). It uses [WebGL](https://www.khronos.org/webgl/) to enable powerful vector maps.
->>>>>>> 86a15b77
+This documentation is meant to lead you from the basics of creating a map to advanced techniques for developing powerful interactive visualizations.
 
 It relies on [Mapbox GL](https://www.mapbox.com/mapbox-gl-js/api) to render basemaps. Mapbox GL can be used for other functionality too, read [Mapbox GL documentation](https://www.mapbox.com/mapbox-gl-js/api/) for more information. However, keep in mind that CARTO VL layers can only be controlled with the [CARTO VL API](/developers/carto-vl/reference/) and that Mapbox GL native layers can **only** be controlled with the Mapbox GL API. Therefore, CARTO VL expressions cannot be used for Mapbox GL layers and vice versa.
 
@@ -26,8 +22,4 @@
 * **Add legends**: explore how to enrich your visualizations with legends to aid interpretation of symbolized features.
 * **Add widgets**: explore how to enrich your visualizations with widgets to provide additional context from your datasets.
 
-<<<<<<< HEAD
-If there is any word or term you do not understand while reading the guides, please take a look to our [CARTO VL Glossary] (/developers/carto-vl/guides/Glossary/) or, if it is not just related to CARTO VL, to our [CARTO Glossary](https://carto.com/help/glossary).
-=======
-If there is any word or term you do not understand while reading the guides, please take a look to our [Glossary](https://carto.com/help/glossary).
->>>>>>> 86a15b77
+If there is any word or term you do not understand while reading the guides, please take a look to our [CARTO VL Glossary] (/developers/carto-vl/guides/Glossary/) or, if it is not just related to CARTO VL, to our [CARTO Glossary](https://carto.com/help/glossary).