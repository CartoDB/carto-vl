--- conflicted
+++ resolved
@@ -6,11 +6,7 @@
 
 CARTO VL itself doesn't provide the functionality to _draw_ legends. Instead, it provides the functionality necessary to _build_ them. What this means is that CARTO VL provides the data you need to create a legend, but drawing that data on the screen (in the form of a legend), is the responsibility of the application developer. The benefit of this is that you have more control over customizing legends for the needs of your specific application.
 
-<<<<<<< HEAD
 If you completed the data-driven visualization guide, the map below will look familiar. In that guide, you learned how to symbolize feature properties with a `ramp`. In this guide, you will learn how to reference that `ramp` to access data for the legend, and then place the returned content on your map.
-=======
-If you completed the XXX guide, the map below will look familiar. In that guide, you learned how to symbolize feature properties with a `ramp`. In this guide, you will learn how to reference that `ramp` to access data for the legend, and then place the returned content on your map.
->>>>>>> 86a15b77
 
 <div class="example-map">
     <iframe
@@ -108,11 +104,7 @@
 
 ### Access data from `ramp`
 
-<<<<<<< HEAD
-To get the necessary information to populate the legend, you use the [`getLegendData()`](developers/carto-vl/reference/#expressionsrampgetlegenddata) method. The `getLegendData()` method needs to reference the `ramp` expression where the symbology for your map is defined.
-=======
 To get the necessary information to populate the legend, you use the [`getLegendData()`](/developers/carto-vl/reference/#expressionsrampgetlegenddata) method. The `getLegendData()` method needs to reference the `ramp` expression where the symbology for your map is defined.
->>>>>>> 86a15b77
 
 Take a look at the point styling for the accidents map. This is the styling that we want to bring into our legend and associate each legend item to each category type that we are symbolizing from the `$weather` property.
 
