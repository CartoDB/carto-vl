## Getting started

In this guide, you will learn the basics of visualizing data with CARTO VL on top of a world basemap. There are no previous requirements to complete this guide, but a basic knowledge of HTML, CSS and JavaScript would be helpful.

After completing this guide, you will have your first CARTO VL map!

<div class="example-map">
    <iframe
        id="getting-started-final-result"
        src="/developers/carto-vl/examples/maps/guides/getting-started/step-2.html"
        width="100%"
        height="500"
        frameBorder="0">
    </iframe>
</div>

### Basic setup

The most straight-forward way to use CARTO VL is to include the required files from our CDN as seen in the code below. You will also need to add Mapbox GL JavaScript and CSS files.

```html
<head>
  <!-- Include CARTO VL JS from the CARTO CDN-->
  <script src="https://libs.cartocdn.com/carto-vl/%VERSION%/carto-vl.min.js"></script>

  <!-- Include Mapbox GL from the Mapbox CDN-->
  <script src='https://api.tiles.mapbox.com/mapbox-gl-js/v0.50.0/mapbox-gl.js'></script>
  <link href='https://api.tiles.mapbox.com/mapbox-gl-js/v0.50.0/mapbox-gl.css' rel='stylesheet' />
</head>
```
**Note:**
<<<<<<< HEAD
CARTO VL is not compatible with every Mapbox GL version. We recommend using the same version that we use in the [examples](https://carto.com/developers/carto-vl/examples/). However, every version from version **`0.50.0`** should work. Historically, we provided patched MGL bundles, but this is no longer required.
=======
CARTO VL is not compatible with every Mapbox GL version. We recommend using the same version that we use in the [examples](/developers/carto-vl/examples/). However, every version from version **`0.50.0`** should work. Historically, we provided with patched MGL bundles, but this is no longer required.
>>>>>>> 86a15b77

#### Add map container

Next, you need to create a `div` where the map will be drawn:

```html
  <div id="map"></div>
```

Style the map `div` to ensure the map displays properly:

```css
#map {
    position: absolute;
    height: 100%;
    width: 100%;
}
```

#### Add basemap and set properties

Once you have a `div` for your map, you have to use the [`mapboxgl.Map`](https://www.mapbox.com/mapbox-gl-js/api/#map) constructor to create a new map with the following parameters:

- **`container`** [element ID](https://developer.mozilla.org/en-US/docs/Web/API/Element/id) to indicate where the map is going to be placed
- **`style`** sets the basemap style to use
<<<<<<< HEAD
- **`center`** sets the opening extent of the map
- **`zoom`** sets the default zoom level of the map
=======
- **`center`** sets the opening center of the basemap
- **`zoom`** sets the default zoom level of the basemap
>>>>>>> 86a15b77

```js
const map = new mapboxgl.Map({
      container: 'map',
      style: carto.basemaps.voyager,
      center: [0, 30],
      zoom: 2
    });
```

For the basemap `style` parameter, you can add either [Mapbox custom styles](https://www.mapbox.com/mapbox-gl-js/style-spec/) or one of the three predefined styles offered by CARTO:

- **Voyager:** `carto.basemaps.voyager` [voyager-gl-style](https://basemaps.cartocdn.com/gl/voyager-gl-style/style.json)
- **Positron:** `carto.basemaps.positron` [positron-gl-style](https://basemaps.cartocdn.com/gl/positron-gl-style/style.json)
- **Dark Matter:** `carto.basemaps.darkmatter` [dark-matter-gl-style](https://basemaps.cartocdn.com/gl/dark-matter-gl-style/style.json)

At this point you will have a basic map with Voyager as the base, that opens at zoom level 2 and centered on the world:

<div class="example-map">
    <iframe
        id="getting-started-step-1"
        src="/developers/carto-vl/examples/maps/guides/getting-started/step-1.html"
        width="100%"
        height="500"
        style="margin: 20px auto !important"
        frameBorder="0">
    </iframe>
</div>

### Define user

In order to render data from CARTO you need to create a CARTO account and then get the necessary [credentials](/developers/fundamentals/authorization/).

The first thing you need to do is [authenticate the client](/developers/carto-vl/reference/#cartosetdefaultauth) with your `username` and `apiKey`. For guides and examples, we provide a public CARTO account that you can use to try out the library:

```js
carto.setDefaultAuth({
    username: 'cartovl',
    apiKey: 'default_public'
});
```

### Create source

<<<<<<< HEAD
The next step is to create the [`source`](/developers/carto-vl/guides/using-sources/) from your account to be displayed on the map. In the example below, the `source` is a dataset named `populated_places` with all the populated places around the world from [Natural Earth](https://www.naturalearthdata.com/).
=======
The next step is to define the [`source`](/developers/carto-vl/guides/add-data-sources) from your account to be displayed on the map. In the example below, the `source` is a dataset named `populated_places` with all the populated places around the world from [Natural Earth](https://www.naturalearthdata.com/).
>>>>>>> 86a15b77

```js
const source = new carto.source.Dataset('populated_places');
```

### Create Viz object

A [`Viz object`](/developers/carto-vl/reference/#cartoviz) is one of the core elements of CARTO VL. It defines how the data will be styled and displayed on your map.

Create an empty Viz object that uses the default CARTO VL styling:

```js
const viz = new carto.Viz();
```

### Create map layer

Now that you have created a `source` and a `Viz object`, you need to create a new [`layer`](/developers/carto-vl/reference/#cartolayer) that can be added to the map.

```js
const layer = new carto.Layer('layer', source, viz);
```

### Add map layer

Once you have created the `layer`, you need to use the [`addTo`](/developers/carto-vl/reference/#cartolayeraddto) method to add it to the map.

```js
layer.addTo(map);
```

### Defining a custom style for the Viz object

Instead of using the Viz object you created in a previous step, with the default values, we can set custom values for the `color` and `size` of the points on your map:

```js
const viz = new carto.Viz(`
    color: purple
    width: 5
`);
```

For more information about styling, check out the guide [Style with Expressions](/developers/carto-vl/guides/style-with-expressions/).

### All together

<div class="example-map">
    <iframe
        id="getting-started-step-2"
        src="/developers/carto-vl/examples/maps/guides/getting-started/step-2.html"
        width="100%"
        height="500"
        style="margin: 20px auto !important"
        frameBorder="0">
    </iframe>
</div>

```html
<!DOCTYPE html>
<html>

<head>
    <meta charset="utf-8">

    <script src="https://libs.cartocdn.com/carto-vl/%VERSION%/carto-vl.min.js"></script>
    <script src='https://api.tiles.mapbox.com/mapbox-gl-js/v0.50.0/mapbox-gl.js'></script>
    <link href='https://api.tiles.mapbox.com/mapbox-gl-js/v0.50.0/mapbox-gl.css' rel='stylesheet' />

    <link rel="stylesheet" type="text/css" href="../../style.css">
</head>

<body>
    <!-- Add map container -->
    <div id="map"></div>
    <script>
        // Add basemap and set properties
        const map = new mapboxgl.Map({
            container: 'map',
            style: carto.basemaps.voyager,
            center: [0, 30],
            zoom: 2
        });

        //** CARTO VL functionality begins here **//

        // Define user
        carto.setDefaultAuth({
            username: 'cartovl',
            apiKey: 'default_public'
        });

        // Define source
        const source = new carto.source.Dataset('populated_places');

        // Define Viz object and custom style
        const viz = new carto.Viz(`
            color: purple
            width: 5
        `);

        // Define map layer
        const layer = new carto.Layer('layer', source, viz);

        // Add map layer
        layer.addTo(map);
    </script>
</body>

</html>
```<|MERGE_RESOLUTION|>--- conflicted
+++ resolved
@@ -29,11 +29,7 @@
 </head>
 ```
 **Note:**
-<<<<<<< HEAD
-CARTO VL is not compatible with every Mapbox GL version. We recommend using the same version that we use in the [examples](https://carto.com/developers/carto-vl/examples/). However, every version from version **`0.50.0`** should work. Historically, we provided patched MGL bundles, but this is no longer required.
-=======
-CARTO VL is not compatible with every Mapbox GL version. We recommend using the same version that we use in the [examples](/developers/carto-vl/examples/). However, every version from version **`0.50.0`** should work. Historically, we provided with patched MGL bundles, but this is no longer required.
->>>>>>> 86a15b77
+CARTO VL is not compatible with every Mapbox GL version. We recommend using the same version that we use in the [examples](/developers/carto-vl/examples/). However, every version from version **`0.50.0`** should work. Historically, we provided patched MGL bundles, but this is no longer required.
 
 #### Add map container
 
@@ -59,13 +55,8 @@
 
 - **`container`** [element ID](https://developer.mozilla.org/en-US/docs/Web/API/Element/id) to indicate where the map is going to be placed
 - **`style`** sets the basemap style to use
-<<<<<<< HEAD
 - **`center`** sets the opening extent of the map
 - **`zoom`** sets the default zoom level of the map
-=======
-- **`center`** sets the opening center of the basemap
-- **`zoom`** sets the default zoom level of the basemap
->>>>>>> 86a15b77
 
 ```js
 const map = new mapboxgl.Map({
@@ -110,11 +101,7 @@
 
 ### Create source
 
-<<<<<<< HEAD
-The next step is to create the [`source`](/developers/carto-vl/guides/using-sources/) from your account to be displayed on the map. In the example below, the `source` is a dataset named `populated_places` with all the populated places around the world from [Natural Earth](https://www.naturalearthdata.com/).
-=======
 The next step is to define the [`source`](/developers/carto-vl/guides/add-data-sources) from your account to be displayed on the map. In the example below, the `source` is a dataset named `populated_places` with all the populated places around the world from [Natural Earth](https://www.naturalearthdata.com/).
->>>>>>> 86a15b77
 
 ```js
 const source = new carto.source.Dataset('populated_places');
