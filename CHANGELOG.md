--- conflicted
+++ resolved
@@ -9,11 +9,8 @@
 - Add new `clusterCount()` expression
 - Support feature-dependant arrays in combination with ramp
 - Add support to `.blendTo` with String API expressions
-<<<<<<< HEAD
 - Add new `globalMeanStandardDev` and `viewportMeanStandardDev` classification expressions
-=======
 - Support symbol and symbolPlacement in features
->>>>>>> 09823560
 
 ### Changed
  - zoom() returns the current zoom level in the typical logarithmic form, returning the same value as Mapbox GL Map.getZoom() method
