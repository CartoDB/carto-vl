--- conflicted
+++ resolved
@@ -7,13 +7,9 @@
 
 ## UNRELEASED
 
-<<<<<<< HEAD
-### Fixed
+### Fixed
+- Remove Infinity numbers from Classifiers `getLegendData()` method
 - Change `numBuckets` getter to a method in `top` expression
-=======
-### Fixed
-- Remove Infinity numbers from Classifiers `getLegendData()` method
->>>>>>> ef4e3ca5
 
 ## [1.3.0] 2019-06-03
 
