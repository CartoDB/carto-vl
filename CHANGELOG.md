# Changelog
All notable changes to this project will be documented in this file.

The format is based on [Keep a Changelog](http://keepachangelog.com/en/1.0.0/)
and this project adheres to [Semantic Versioning](http://semver.org/spec/v2.0.0.html).


## [Unreleased]

### Added
- Allow the use of variables for all classifiers: `globalQuantiles`, `globalEqIntervals`, `globalStandardDev`, `viewportQuantiles`, `viewportEqIntervals` and `viewportStandardDev`
- Improve MVT decoding error messages

### Fixed
- Fix regression in `Interactivity` using MVT and polygons
<<<<<<< HEAD
- Raise an error if when the idProperty is not specified in the metadata and is not a number
=======
- Fix getting aggregation expression values passed to `viewportFeatures` expression
>>>>>>> b753fae3

## [1.1.1] - 2019-01-16

### Fixed
- Fix performance regression while accessing features' properties from `viewportFeatures`
- Fix regression in `viewportFeatures` including hidden polygons
- Fix Content-Type for files deployed to CDN

## [1.1.0] - 2019-01-15

### Added
- Add `getRenderedCentroid` method to features
- Add `isPlaying` method to animations
- Add `enable`/`disable` methods and `isEnabled` property to `Interactivity`
- Enable user-defined buckets in `viewportHistogram`
- Add and improve examples (legends, widgets, labeling and basemaps)
- Add helpers to validate browser support (`isBrowserSupported` & `unsupportedBrowserReasons`)
- Add tests to check for compatibility with several MGL versions

### Fixed
- Fix `linear` error when evaluating a date property in a feature
- Fix `transparent` color displayed as black
- Fix `symbol` color when setting symbol with blendTo after initializing viz
- Fix `viewportQuantiles` not getting proper buckets
- Fix build to set production babelified library as default `main` in package (used at `import carto from '@carto/carto-vl'`)
- Fix `viewportFeatures` error when line vertices were outside the viewport but there was an intersection
- Fix `layer:updated` event removing unnecessary emissions
- Fix issue sorting null key in `viewportHistogram`
- Fix unwanted `Interactivity` events while using dragPan (and performance improvement)
- Fix `linear` applied to cluster aggregations without explicit limits
- Fix `MVT` category property returning a numeric value
- Fix `Layer.addTo` for MGL v0.52

### Changed
- Change examples to use Mapbox GL version 0.52

## [1.0.0] - 2018-11-08

### Changed
- Change signature in `viewportHistogram` from `(x, weight = 1, size = 1000)` to `(x, size = 20, weight = 1)`.

### Fixed
- Workaround buggy browser implementation of Web Worker transferables objects.

## [0.10.0] - 2018-11-02

### Added
- Official support for unpatched Mapbox GL version 0.50
- Add `isNull` supporting numerical and categorical properties, deprecating `isNaN()`
- Add `filter` and `transform` properties to features returned from `Interactivity` events.
- Change type from `viewportFeatures` expression, adding vizProperties and variables to features as in `Interactivity`
- Add root-level method `blendTo` to features, allowing several viz properties changes with one call.

### Changed
- Eliminate the parameter to specify a property in `globalCount()` and `viewportCount()`
- Move properties in `viewportFeatures` expression to `feature.properties` namespace.

### Removed
- Remove `isNaN()` in favor of `isNull`

### Fixed
- Fix an error when evaluating non-feature-dependent expressions
- Fix `viewportPercentile` (styling by it was broken)
- Fix `viewport*` functions to take clustering into account
- Fix wrong `expressionName` due to mangled `this.constructor.name` in the minified version
- Fix a regression error related to `blendTo` when using feature `reset`.

## [0.9.1] - 2018-10-09
### Fixed
- Fix width and strokeWidth rendering in HighDPI screens

## [0.9.0] - 2018-10-09
### Added
- Add `globalStandardDev` and `viewportStandardDev` classification expressions
- New method `ramp.getLegendData`
- Add expressions `toString()` method
- Add viz `toString()` method
- `ramp` with an image list defaults to `circle` for the `others` bucket
- Add `geometryType` method in Viz
- Add `categoryIndex` expression.
- Add `rotate()`
- Add transformation chaining by using lists
- Add `getJoinedValues` method to `viewportHistogram` expression.
- Add support for `opacity()` with images as first parameter
- Add `carto.basemaps` for easier use of CARTO styles
- Support pitch and bearing (aka rotation/tilt)
- Allow `username` in auth, keeping compatibility with `user`.

### Changed
- Use an optional third parameter in `ramp` expression to override the default value for "others"
- Simplified `CartoError` and new specific error types
- Remove `carto.Map` (used just for tests).
- New build using Babel.

### Fixed
- Fix symbol override
- Fix `blendTo` with `circle` SVG
- Fix small error with color output in `ramp`
- Fix `top()` with non MapsAPI sources
- Fix `isNaN` expression failing in Windows 10

## [0.8.0] - 2018-09-07
### Added
- Add new `clusterCount()` expression
- Support feature-dependant arrays in combination with ramp
- Add support to `.blendTo` with String API expressions
- Support symbol and symbolPlacement in features

### Changed
- zoom() returns the current zoom level in the typical logarithmic form, returning the same value as Mapbox GL Map.getZoom() method
- Unary and Binary operators are case insensitive.

### Fixed
- Add default export to allow `import carto from '@carto/carto-vl';`

## [0.7.0] - 2018-08-24
### Added
- Use the new Custom Layer interface with MGL (v0.48.0-carto1)
- Add `layer.remove()` API function
- Make viz optional in `layer.update(source, viz?)` API function
- Throw error for duplicated properties and variables
- Throw error extra arguments are passed to any expression
- Add reverse expression to arrays, besides palettes

### Changed
- Improve polygon stroke rendering (+ joins)
- Optimize decodeLine and decodePolygon time (2x)
- Use minified bundle for CI testing
- Improve featureIDBuffer generation by 20%
- Trigger feature events (hover, enter, leave) when layers are updated
- Improve error message when creating buckets without an array
- ramp($category, ...) implementation is fixed when using multiple categorical properties
- Use underscore in image constants
- Use local basemaps for testing

### Fixed
- Fix animation example
- Fix interactivity examples

### Removed
- Removed XYZ expression
- Remove imageList expression in favor of simple array []

## [0.6.2] - 2018-08-02
### Added
- Benchmark tests

### Changed
- Render points with triangles. Size up to 1024
- Top refactor: new limit to 16 buckets
- Improve line rendering

### Fixed
- Fix GeoJSON source categories
- Fix spikes in lines triangulation
- Fix GeoJSON precision computing centroid

## [0.6.0] - 2018-07-27
### Added
- Enable E2E on CI with dockerized Windshaft
- Check MVT types
- Editor: select between Dataset / SQL source
- Add "carto.on" and "carto.off" methods
- Add "layer.show" and "layer.hide" methods
- Allow expressions as inputs in viewport classification expressions

### Changed
- Performance optimizations
- Update feature enter example
- Modify image examples
- Improve GeoJSON source
- Improve viewport feature collision

### Removed
- Remove deprecated expressions: torque and sprites

### Fixed
- Fix category filtering interactivity
- Add missing built in images
- Fix viewportHistogram expression<|MERGE_RESOLUTION|>--- conflicted
+++ resolved
@@ -13,11 +13,8 @@
 
 ### Fixed
 - Fix regression in `Interactivity` using MVT and polygons
-<<<<<<< HEAD
 - Raise an error if when the idProperty is not specified in the metadata and is not a number
-=======
 - Fix getting aggregation expression values passed to `viewportFeatures` expression
->>>>>>> b753fae3
 
 ## [1.1.1] - 2019-01-16
 
