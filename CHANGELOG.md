# Changelog

All notable changes to this project will be documented in this file.

The format is based on [Keep a Changelog](http://keepachangelog.com/en/1.0.0/)
and this project adheres to [Semantic Versioning](http://semver.org/spec/v2.0.0.html).

## UNRELEASED

### Fixed
<<<<<<< HEAD
- Fix `value`, `eval()` and `getLegendData()` for binary operations
=======
- Support mixed multi geometries in GeoJSON: LineString & MultiLineString, Polygon & MultiPolygon
>>>>>>> 5effde9f

## [1.3.1] 2019-06-17

### Fixed
- Remove Infinity numbers from Classifiers `getLegendData()` method
- Change `numBuckets` getter to a method in `top` expression

## [1.3.0] 2019-06-03

## Added
- `removed` event for Layer instances

### Changed
- Internal refactoring regarding data sources (GeoJSON and Windshaft) and Dataframe
- Unify `.value`, `.eval()` and `.getLegendData()` methods to get expression values
- Upgrade to use Mapbox GL version 1.0.0

### Fixed
- Deregister removed layers in interactivity
- Remove map listeners when there are no layers remaining in interactivity
- Do not always add CARTO_VL_OTHERS when getting legend data from the buckets expression
- Fix memory exhausted error using `buckets` with a long list

## [1.2.6] 2019-05-27

### Changed
- Add fullscreen control to all public examples

## [1.2.5] - 2019-04-25

### Changed
- Add error types for exceptions

### Fixed
- Load built-in icons from CDN to make them work on FireFox

## [1.2.4] - 2019-03-29

### Added
- Update workflow documentation
- Update info about browser support and WebGL

### Fixed
- Change interactive classification example

## [1.2.3] - 2019-03-21

### Added
- Allow the use of variables for all classifiers: `globalQuantiles`, `globalEqIntervals`, `globalStandardDev`, `viewportQuantiles`, `viewportEqIntervals` and `viewportStandardDev`
- Improve MVT decoding error messages
- Add interactive filter example
- Throw error when using `clusterCount` in a global classifier
- Label example with `clusterAVG` expression
- Label example with `clusterCount` expression
- Add `globalHistogram` expression
- Add Animation examples
- Clean and reorganize examples in the documentation

### Fixed
- Fix regression in `Interactivity` using MVT and polygons
- Raise an error when the idProperty is not specified in the metadata and is not a number
- Fix getting aggregation expression values passed to `viewportFeatures` expression
- Fix WebGL incompatibility in Edge
- Fix regression in `toString` Viz method
- Fix variables for aggregated values
- Fix nesting `top` expression in histogram expressions
- Fix `ramp` when evaluating a numeric property using `linear`

## [1.1.1] - 2019-01-16

### Fixed
- Fix performance regression while accessing features' properties from `viewportFeatures`
- Fix regression in `viewportFeatures` including hidden polygons
- Fix Content-Type for files deployed to CDN

## [1.1.0] - 2019-01-15

### Added
- Add `getRenderedCentroid` method to features
- Add `isPlaying` method to animations
- Add `enable`/`disable` methods and `isEnabled` property to `Interactivity`
- Enable user-defined buckets in `viewportHistogram`
- Add and improve examples (legends, widgets, labeling and basemaps)
- Add helpers to validate browser support (`isBrowserSupported` & `unsupportedBrowserReasons`)
- Add tests to check for compatibility with several MGL versions

### Fixed
- Fix `linear` error when evaluating a date property in a feature
- Fix `transparent` color displayed as black
- Fix `symbol` color when setting symbol with blendTo after initializing viz
- Fix `viewportQuantiles` not getting proper buckets
- Fix build to set production babelified library as default `main` in package (used at `import carto from '@carto/carto-vl'`)
- Fix `viewportFeatures` error when line vertices were outside the viewport but there was an intersection
- Fix `layer:updated` event removing unnecessary emissions
- Fix issue sorting null key in `viewportHistogram`
- Fix unwanted `Interactivity` events while using dragPan (and performance improvement)
- Fix `linear` applied to cluster aggregations without explicit limits
- Fix `MVT` category property returning a numeric value
- Fix `Layer.addTo` for MGL v0.52

### Changed
- Change examples to use Mapbox GL version 0.52

## [1.0.0] - 2018-11-08

### Changed
- Change signature in `viewportHistogram` from `(x, weight = 1, size = 1000)` to `(x, size = 20, weight = 1)`.

### Fixed
- Workaround buggy browser implementation of Web Worker transferables objects.

## [0.10.0] - 2018-11-02

### Added
- Official support for unpatched Mapbox GL version 0.50
- Add `isNull` supporting numerical and categorical properties, deprecating `isNaN()`
- Add `filter` and `transform` properties to features returned from `Interactivity` events.
- Change type from `viewportFeatures` expression, adding vizProperties and variables to features as in `Interactivity`
- Add root-level method `blendTo` to features, allowing several viz properties changes with one call.

### Changed
- Eliminate the parameter to specify a property in `globalCount()` and `viewportCount()`
- Move properties in `viewportFeatures` expression to `feature.properties` namespace.

### Removed
- Remove `isNaN()` in favor of `isNull`

### Fixed
- Fix an error when evaluating non-feature-dependent expressions
- Fix `viewportPercentile` (styling by it was broken)
- Fix `viewport*` functions to take clustering into account
- Fix wrong `expressionName` due to mangled `this.constructor.name` in the minified version
- Fix a regression error related to `blendTo` when using feature `reset`.

## [0.9.1] - 2018-10-09
### Fixed
- Fix width and strokeWidth rendering in HighDPI screens

## [0.9.0] - 2018-10-09
### Added
- Add `globalStandardDev` and `viewportStandardDev` classification expressions
- New method `ramp.getLegendData`
- Add expressions `toString()` method
- Add viz `toString()` method
- `ramp` with an image list defaults to `circle` for the `others` bucket
- Add `geometryType` method in Viz
- Add `categoryIndex` expression.
- Add `rotate()`
- Add transformation chaining by using lists
- Add `getJoinedValues` method to `viewportHistogram` expression.
- Add support for `opacity()` with images as first parameter
- Add `carto.basemaps` for easier use of CARTO styles
- Support pitch and bearing (aka rotation/tilt)
- Allow `username` in auth, keeping compatibility with `user`.

### Changed
- Use an optional third parameter in `ramp` expression to override the default value for "others"
- Simplified `CartoError` and new specific error types
- Remove `carto.Map` (used just for tests).
- New build using Babel.

### Fixed
- Fix symbol override
- Fix `blendTo` with `circle` SVG
- Fix small error with color output in `ramp`
- Fix `top()` with non MapsAPI sources
- Fix `isNaN` expression failing in Windows 10

## [0.8.0] - 2018-09-07
### Added
- Add new `clusterCount()` expression
- Support feature-dependant arrays in combination with ramp
- Add support to `.blendTo` with String API expressions
- Support symbol and symbolPlacement in features

### Changed
- zoom() returns the current zoom level in the typical logarithmic form, returning the same value as Mapbox GL Map.getZoom() method
- Unary and Binary operators are case insensitive.

### Fixed
- Add default export to allow `import carto from '@carto/carto-vl';`

## [0.7.0] - 2018-08-24
### Added
- Use the new Custom Layer interface with MGL (v0.48.0-carto1)
- Add `layer.remove()` API function
- Make viz optional in `layer.update(source, viz?)` API function
- Throw error for duplicated properties and variables
- Throw error extra arguments are passed to any expression
- Add reverse expression to arrays, besides palettes

### Changed
- Improve polygon stroke rendering (+ joins)
- Optimize decodeLine and decodePolygon time (2x)
- Use minified bundle for CI testing
- Improve featureIDBuffer generation by 20%
- Trigger feature events (hover, enter, leave) when layers are updated
- Improve error message when creating buckets without an array
- ramp($category, ...) implementation is fixed when using multiple categorical properties
- Use underscore in image constants
- Use local basemaps for testing

### Fixed
- Fix animation example
- Fix interactivity examples

### Removed
- Removed XYZ expression
- Remove imageList expression in favor of simple array []

## [0.6.2] - 2018-08-02
### Added
- Benchmark tests

### Changed
- Render points with triangles. Size up to 1024
- Top refactor: new limit to 16 buckets
- Improve line rendering

### Fixed
- Fix GeoJSON source categories
- Fix spikes in lines triangulation
- Fix GeoJSON precision computing centroid

## [0.6.0] - 2018-07-27
### Added
- Enable E2E on CI with dockerized Windshaft
- Check MVT types
- Editor: select between Dataset / SQL source
- Add "carto.on" and "carto.off" methods
- Add "layer.show" and "layer.hide" methods
- Allow expressions as inputs in viewport classification expressions

### Changed
- Performance optimizations
- Update feature enter example
- Modify image examples
- Improve GeoJSON source
- Improve viewport feature collision

### Removed
- Remove deprecated expressions: torque and sprites

### Fixed
- Fix category filtering interactivity
- Add missing built in images
- Fix viewportHistogram expression<|MERGE_RESOLUTION|>--- conflicted
+++ resolved
@@ -8,11 +8,8 @@
 ## UNRELEASED
 
 ### Fixed
-<<<<<<< HEAD
 - Fix `value`, `eval()` and `getLegendData()` for binary operations
-=======
 - Support mixed multi geometries in GeoJSON: LineString & MultiLineString, Polygon & MultiPolygon
->>>>>>> 5effde9f
 
 ## [1.3.1] 2019-06-17
 
