--- conflicted
+++ resolved
@@ -8,15 +8,10 @@
 ### Added
 - Use the new Custom Layer interface with MGL (v0.48.0-carto1)
 - Add `layer.removeFrom(map)` API function
-- Add viz optional in `layer.update(source, viz?)` API function
+- Make viz optional in `layer.update(source, viz?)` API function
 - Throw error for duplicated properties and variables
-<<<<<<< HEAD
 - Throw error extra arguments are passed to any expression
-- Use local basemaps for testing
-=======
-- Throw error extra arguments are passed to any expression.
 - Add reverse expression to arrays, besides palettes
->>>>>>> 5c23e442
 
 ### Changed
 - Improve polygon stroke rendering (+ joins)
@@ -26,7 +21,8 @@
 - Trigger feature events (hover, enter, leave) when layers are updated
 - Improve error message when creating buckets without an array
 - ramp($category, ...) implementation is fixed when using multiple categorical properties
-- Use undescore in image constants.
+- Use underscore in image constants
+- Use local basemaps for testing
 
 ## Fixed
 - Fix animation example
