--- conflicted
+++ resolved
@@ -8,11 +8,8 @@
 ### Added
 - Throw error for duplicated properties and variables
 - Throw error extra arguments are passed to any expression.
-<<<<<<< HEAD
 - New method `ramp.getLegend`
-=======
 - Add reverse expression to arrays, besides palettes
->>>>>>> 8ae5e55d
 
 ### Changed
 - Improve polygon stroke rendering (+ joins)
