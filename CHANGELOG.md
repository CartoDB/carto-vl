--- conflicted
+++ resolved
@@ -13,11 +13,8 @@
 
 ### Fixed
 - Fix `linear` error when evaluating a date property in a feature.
-<<<<<<< HEAD
 - Fix `viewportQuantiles` not getting proper buckets
-=======
 - Fix `transparent` color
->>>>>>> d0bfaae8
 
 ## [1.0.0] - 2018-11-08
 
