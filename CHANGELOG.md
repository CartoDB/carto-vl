# Changelog
All notable changes to this project will be documented in this file.

The format is based on [Keep a Changelog](http://keepachangelog.com/en/1.0.0/)
and this project adheres to [Semantic Versioning](http://semver.org/spec/v2.0.0.html).


## [Unreleased]

### Added
- Add `getCentroid` method to features
- Add `isPlaying` method to animations

### Fixed
- Fix `linear` error when evaluating a date property in a feature
<<<<<<< HEAD
- Fix `transparent` color displayed as black
- Fix `symbol` color when setting symbol with blendTo after initializing viz
=======
- Fix `viewportQuantiles` not getting proper buckets
- Fix `transparent` color
- Fix `viewportFeatures` error when line vertices were outside the viewport but there was an intersection.
>>>>>>> 3d3eadef

## [1.0.0] - 2018-11-08

### Changed
- Change signature in `viewportHistogram` from `(x, weight = 1, size = 1000)` to `(x, size = 20, weight = 1)`.

### Fixed
- Workaround buggy browser implementation of Web Worker transferables objects.

## [0.10.0] - 2018-11-02

### Added
- Official support for unpatched Mapbox GL version 0.50
- Add `isNull` supporting numerical and categorical properties, deprecating `isNaN()`
- Add `filter` and `transform` properties to features returned from `Interactivity` events.
- Change type from `viewportFeatures` expression, adding vizProperties and variables to features as in `Interactivity`
- Add root-level method `blendTo` to features, allowing several viz properties changes with one call.

### Changed
- Eliminate the parameter to specify a property in `globalCount()` and `viewportCount()`
- Move properties in `viewportFeatures` expression to `feature.properties` namespace.

### Removed
- Remove `isNaN()` in favor of `isNull`

### Fixed
- Fix an error when evaluating non-feature-dependent expressions
- Fix `viewportPercentile` (styling by it was broken)
- Fix `viewport*` functions to take clustering into account
- Fix wrong `expressionName` due to mangled `this.constructor.name` in the minified version
- Fix a regression error related to `blendTo` when using feature `reset`.

## [0.9.1] - 2018-10-09
### Fixed
- Fix width and strokeWidth rendering in HighDPI screens

## [0.9.0] - 2018-10-09
### Added
- Add `globalStandardDev` and `viewportStandardDev` classification expressions
- New method `ramp.getLegendData`
- Add expressions `toString()` method
- Add viz `toString()` method
- `ramp` with an image list defaults to `circle` for the `others` bucket
- Add `geometryType` method in Viz
- Add `categoryIndex` expression.
- Add `rotate()`
- Add transformation chaining by using lists
- Add `getJoinedValues` method to `viewportHistogram` expression.
- Add support for `opacity()` with images as first parameter
- Add `carto.basemaps` for easier use of CARTO styles
- Support pitch and bearing (aka rotation/tilt)
- Allow `username` in auth, keeping compatibility with `user`.

### Changed
- Use an optional third parameter in `ramp` expression to override the default value for "others"
- Simplified `CartoError` and new specific error types
- Remove `carto.Map` (used just for tests).
- New build using Babel.

### Fixed
- Fix symbol override
- Fix `blendTo` with `circle` SVG
- Fix small error with color output in `ramp`
- Fix `top()` with non MapsAPI sources
- Fix `isNaN` expression failing in Windows 10

## [0.8.0] - 2018-09-07
### Added
- Add new `clusterCount()` expression
- Support feature-dependant arrays in combination with ramp
- Add support to `.blendTo` with String API expressions
- Support symbol and symbolPlacement in features

### Changed
- zoom() returns the current zoom level in the typical logarithmic form, returning the same value as Mapbox GL Map.getZoom() method
- Unary and Binary operators are case insensitive.

### Fixed
- Add default export to allow `import carto from '@carto/carto-vl';`

## [0.7.0] - 2018-08-24
### Added
- Use the new Custom Layer interface with MGL (v0.48.0-carto1)
- Add `layer.remove()` API function
- Make viz optional in `layer.update(source, viz?)` API function
- Throw error for duplicated properties and variables
- Throw error extra arguments are passed to any expression
- Add reverse expression to arrays, besides palettes

### Changed
- Improve polygon stroke rendering (+ joins)
- Optimize decodeLine and decodePolygon time (2x)
- Use minified bundle for CI testing
- Improve featureIDBuffer generation by 20%
- Trigger feature events (hover, enter, leave) when layers are updated
- Improve error message when creating buckets without an array
- ramp($category, ...) implementation is fixed when using multiple categorical properties
- Use underscore in image constants
- Use local basemaps for testing

### Fixed
- Fix animation example
- Fix interactivity examples

### Removed
- Removed XYZ expression
- Remove imageList expression in favor of simple array []

## [0.6.2] - 2018-08-02
### Added
- Benchmark tests

### Changed
- Render points with triangles. Size up to 1024
- Top refactor: new limit to 16 buckets
- Improve line rendering

### Fixed
- Fix GeoJSON source categories
- Fix spikes in lines triangulation
- Fix GeoJSON precision computing centroid

## [0.6.0] - 2018-07-27
### Added
- Enable E2E on CI with dockerized Windshaft
- Check MVT types
- Editor: select between Dataset / SQL source
- Add "carto.on" and "carto.off" methods
- Add "layer.show" and "layer.hide" methods
- Allow expressions as inputs in viewport classification expressions

### Changed
- Performance optimizations
- Update feature enter example
- Modify image examples
- Improve GeoJSON source
- Improve viewport feature collision

### Removed
- Remove deprecated expressions: torque and sprites

### Fixed
- Fix category filtering interactivity
- Add missing built in images
- Fix viewportHistogram expression<|MERGE_RESOLUTION|>--- conflicted
+++ resolved
@@ -13,14 +13,10 @@
 
 ### Fixed
 - Fix `linear` error when evaluating a date property in a feature
-<<<<<<< HEAD
 - Fix `transparent` color displayed as black
 - Fix `symbol` color when setting symbol with blendTo after initializing viz
-=======
 - Fix `viewportQuantiles` not getting proper buckets
-- Fix `transparent` color
 - Fix `viewportFeatures` error when line vertices were outside the viewport but there was an intersection.
->>>>>>> 3d3eadef
 
 ## [1.0.0] - 2018-11-08
 
