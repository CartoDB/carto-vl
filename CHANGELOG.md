--- conflicted
+++ resolved
@@ -18,12 +18,9 @@
 - Add `layer.remove()` API function
 - Make viz optional in `layer.update(source, viz?)` API function
 - Throw error for duplicated properties and variables
-<<<<<<< HEAD
 - Throw error extra arguments are passed to any expression.
 - New method `ramp.getLegend`
-=======
 - Throw error extra arguments are passed to any expression
->>>>>>> 908329a6
 - Add reverse expression to arrays, besides palettes
 
 ### Changed
