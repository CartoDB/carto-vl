--- conflicted
+++ resolved
@@ -6,12 +6,9 @@
 
 ## [Unreleased]
 ### Added
-<<<<<<< HEAD
+- Throw error for duplicated properties and variables
 - Add `strokeJoin` property: MITER, BEVEL
 - Add `strokeCap` property: BUTT, SQUARE
-=======
-- Throw error for duplicated properties and variables
->>>>>>> a3acdc75
 
 ### Changed
 - Improve polygon stroke rendering (+ joins)
