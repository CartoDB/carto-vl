# Changelog
All notable changes to this project will be documented in this file.

The format is based on [Keep a Changelog](http://keepachangelog.com/en/1.0.0/)
and this project adheres to [Semantic Versioning](http://semver.org/spec/v2.0.0.html).

## [Unreleased]
<<<<<<< HEAD
- Support feature-dependant arrays in combination with ramp
=======
### Added
- Add new `clusterCount()` expression

### Fixed
- Add default export to allow `import carto from '@carto/carto-vl';`
>>>>>>> 2345a1f0

## [0.7.0] - 2018-08-24
### Added
- Use the new Custom Layer interface with MGL (v0.48.0-carto1)
- Add `layer.remove()` API function
- Make viz optional in `layer.update(source, viz?)` API function
- Throw error for duplicated properties and variables
- Throw error extra arguments are passed to any expression
- Add reverse expression to arrays, besides palettes

### Changed
- Improve polygon stroke rendering (+ joins)
- Optimize decodeLine and decodePolygon time (2x)
- Use minified bundle for CI testing
- Improve featureIDBuffer generation by 20%
- Trigger feature events (hover, enter, leave) when layers are updated
- Improve error message when creating buckets without an array
- ramp($category, ...) implementation is fixed when using multiple categorical properties
- Use underscore in image constants
- Use local basemaps for testing

### Fixed
- Fix animation example
- Fix interactivity examples

### Removed
- Removed XYZ expression
- Remove imageList expression in favor of simple array []

## [0.6.2] - 2018-08-02
### Added
- Benchmark tests

### Changed
- Render points with triangles. Size up to 1024
- Top refactor: new limit to 16 buckets
- Improve line rendering

### Fixed
- Fix GeoJSON source categories
- Fix spikes in lines triangulation
- Fix GeoJSON precision computing centroid

## [0.6.0] - 2018-07-27
### Added
- Enable E2E on CI with dockerized Windshaft
- Check MVT types
- Editor: select between Dataset / SQL source
- Add "carto.on" and "carto.off" methods
- Add "layer.show" and "layer.hide" methods
- Allow expressions as inputs in viewport classification expressions

### Changed
- Performance optimizations
- Update feature enter example
- Modify image examples
- Improve GeoJSON source
- Improve viewport feature collision

### Removed
- Remove deprecated expressions: torque and sprites

### Fixed
- Fix category filtering interactivity
- Add missing built in images
- Fix viewportHistogram expression<|MERGE_RESOLUTION|>--- conflicted
+++ resolved
@@ -5,15 +5,12 @@
 and this project adheres to [Semantic Versioning](http://semver.org/spec/v2.0.0.html).
 
 ## [Unreleased]
-<<<<<<< HEAD
-- Support feature-dependant arrays in combination with ramp
-=======
 ### Added
 - Add new `clusterCount()` expression
+- Support feature-dependant arrays in combination with ramp
 
 ### Fixed
 - Add default export to allow `import carto from '@carto/carto-vl';`
->>>>>>> 2345a1f0
 
 ## [0.7.0] - 2018-08-24
 ### Added
