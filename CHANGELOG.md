# Changelog

All notable changes to this project will be documented in this file.

The format is based on [Keep a Changelog](http://keepachangelog.com/en/1.0.0/)
and this project adheres to [Semantic Versioning](http://semver.org/spec/v2.0.0.html).

## Next

## Added
- `removed` event for Layer instances

### Changed
- Internal refactor regarding data sources (GeoJSON and Windshaft)
- Unify `.value`, `.eval()` and `.getLegendData()` methods to get expression values

### Fixed
<<<<<<< HEAD
- Deregister removed layers in interactivity
- Remove map listeners when there are no layers remaining in interactivity
=======
- Do not always add CARTO_VL_OTHERS when getting legend data from the buckets expression
>>>>>>> 1952a171

## [1.2.5] - 2019-04-25

### Changed
- Add error types for exceptions

### Fixed
- Load built-in icons from CDN to make them work on FireFox

## [1.2.4] - 2019-03-29

### Added
- Update workflow documentation
- Update info about browser support and WebGL

### Fixed
- Change interactive classification example

## [1.2.3] - 2019-03-21

### Added
- Allow the use of variables for all classifiers: `globalQuantiles`, `globalEqIntervals`, `globalStandardDev`, `viewportQuantiles`, `viewportEqIntervals` and `viewportStandardDev`
- Improve MVT decoding error messages
- Add interactive filter example
- Throw error when using `clusterCount` in a global classifier
- Label example with `clusterAVG` expression
- Label example with `clusterCount` expression
- Add `globalHistogram` expression
- Add Animation examples
- Clean and reorganize examples in the documentation

### Fixed
- Fix regression in `Interactivity` using MVT and polygons
- Raise an error when the idProperty is not specified in the metadata and is not a number
- Fix getting aggregation expression values passed to `viewportFeatures` expression
- Fix WebGL incompatibility in Edge
- Fix regression in `toString` Viz method
- Fix variables for aggregated values
- Fix nesting `top` expression in histogram expressions
- Fix `ramp` when evaluating a numeric property using `linear`

## [1.1.1] - 2019-01-16

### Fixed
- Fix performance regression while accessing features' properties from `viewportFeatures`
- Fix regression in `viewportFeatures` including hidden polygons
- Fix Content-Type for files deployed to CDN

## [1.1.0] - 2019-01-15

### Added
- Add `getRenderedCentroid` method to features
- Add `isPlaying` method to animations
- Add `enable`/`disable` methods and `isEnabled` property to `Interactivity`
- Enable user-defined buckets in `viewportHistogram`
- Add and improve examples (legends, widgets, labeling and basemaps)
- Add helpers to validate browser support (`isBrowserSupported` & `unsupportedBrowserReasons`)
- Add tests to check for compatibility with several MGL versions

### Fixed
- Fix `linear` error when evaluating a date property in a feature
- Fix `transparent` color displayed as black
- Fix `symbol` color when setting symbol with blendTo after initializing viz
- Fix `viewportQuantiles` not getting proper buckets
- Fix build to set production babelified library as default `main` in package (used at `import carto from '@carto/carto-vl'`)
- Fix `viewportFeatures` error when line vertices were outside the viewport but there was an intersection
- Fix `layer:updated` event removing unnecessary emissions
- Fix issue sorting null key in `viewportHistogram`
- Fix unwanted `Interactivity` events while using dragPan (and performance improvement)
- Fix `linear` applied to cluster aggregations without explicit limits
- Fix `MVT` category property returning a numeric value
- Fix `Layer.addTo` for MGL v0.52

### Changed
- Change examples to use Mapbox GL version 0.52

## [1.0.0] - 2018-11-08

### Changed
- Change signature in `viewportHistogram` from `(x, weight = 1, size = 1000)` to `(x, size = 20, weight = 1)`.

### Fixed
- Workaround buggy browser implementation of Web Worker transferables objects.

## [0.10.0] - 2018-11-02

### Added
- Official support for unpatched Mapbox GL version 0.50
- Add `isNull` supporting numerical and categorical properties, deprecating `isNaN()`
- Add `filter` and `transform` properties to features returned from `Interactivity` events.
- Change type from `viewportFeatures` expression, adding vizProperties and variables to features as in `Interactivity`
- Add root-level method `blendTo` to features, allowing several viz properties changes with one call.

### Changed
- Eliminate the parameter to specify a property in `globalCount()` and `viewportCount()`
- Move properties in `viewportFeatures` expression to `feature.properties` namespace.

### Removed
- Remove `isNaN()` in favor of `isNull`

### Fixed
- Fix an error when evaluating non-feature-dependent expressions
- Fix `viewportPercentile` (styling by it was broken)
- Fix `viewport*` functions to take clustering into account
- Fix wrong `expressionName` due to mangled `this.constructor.name` in the minified version
- Fix a regression error related to `blendTo` when using feature `reset`.

## [0.9.1] - 2018-10-09
### Fixed
- Fix width and strokeWidth rendering in HighDPI screens

## [0.9.0] - 2018-10-09
### Added
- Add `globalStandardDev` and `viewportStandardDev` classification expressions
- New method `ramp.getLegendData`
- Add expressions `toString()` method
- Add viz `toString()` method
- `ramp` with an image list defaults to `circle` for the `others` bucket
- Add `geometryType` method in Viz
- Add `categoryIndex` expression.
- Add `rotate()`
- Add transformation chaining by using lists
- Add `getJoinedValues` method to `viewportHistogram` expression.
- Add support for `opacity()` with images as first parameter
- Add `carto.basemaps` for easier use of CARTO styles
- Support pitch and bearing (aka rotation/tilt)
- Allow `username` in auth, keeping compatibility with `user`.

### Changed
- Use an optional third parameter in `ramp` expression to override the default value for "others"
- Simplified `CartoError` and new specific error types
- Remove `carto.Map` (used just for tests).
- New build using Babel.

### Fixed
- Fix symbol override
- Fix `blendTo` with `circle` SVG
- Fix small error with color output in `ramp`
- Fix `top()` with non MapsAPI sources
- Fix `isNaN` expression failing in Windows 10

## [0.8.0] - 2018-09-07
### Added
- Add new `clusterCount()` expression
- Support feature-dependant arrays in combination with ramp
- Add support to `.blendTo` with String API expressions
- Support symbol and symbolPlacement in features

### Changed
- zoom() returns the current zoom level in the typical logarithmic form, returning the same value as Mapbox GL Map.getZoom() method
- Unary and Binary operators are case insensitive.

### Fixed
- Add default export to allow `import carto from '@carto/carto-vl';`

## [0.7.0] - 2018-08-24
### Added
- Use the new Custom Layer interface with MGL (v0.48.0-carto1)
- Add `layer.remove()` API function
- Make viz optional in `layer.update(source, viz?)` API function
- Throw error for duplicated properties and variables
- Throw error extra arguments are passed to any expression
- Add reverse expression to arrays, besides palettes

### Changed
- Improve polygon stroke rendering (+ joins)
- Optimize decodeLine and decodePolygon time (2x)
- Use minified bundle for CI testing
- Improve featureIDBuffer generation by 20%
- Trigger feature events (hover, enter, leave) when layers are updated
- Improve error message when creating buckets without an array
- ramp($category, ...) implementation is fixed when using multiple categorical properties
- Use underscore in image constants
- Use local basemaps for testing

### Fixed
- Fix animation example
- Fix interactivity examples

### Removed
- Removed XYZ expression
- Remove imageList expression in favor of simple array []

## [0.6.2] - 2018-08-02
### Added
- Benchmark tests

### Changed
- Render points with triangles. Size up to 1024
- Top refactor: new limit to 16 buckets
- Improve line rendering

### Fixed
- Fix GeoJSON source categories
- Fix spikes in lines triangulation
- Fix GeoJSON precision computing centroid

## [0.6.0] - 2018-07-27
### Added
- Enable E2E on CI with dockerized Windshaft
- Check MVT types
- Editor: select between Dataset / SQL source
- Add "carto.on" and "carto.off" methods
- Add "layer.show" and "layer.hide" methods
- Allow expressions as inputs in viewport classification expressions

### Changed
- Performance optimizations
- Update feature enter example
- Modify image examples
- Improve GeoJSON source
- Improve viewport feature collision

### Removed
- Remove deprecated expressions: torque and sprites

### Fixed
- Fix category filtering interactivity
- Add missing built in images
- Fix viewportHistogram expression<|MERGE_RESOLUTION|>--- conflicted
+++ resolved
@@ -15,12 +15,9 @@
 - Unify `.value`, `.eval()` and `.getLegendData()` methods to get expression values
 
 ### Fixed
-<<<<<<< HEAD
 - Deregister removed layers in interactivity
 - Remove map listeners when there are no layers remaining in interactivity
-=======
 - Do not always add CARTO_VL_OTHERS when getting legend data from the buckets expression
->>>>>>> 1952a171
 
 ## [1.2.5] - 2019-04-25
 
