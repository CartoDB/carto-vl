--- conflicted
+++ resolved
@@ -7,7 +7,7 @@
 ## [Unreleased]
 ### Added
 - Add `globalStandardDev` and `viewportStandardDev` classification expressions
-- New method `ramp.getLegend`
+- New method `ramp.getLegendData`
 - Add expressions `toString()` method
 - Add viz `toString()` method
 - `ramp` with an image list defaults to `circle` for the `others` bucket
@@ -15,6 +15,7 @@
 - Add `categoryIndex` expression.
 - Add `rotate()`
 - Add transformation chaining by using lists
+- Add `getJoinedValues` method to `viewportHistogram` expression.
 
 ### Changed
 - Use an optional third parameter in `ramp` expression to override the default value for "others"
@@ -32,15 +33,6 @@
 - Support feature-dependant arrays in combination with ramp
 - Add support to `.blendTo` with String API expressions
 - Support symbol and symbolPlacement in features
-<<<<<<< HEAD
-- New method `ramp.getLegendData`
-- Add expressions `toString()` method
-- Add viz `toString()` method
-- `ramp` with an image list defaults to `circle` for the `others` bucket
-- Add `geometryType` method in Viz
-- Add `categoryIndex` expression.
-=======
->>>>>>> 4d5df8e8
 
 ### Changed
 - zoom() returns the current zoom level in the typical logarithmic form, returning the same value as Mapbox GL Map.getZoom() method
