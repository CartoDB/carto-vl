# Changelog
All notable changes to this project will be documented in this file.

The format is based on [Keep a Changelog](http://keepachangelog.com/en/1.0.0/)
and this project adheres to [Semantic Versioning](http://semver.org/spec/v2.0.0.html).


## [Unreleased]

### Added
- Add `getCentroid` method to features
- Add `isPlaying` method to animations

### Fixed
- Fix `linear` error when evaluating a date property in a feature
<<<<<<< HEAD
- Fix `viewportQuantiles` not getting proper buckets
- Fix `transparent` color
- Fix `layer:updated` event removing unnecessary emissions
=======
- Fix `transparent` color displayed as black
- Fix `symbol` color when setting symbol with blendTo after initializing viz
- Fix `viewportQuantiles` not getting proper buckets
- Fix `viewportFeatures` error when line vertices were outside the viewport but there was an intersection.
>>>>>>> 969f15ff

## [1.0.0] - 2018-11-08

### Changed
- Change signature in `viewportHistogram` from `(x, weight = 1, size = 1000)` to `(x, size = 20, weight = 1)`.

### Fixed
- Workaround buggy browser implementation of Web Worker transferables objects.

## [0.10.0] - 2018-11-02

### Added
- Official support for unpatched Mapbox GL version 0.50
- Add `isNull` supporting numerical and categorical properties, deprecating `isNaN()`
- Add `filter` and `transform` properties to features returned from `Interactivity` events.
- Change type from `viewportFeatures` expression, adding vizProperties and variables to features as in `Interactivity`
- Add root-level method `blendTo` to features, allowing several viz properties changes with one call.

### Changed
- Eliminate the parameter to specify a property in `globalCount()` and `viewportCount()`
- Move properties in `viewportFeatures` expression to `feature.properties` namespace.

### Removed
- Remove `isNaN()` in favor of `isNull`

### Fixed
- Fix an error when evaluating non-feature-dependent expressions
- Fix `viewportPercentile` (styling by it was broken)
- Fix `viewport*` functions to take clustering into account
- Fix wrong `expressionName` due to mangled `this.constructor.name` in the minified version
- Fix a regression error related to `blendTo` when using feature `reset`.

## [0.9.1] - 2018-10-09
### Fixed
- Fix width and strokeWidth rendering in HighDPI screens

## [0.9.0] - 2018-10-09
### Added
- Add `globalStandardDev` and `viewportStandardDev` classification expressions
- New method `ramp.getLegendData`
- Add expressions `toString()` method
- Add viz `toString()` method
- `ramp` with an image list defaults to `circle` for the `others` bucket
- Add `geometryType` method in Viz
- Add `categoryIndex` expression.
- Add `rotate()`
- Add transformation chaining by using lists
- Add `getJoinedValues` method to `viewportHistogram` expression.
- Add support for `opacity()` with images as first parameter
- Add `carto.basemaps` for easier use of CARTO styles
- Support pitch and bearing (aka rotation/tilt)
- Allow `username` in auth, keeping compatibility with `user`.

### Changed
- Use an optional third parameter in `ramp` expression to override the default value for "others"
- Simplified `CartoError` and new specific error types
- Remove `carto.Map` (used just for tests).
- New build using Babel.

### Fixed
- Fix symbol override
- Fix `blendTo` with `circle` SVG
- Fix small error with color output in `ramp`
- Fix `top()` with non MapsAPI sources
- Fix `isNaN` expression failing in Windows 10

## [0.8.0] - 2018-09-07
### Added
- Add new `clusterCount()` expression
- Support feature-dependant arrays in combination with ramp
- Add support to `.blendTo` with String API expressions
- Support symbol and symbolPlacement in features

### Changed
- zoom() returns the current zoom level in the typical logarithmic form, returning the same value as Mapbox GL Map.getZoom() method
- Unary and Binary operators are case insensitive.

### Fixed
- Add default export to allow `import carto from '@carto/carto-vl';`

## [0.7.0] - 2018-08-24
### Added
- Use the new Custom Layer interface with MGL (v0.48.0-carto1)
- Add `layer.remove()` API function
- Make viz optional in `layer.update(source, viz?)` API function
- Throw error for duplicated properties and variables
- Throw error extra arguments are passed to any expression
- Add reverse expression to arrays, besides palettes

### Changed
- Improve polygon stroke rendering (+ joins)
- Optimize decodeLine and decodePolygon time (2x)
- Use minified bundle for CI testing
- Improve featureIDBuffer generation by 20%
- Trigger feature events (hover, enter, leave) when layers are updated
- Improve error message when creating buckets without an array
- ramp($category, ...) implementation is fixed when using multiple categorical properties
- Use underscore in image constants
- Use local basemaps for testing

### Fixed
- Fix animation example
- Fix interactivity examples

### Removed
- Removed XYZ expression
- Remove imageList expression in favor of simple array []

## [0.6.2] - 2018-08-02
### Added
- Benchmark tests

### Changed
- Render points with triangles. Size up to 1024
- Top refactor: new limit to 16 buckets
- Improve line rendering

### Fixed
- Fix GeoJSON source categories
- Fix spikes in lines triangulation
- Fix GeoJSON precision computing centroid

## [0.6.0] - 2018-07-27
### Added
- Enable E2E on CI with dockerized Windshaft
- Check MVT types
- Editor: select between Dataset / SQL source
- Add "carto.on" and "carto.off" methods
- Add "layer.show" and "layer.hide" methods
- Allow expressions as inputs in viewport classification expressions

### Changed
- Performance optimizations
- Update feature enter example
- Modify image examples
- Improve GeoJSON source
- Improve viewport feature collision

### Removed
- Remove deprecated expressions: torque and sprites

### Fixed
- Fix category filtering interactivity
- Add missing built in images
- Fix viewportHistogram expression<|MERGE_RESOLUTION|>--- conflicted
+++ resolved
@@ -13,16 +13,11 @@
 
 ### Fixed
 - Fix `linear` error when evaluating a date property in a feature
-<<<<<<< HEAD
-- Fix `viewportQuantiles` not getting proper buckets
-- Fix `transparent` color
-- Fix `layer:updated` event removing unnecessary emissions
-=======
 - Fix `transparent` color displayed as black
 - Fix `symbol` color when setting symbol with blendTo after initializing viz
 - Fix `viewportQuantiles` not getting proper buckets
-- Fix `viewportFeatures` error when line vertices were outside the viewport but there was an intersection.
->>>>>>> 969f15ff
+- Fix `viewportFeatures` error when line vertices were outside the viewport but there was an intersection
+- Fix `layer:updated` event removing unnecessary emissions
 
 ## [1.0.0] - 2018-11-08
 
