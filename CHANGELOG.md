# Changelog
All notable changes to this project will be documented in this file.

The format is based on [Keep a Changelog](http://keepachangelog.com/en/1.0.0/)
and this project adheres to [Semantic Versioning](http://semver.org/spec/v2.0.0.html).


## [Unreleased]

<<<<<<< HEAD
### Added
- Add `getCentroid` method to features
=======
### Fixed
- Fix `linear` error when evaluating a date property in a feature.
>>>>>>> 9854cd13

## [1.0.0] - 2018-11-08

### Changed
- Change signature in `viewportHistogram` from `(x, weight = 1, size = 1000)` to `(x, size = 20, weight = 1)`.

### Fixed
- Workaround buggy browser implementation of Web Worker transferables objects.

## [0.10.0] - 2018-11-02

### Added
- Official support for unpatched Mapbox GL version 0.50
- Add `isNull` supporting numerical and categorical properties, deprecating `isNaN()`
- Add `filter` and `transform` properties to features returned from `Interactivity` events.
- Change type from `viewportFeatures` expression, adding vizProperties and variables to features as in `Interactivity`
- Add root-level method `blendTo` to features, allowing several viz properties changes with one call.

### Changed
- Eliminate the parameter to specify a property in `globalCount()` and `viewportCount()`
- Move properties in `viewportFeatures` expression to `feature.properties` namespace.

### Removed
- Remove `isNaN()` in favor of `isNull`

### Fixed
- Fix an error when evaluating non-feature-dependent expressions
- Fix `viewportPercentile` (styling by it was broken)
- Fix `viewport*` functions to take clustering into account
- Fix wrong `expressionName` due to mangled `this.constructor.name` in the minified version
- Fix a regression error related to `blendTo` when using feature `reset`.

## [0.9.1] - 2018-10-09
### Fixed
- Fix width and strokeWidth rendering in HighDPI screens

## [0.9.0] - 2018-10-09
### Added
- Add `globalStandardDev` and `viewportStandardDev` classification expressions
- New method `ramp.getLegendData`
- Add expressions `toString()` method
- Add viz `toString()` method
- `ramp` with an image list defaults to `circle` for the `others` bucket
- Add `geometryType` method in Viz
- Add `categoryIndex` expression.
- Add `rotate()`
- Add transformation chaining by using lists
- Add `getJoinedValues` method to `viewportHistogram` expression.
- Add support for `opacity()` with images as first parameter
- Add `carto.basemaps` for easier use of CARTO styles
- Support pitch and bearing (aka rotation/tilt)
- Allow `username` in auth, keeping compatibility with `user`.

### Changed
- Use an optional third parameter in `ramp` expression to override the default value for "others"
- Simplified `CartoError` and new specific error types
- Remove `carto.Map` (used just for tests).
- New build using Babel.

### Fixed
- Fix symbol override
- Fix `blendTo` with `circle` SVG
- Fix small error with color output in `ramp`
- Fix `top()` with non MapsAPI sources
- Fix `isNaN` expression failing in Windows 10

## [0.8.0] - 2018-09-07
### Added
- Add new `clusterCount()` expression
- Support feature-dependant arrays in combination with ramp
- Add support to `.blendTo` with String API expressions
- Support symbol and symbolPlacement in features

### Changed
- zoom() returns the current zoom level in the typical logarithmic form, returning the same value as Mapbox GL Map.getZoom() method
- Unary and Binary operators are case insensitive.

### Fixed
- Add default export to allow `import carto from '@carto/carto-vl';`

## [0.7.0] - 2018-08-24
### Added
- Use the new Custom Layer interface with MGL (v0.48.0-carto1)
- Add `layer.remove()` API function
- Make viz optional in `layer.update(source, viz?)` API function
- Throw error for duplicated properties and variables
- Throw error extra arguments are passed to any expression
- Add reverse expression to arrays, besides palettes

### Changed
- Improve polygon stroke rendering (+ joins)
- Optimize decodeLine and decodePolygon time (2x)
- Use minified bundle for CI testing
- Improve featureIDBuffer generation by 20%
- Trigger feature events (hover, enter, leave) when layers are updated
- Improve error message when creating buckets without an array
- ramp($category, ...) implementation is fixed when using multiple categorical properties
- Use underscore in image constants
- Use local basemaps for testing

### Fixed
- Fix animation example
- Fix interactivity examples

### Removed
- Removed XYZ expression
- Remove imageList expression in favor of simple array []

## [0.6.2] - 2018-08-02
### Added
- Benchmark tests

### Changed
- Render points with triangles. Size up to 1024
- Top refactor: new limit to 16 buckets
- Improve line rendering

### Fixed
- Fix GeoJSON source categories
- Fix spikes in lines triangulation
- Fix GeoJSON precision computing centroid

## [0.6.0] - 2018-07-27
### Added
- Enable E2E on CI with dockerized Windshaft
- Check MVT types
- Editor: select between Dataset / SQL source
- Add "carto.on" and "carto.off" methods
- Add "layer.show" and "layer.hide" methods
- Allow expressions as inputs in viewport classification expressions

### Changed
- Performance optimizations
- Update feature enter example
- Modify image examples
- Improve GeoJSON source
- Improve viewport feature collision

### Removed
- Remove deprecated expressions: torque and sprites

### Fixed
- Fix category filtering interactivity
- Add missing built in images
- Fix viewportHistogram expression<|MERGE_RESOLUTION|>--- conflicted
+++ resolved
@@ -7,13 +7,11 @@
 
 ## [Unreleased]
 
-<<<<<<< HEAD
 ### Added
 - Add `getCentroid` method to features
-=======
+
 ### Fixed
 - Fix `linear` error when evaluating a date property in a feature.
->>>>>>> 9854cd13
 
 ## [1.0.0] - 2018-11-08
 
