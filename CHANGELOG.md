# Changelog
All notable changes to this project will be documented in this file.

The format is based on [Keep a Changelog](http://keepachangelog.com/en/1.0.0/)
and this project adheres to [Semantic Versioning](http://semver.org/spec/v2.0.0.html).

## [Unreleased]
### Added
- Add `globalStandardDev` and `viewportStandardDev` classification expressions
- New method `ramp.getLegend`
- Add expressions `toString()` method
- Add viz `toString()` method
- `ramp` with an image list defaults to `circle` for the `others` bucket
- Add `geometryType` method in Viz
- Add `categoryIndex` expression.
<<<<<<< HEAD

=======
- Add `rotate()`
- Add transformation chaining by using lists
  
>>>>>>> 25261d7a
### Changed
- Use an optional third parameter in `ramp` expression to override the default value for "others"
- Simplified `CartoError` and new specific error types

### Fixed
- Fix symbol override
- Fix `blendTo` with `circle` SVG
- Fix small error with color output in `ramp`
- Fix `top()` with non MapsAPI sources

## [0.8.0] - 2018-09-07
### Added
- Add new `clusterCount()` expression
- Support feature-dependant arrays in combination with ramp
- Add support to `.blendTo` with String API expressions
- Support symbol and symbolPlacement in features

### Changed
- zoom() returns the current zoom level in the typical logarithmic form, returning the same value as Mapbox GL Map.getZoom() method
- Unary and Binary operators are case insensitive.

### Fixed
- Add default export to allow `import carto from '@carto/carto-vl';`

## [0.7.0] - 2018-08-24
### Added
- Use the new Custom Layer interface with MGL (v0.48.0-carto1)
- Add `layer.remove()` API function
- Make viz optional in `layer.update(source, viz?)` API function
- Throw error for duplicated properties and variables
- Throw error extra arguments are passed to any expression
- Add reverse expression to arrays, besides palettes

### Changed
- Improve polygon stroke rendering (+ joins)
- Optimize decodeLine and decodePolygon time (2x)
- Use minified bundle for CI testing
- Improve featureIDBuffer generation by 20%
- Trigger feature events (hover, enter, leave) when layers are updated
- Improve error message when creating buckets without an array
- ramp($category, ...) implementation is fixed when using multiple categorical properties
- Use underscore in image constants
- Use local basemaps for testing

### Fixed
- Fix animation example
- Fix interactivity examples

### Removed
- Removed XYZ expression
- Remove imageList expression in favor of simple array []

## [0.6.2] - 2018-08-02
### Added
- Benchmark tests

### Changed
- Render points with triangles. Size up to 1024
- Top refactor: new limit to 16 buckets
- Improve line rendering

### Fixed
- Fix GeoJSON source categories
- Fix spikes in lines triangulation
- Fix GeoJSON precision computing centroid

## [0.6.0] - 2018-07-27
### Added
- Enable E2E on CI with dockerized Windshaft
- Check MVT types
- Editor: select between Dataset / SQL source
- Add "carto.on" and "carto.off" methods
- Add "layer.show" and "layer.hide" methods
- Allow expressions as inputs in viewport classification expressions

### Changed
- Performance optimizations
- Update feature enter example
- Modify image examples
- Improve GeoJSON source
- Improve viewport feature collision

### Removed
- Remove deprecated expressions: torque and sprites

### Fixed
- Fix category filtering interactivity
- Add missing built in images
- Fix viewportHistogram expression<|MERGE_RESOLUTION|>--- conflicted
+++ resolved
@@ -13,13 +13,9 @@
 - `ramp` with an image list defaults to `circle` for the `others` bucket
 - Add `geometryType` method in Viz
 - Add `categoryIndex` expression.
-<<<<<<< HEAD
-
-=======
 - Add `rotate()`
 - Add transformation chaining by using lists
-  
->>>>>>> 25261d7a
+
 ### Changed
 - Use an optional third parameter in `ramp` expression to override the default value for "others"
 - Simplified `CartoError` and new specific error types
