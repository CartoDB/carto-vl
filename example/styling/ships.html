<!DOCTYPE html>
<html>
    <head>
        <title>Single layer | CARTO</title>
        <meta name="viewport" content="width=device-width, initial-scale=1.0">
        <meta charset="UTF-8">
        <!-- Include CARTO GL JS -->
        <script src="../../dist/carto-gl.js"></script>
        <!-- Include Mapbox GL JS -->
        <script src="../../vendor/mapbox-gl-dev.js"></script>
        <!-- Include Mapbox GL CSS -->
        <link href='https://api.tiles.mapbox.com/mapbox-gl-js/v0.42.2/mapbox-gl.css' rel='stylesheet' />
        <style>
            body { margin: 0; padding: 0; }
            #map { position: absolute; height: 100%; width: 100%; }
        </style>
    </head>
    <body>
        <div id='map'></div>
    </body>
    <script>
        const map = new mapboxgl.Map({
            container: 'map',
            style: 'https://basemaps.cartocdn.com/gl/dark-matter-gl-style/style.json',
            center: [2.17, 41.38],
            zoom: 0,
        });

        const auth = {
<<<<<<< HEAD
            user: 'dmanzanares-ded13',
            apiKey: 'YOUR_API_KEY'
        };

        const source = new carto.source.Dataset('wwi', auth, { serverURL: 'https://{user}.carto-staging.com' });
        const s = carto.style.expressions;
=======
            user: 'cartogl',
            apiKey: ''
        };

        const source = new carto.source.Dataset('wwi', auth);
        const s = carto.expressions;
>>>>>>> bfc2e7f8
        const style = new carto.Style({
            width:  s.floatMul(s.blend(1,2, s.near(s.property('day'), s.floatMod(s.floatMul(25, s.now()), 1000), 0, 10), s.cubic), s.zoom()),
            color:  s.opacity(s.ramp(s.linear(s.avg(s.property('temp')), 0,30), s.palettes.tealrose()), s.blend(0.005,1, s.near(s.property('day'), s.floatMod(s.floatMul(25, s.now()), 1000), 0, 10), s.cubic))
        });
        const layer = new carto.Layer('myCartoLayer', source, style);

        layer.addTo(map, 'watername_ocean');
    </script>
</html><|MERGE_RESOLUTION|>--- conflicted
+++ resolved
@@ -27,21 +27,12 @@
         });
 
         const auth = {
-<<<<<<< HEAD
-            user: 'dmanzanares-ded13',
+            user: 'cartogl',
             apiKey: 'YOUR_API_KEY'
         };
 
-        const source = new carto.source.Dataset('wwi', auth, { serverURL: 'https://{user}.carto-staging.com' });
+        const source = new carto.source.Dataset('wwi', auth);
         const s = carto.style.expressions;
-=======
-            user: 'cartogl',
-            apiKey: ''
-        };
-
-        const source = new carto.source.Dataset('wwi', auth);
-        const s = carto.expressions;
->>>>>>> bfc2e7f8
         const style = new carto.Style({
             width:  s.floatMul(s.blend(1,2, s.near(s.property('day'), s.floatMod(s.floatMul(25, s.now()), 1000), 0, 10), s.cubic), s.zoom()),
             color:  s.opacity(s.ramp(s.linear(s.avg(s.property('temp')), 0,30), s.palettes.tealrose()), s.blend(0.005,1, s.near(s.property('day'), s.floatMod(s.floatMul(25, s.now()), 1000), 0, 10), s.cubic))
