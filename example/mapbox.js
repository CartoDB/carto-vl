--- conflicted
+++ resolved
@@ -30,122 +30,6 @@
     }
 }
 
-<<<<<<< HEAD
-function getTileList(c, iz, aspect) {
-    var list = [];
-    var z = Math.ceil(Math.log2(1. / iz));
-    var x = c.x;
-    var y = c.y;
-    const numTiles = Math.pow(2, z);
-    function saturate(x) {
-        return Math.min(Math.max(x, 0), 1);
-    }
-    const minx = Math.floor(numTiles * saturate((x - iz * aspect) * 0.5 + 0.5));
-    const maxx = Math.ceil(numTiles * saturate((x + iz * aspect) * 0.5 + 0.5));
-    const miny = Math.floor(numTiles * saturate(1. - ((y + iz) * 0.5 + 0.5)));
-    const maxy = Math.ceil(numTiles * saturate(1. - ((y - iz) * 0.5 + 0.5)));
-    for (let i = minx; i < maxx; i++) {
-        for (let j = miny; j < maxy; j++) {
-            list.push({
-                x: i,
-                y: j,
-                z: z
-            });
-        }
-    }
-    return list;
-}
-function getData(aspect) {
-    const tiles = getTileList(renderer.getCenter(), renderer.getZoom(), aspect);
-    var completedTiles = [];
-    var needToComplete = tiles.length;
-    tiles.forEach(t => {
-        const x = t.x;
-        const y = t.y;
-        const z = t.z;
-        const mvt_extent = 1024;
-        const subpixelBufferSize = 0;
-        const query =
-            `select st_asmvt(geom, 'lid') FROM
-        (
-            SELECT
-                ST_AsMVTGeom(
-                    ST_SetSRID(ST_MakePoint(avg(ST_X(the_geom_webmercator)), avg(ST_Y(the_geom_webmercator))),3857),
-                    CDB_XYZ_Extent(${x},${y},${z}), ${mvt_extent}, ${subpixelBufferSize}, false
-                ),
-                SUM(amount) AS amount
-            FROM tx_0125_copy_copy AS cdbq
-            WHERE the_geom_webmercator && CDB_XYZ_Extent(${x},${y},${z})
-            GROUP BY ST_SnapToGrid(the_geom_webmercator, CDB_XYZ_Resolution(${z})*3.)
-            ORDER BY amount DESC
-        )AS geom
-    `;
-        var oReq = new XMLHttpRequest();
-        oReq.open("GET", "https://dmanzanares-core.carto.com/api/v2/sql?q=" + encodeURIComponent(query) + "", true);
-        oReq.onload = function (oEvent) {
-            const json = JSON.parse(oReq.response);
-            if (json.rows[0].st_asmvt.data.length == 0) {
-                needToComplete--;
-                if (completedTiles.length == needToComplete) {
-                    oldtiles.forEach(t => renderer.removeDataframe(t));
-                    completedTiles.forEach(f => renderer.addDataframe(f).setStyle(style));
-                    oldtiles = completedTiles;
-                    styleWidth();
-                    styleColor();
-                }
-                return;
-            }
-            var tile = new VectorTile(new Protobuf(new Uint8Array(json.rows[0].st_asmvt.data)));
-            const mvtLayer = tile.layers[Object.keys(tile.layers)[0]];
-            var fieldMap = {
-                category: 0,
-                amount: 1
-            };
-            var properties = [[new Float32Array(mvtLayer.length)], [new Float32Array(mvtLayer.length)]];
-            var points = new Float32Array(mvtLayer.length * 2);
-            const r = Math.random();
-            for (var i = 0; i < mvtLayer.length; i++) {
-                const f = mvtLayer.feature(i);
-                const geom = f.loadGeometry();
-                points[2 * i + 0] = 2 * (geom[0][0].x) / mvt_extent - 1.;
-                points[2 * i + 1] = 2 * (1. - (geom[0][0].y) / mvt_extent) - 1.;
-                properties[0][i] = Number(Math.random());
-                //properties[1][i] = Number(Math.random());
-                properties[1][i] = Number(f.properties.amount);
-                //console.log(f);
-                //break;
-            }
-            //console.log(`dataframe feature count: ${mvtLayer.length} ${x},${y},${z}`);
-            var dataframe = {
-                center: { x: ((x + 0.5) / Math.pow(2, z)) * 2. - 1, y: (1. - (y + 0.5) / Math.pow(2, z)) * 2. - 1. },
-                scale: 1 / Math.pow(2, z),
-                geom: points,
-                properties: {},
-            };
-            Object.keys(fieldMap).map((name, pid) => {
-                dataframe.properties[name] = properties[pid];
-            });
-            dataframe.schema = new R.Schema(Object.keys(dataframe.properties), Object.keys(dataframe.properties).map(() => 'float'));
-            // console.log(Object.keys(dataframe.properties), Object.keys(dataframe.properties).map(() => 'float'), dataframe.schema);
-            completedTiles.push(dataframe);
-            if (completedTiles.length == needToComplete) {
-                oldtiles.forEach(t => renderer.removeDataframe(t));
-                completedTiles.forEach(f => renderer.addDataframe(f).setStyle(style));
-                oldtiles = completedTiles;
-                styleWidth();
-                styleColor();
-
-                renderer.getMin(null, (result) => console.log(`${JSON.stringify(result)} computed!`));
-            }
-        };
-        oReq.send(null);
-    });
-
-
-}
-=======
-
->>>>>>> 3cb58427
 
 const DEG2RAD = Math.PI / 180;
 const EARTH_RADIUS = 6378137;
