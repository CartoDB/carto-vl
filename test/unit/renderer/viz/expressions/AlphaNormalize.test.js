import { validateStaticType, validateMaxArgumentsError, validateTypeErrors } from './utils';
import { alphaNormalize, rgb, property } from '../../../../../src/renderer/viz/expressions';
import { mockMetadata } from './utils';

describe('src/renderer/viz/expressions/AlphaNormalize', () => {
    describe('type', () => {
        validateStaticType('alphaNormalize', ['color', 'number-property'], 'color');
    });
    describe('error control', () => {
        validateMaxArgumentsError('alphaNormalize', ['color', 'number', 'number']);
        validateTypeErrors('alphaNormalize', []);
        validateTypeErrors('alphaNormalize', ['color']);
        validateTypeErrors('alphaNormalize', ['color', 'category']);
    });
    describe('eval', () => {
        it('should return a normalized color', () => {
            const expr = alphaNormalize(rgb(255, 128, 0), property('price'));
            expr._bindMetadata(
                mockMetadata({
                    price: {
                        type: 'number',
                        max: 10
                    }
<<<<<<< HEAD
                })
            );
            expect(expr.eval({price: 5})).toEqual({r: 255, g: 128, b: 0, a: 0.5});
=======
                }
            });
            expect(expr.eval({ price: 5 })).toEqual({ r: 255, g: 128, b: 0, a: 0.5 });
>>>>>>> 01ec0a1b
        });
    });
});<|MERGE_RESOLUTION|>--- conflicted
+++ resolved
@@ -21,15 +21,9 @@
                         type: 'number',
                         max: 10
                     }
-<<<<<<< HEAD
                 })
             );
-            expect(expr.eval({price: 5})).toEqual({r: 255, g: 128, b: 0, a: 0.5});
-=======
-                }
-            });
             expect(expr.eval({ price: 5 })).toEqual({ r: 255, g: 128, b: 0, a: 0.5 });
->>>>>>> 01ec0a1b
         });
     });
 });