--- conflicted
+++ resolved
@@ -13,19 +13,7 @@
 
     const $price = s.property('price');
     describe('global filtering', () => {
-<<<<<<< HEAD
         const fakeMetadata = mockMetadata({
-            price: {
-                type: 'number',
-                min: 0,
-                avg: 1,
-                max: 2,
-                sum: 3,
-                count: 4
-            }
-        });
-=======
-        const fakeMetadata = {
             properties: {
                 price: {
                     type: 'number',
@@ -36,8 +24,7 @@
                 }
             },
             featureCount: 4
-        };
->>>>>>> 01ec0a1b
+        });
 
         it('globalMin($price) should return the metadata min', () => {
             const globalMin = s.globalMin($price);
