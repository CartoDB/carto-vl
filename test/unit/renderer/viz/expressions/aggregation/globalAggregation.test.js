--- conflicted
+++ resolved
@@ -1,9 +1,5 @@
 import * as s from '../../../../../../src/renderer/viz/expressions';
-<<<<<<< HEAD
-import { validateMaxArgumentsError, mockMetadata } from '../utils';
-=======
-import { validateMaxArgumentsError, validateTypeErrors } from '../utils';
->>>>>>> 3e3e488b
+import { validateMaxArgumentsError, validateTypeErrors, mockMetadata } from '../utils';
 
 describe('src/renderer/viz/expressions/globalAggregation', () => {
     describe('error control', () => {
