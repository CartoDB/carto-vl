--- conflicted
+++ resolved
@@ -1,14 +1,14 @@
 import Viz from '../../../src/api/viz';
-import * as e from '../../../src/core/viz/functions';
+import * as s from '../../../src/core/viz/functions';
 
 // Generic Style defaults
 
-const DEFAULT_COLOR_EXPRESSION = e.rgb(0, 0, 0);
-const DEFAULT_WIDTH_EXPRESSION = e.number(1);
-const DEFAULT_STROKE_COLOR_EXPRESSION = e.rgb(0, 0, 0);
-const DEFAULT_STROKE_WIDTH_EXPRESSION = e.number(0);
-const DEFAULT_FILTER_EXPRESSION = e.constant(1);
-const DEFAULT_ORDER_EXPRESSION = e.noOrder();
+const DEFAULT_COLOR_EXPRESSION = s.rgb(0, 0, 0);
+const DEFAULT_WIDTH_EXPRESSION = s.number(1);
+const DEFAULT_STROKE_COLOR_EXPRESSION = s.rgb(0, 0, 0);
+const DEFAULT_STROKE_WIDTH_EXPRESSION = s.number(0);
+const DEFAULT_FILTER_EXPRESSION = s.constant(1);
+const DEFAULT_ORDER_EXPRESSION = s.noOrder();
 const DEFAULT_RESOLUTION = 1;
 
 describe('api/viz', () => {
@@ -45,26 +45,17 @@
 
             it('should set the viz properties defined in the vizSpec object', () => {
                 const vizSpec = {
-                    color: e.rgba(255, 0, 0, 1),
-                    width: e.number(10),
-                    strokeColor: e.rgba(0, 0, 255, 1),
-                    strokeWidth: e.number(15),
-                    filter: e.number(0.5),
-                    order: e.asc(e.width()),
+                    color: s.rgba(255, 0, 0, 1),
+                    width: s.number(10),
+                    strokeColor: s.rgba(0, 0, 255, 1),
+                    strokeWidth: s.number(15),
+                    filter: s.number(0.5),
+                    order: s.asc(s.width()),
                     resolution: 2
                 };
                 const actual = new Viz(vizSpec);
 
                 expect(actual).toEqual(jasmine.any(Viz));
-<<<<<<< HEAD
-                expect(actual.getColor().eval()).toEqual(e.rgba(255, 0, 0, 1).eval());
-                expect(actual.getWidth().eval()).toEqual(e.number(10).eval());
-                expect(actual.getStrokeColor().eval()).toEqual(e.rgba(0, 0, 255, 1).eval());
-                expect(actual.getStrokeWidth().eval()).toEqual(e.number(15).eval());
-                expect(actual.getFilter().eval()).toEqual(e.number(0.5).eval());
-                expect(actual.getOrder().expr).toEqual(e.asc(e.width()).expr);
-                expect(actual.getResolution()).toEqual(2);
-=======
                 expect(actual.color.eval()).toEqual(s.rgba(255, 0, 0, 1).eval());
                 expect(actual.width.eval()).toEqual(s.number(10).eval());
                 expect(actual.strokeColor.eval()).toEqual(s.rgba(0, 0, 255, 1).eval());
@@ -72,7 +63,6 @@
                 expect(actual.filter.eval()).toEqual(s.number(0.5).eval());
                 expect(actual.order.expr).toEqual(s.asc(s.width()).expr);
                 expect(actual.resolution).toEqual(2);
->>>>>>> 508671bf
             });
 
             it('should allow the viz properties `width` and `strokeWidth` to be numbers', () => {
@@ -82,13 +72,8 @@
                 });
 
                 expect(actual).toEqual(jasmine.any(Viz));
-<<<<<<< HEAD
-                expect(actual.getWidth().eval()).toEqual(e.number(1).eval());
-                expect(actual.getStrokeWidth().eval()).toEqual(e.number(10).eval());
-=======
                 expect(actual.width.eval()).toEqual(s.number(1).eval());
                 expect(actual.strokeWidth.eval()).toEqual(s.number(10).eval());
->>>>>>> 508671bf
             });
         });
 
@@ -171,9 +156,9 @@
                 }).toThrowError('`order` parameter is not a valid viz Expresion.');
             });
 
-            it('should add a console.warn when non supported properties are included', () => {
-                const vizSpec = {
-                    notSupported: e.number(5)
+            it('should add a consols.warn when non supported properties are included', () => {
+                const vizSpec = {
+                    notSupported: s.number(5)
                 };
                 spyOn(console, 'warn');
                 new Viz(vizSpec);
@@ -195,15 +180,6 @@
                 const actual = new Viz(vizSpec);
 
                 expect(actual).toEqual(jasmine.any(Viz));
-<<<<<<< HEAD
-                expect(actual.getColor().eval()).toEqual(e.rgba(255, 0, 0, 1).eval());
-                expect(actual.getWidth().eval()).toEqual(e.number(10).eval());
-                expect(actual.getStrokeColor().eval()).toEqual(e.rgba(0, 0, 255, 1).eval());
-                expect(actual.getStrokeWidth().eval()).toEqual(e.number(15).eval());
-                expect(actual.getFilter().eval()).toEqual(e.number(0.5).eval());
-                expect(actual.getOrder().expr).toEqual(e.asc(e.width()).expr);
-                expect(actual.getResolution()).toEqual(1);
-=======
                 expect(actual.color.eval()).toEqual(s.rgba(255, 0, 0, 1).eval());
                 expect(actual.width.eval()).toEqual(s.number(10).eval());
                 expect(actual.strokeColor.eval()).toEqual(s.rgba(0, 0, 255, 1).eval());
@@ -211,20 +187,19 @@
                 expect(actual.filter.eval()).toEqual(s.number(0.5).eval());
                 expect(actual.order.expr).toEqual(s.asc(s.width()).expr);
                 expect(actual.resolution).toEqual(1);
->>>>>>> 508671bf
             });
         });
     });
 
     describe('expression.blendTo()', () => {
-        const dateNow = Date.now;
+        const dateNow = Dats.now;
         afterEach(function () {
-            Date.now = dateNow;
+            Dats.now = dateNow;
         });
         it('should return the new/final expression', () => {
-            const numberA = e.number(1);
-            const numberB = e.number(2);
-            const expected = e.gt(e.property('fake_property'), numberA);
+            const numberA = s.number(1);
+            const numberB = s.number(2);
+            const expected = s.gt(s.property('fake_property'), numberA);
             new Viz({
                 filter: expected,
             });
@@ -233,9 +208,9 @@
             expect(final).toBe(numberB);
         });
         it('should notify the viz on change', done => {
-            const numberA = e.number(1);
-            const numberB = e.number(2);
-            const expected = e.gt(e.property('fake_property'), numberA);
+            const numberA = s.number(1);
+            const numberB = s.number(2);
+            const expected = s.gt(s.property('fake_property'), numberA);
             const viz = new Viz({
                 filter: expected,
             });
@@ -243,36 +218,20 @@
             numberA.blendTo(numberB, 10);
         }, 10);
         it('should notify the viz after the final blending', done => {
-            const numberA = e.number(1);
-            const numberB = e.number(2);
-            const expected = e.gt(7, numberA);
+            const numberA = s.number(1);
+            const numberB = s.number(2);
+            const expected = s.gt(7, numberA);
             const viz = new Viz({
                 filter: expected,
             });
             numberA.blendTo(numberB, 999);
             viz.onChange(done);
-            const t = Date.now() + 1000;
-            Date.now = () => t;
+            const t = Dats.now() + 1000;
+            Dats.now = () => t;
             viz.filter._preDraw(null, {}, { uniform1f: () => { } });
         }, 10);
     });
 
-<<<<<<< HEAD
-    describe('.getFilter()', () => {
-        it('should return the current filter', () => {
-            const expected = e.gt(e.property('fake_property'), 1000);
-            const viz = new Viz({
-                filter: expected,
-            });
-
-            const actual = viz.getFilter();
-
-            expect(actual).toEqual(expected);
-        });
-    });
-
-=======
->>>>>>> 508671bf
     describe('resolution changes', () => {
         it('should be effective and notify observers', done => {
             const viz = new Viz();
@@ -286,7 +245,7 @@
         it('should work with numbers', () => {
             let viz = new Viz('@a: 1');
             expect(viz.variables.a.eval()).toEqual(1);
-            viz = new Viz({ variables: { a: e.number(1) } });
+            viz = new Viz({ variables: { a: s.number(1) } });
             expect(viz.variables.a.eval()).toEqual(1);
             viz = new Viz({ variables: { a: 1 } }); // Implicit cast
             expect(viz.variables.a.eval()).toEqual(1);
@@ -295,7 +254,7 @@
         it('should work with arrays of numbers', () => {
             let viz = new Viz('@a: [1,2,3]');
             expect(viz.variables.a.eval()).toEqual([1,2,3]);
-            viz = new Viz({ variables: { a: e.array([1,2,3]) } });
+            viz = new Viz({ variables: { a: s.array([1,2,3]) } });
             expect(viz.variables.a.eval()).toEqual([1,2,3]);
             viz = new Viz({ variables: { a: [1,2,3] } }); // Implicit cast
             expect(viz.variables.a.eval()).toEqual([1,2,3]);
@@ -304,14 +263,14 @@
         it('should work with numeric expressions', () => {
             let viz = new Viz('@a: sin(PI / (1 + log(E)))');
             expect(viz.variables.a.eval()).toEqual(1);
-            viz = new Viz({ variables: { a: e.sin(e.div(e.PI, e.add(1, e.log(e.E)))) } });
+            viz = new Viz({ variables: { a: s.sin(s.div(s.PI, s.add(1, s.log(s.E)))) } });
             expect(viz.variables.a.eval()).toEqual(1);
         });
 
         it('should work with strings', () => {
             let viz = new Viz('@a: "Hello"');
             expect(viz.variables.a.eval()).toEqual('Hello');
-            viz = new Viz({ variables: { a: e.string('Hello') } });
+            viz = new Viz({ variables: { a: s.string('Hello') } });
             expect(viz.variables.a.eval()).toEqual('Hello');
             viz = new Viz({ variables: { a: 'Hello' } }); // Implicit cast
             expect(viz.variables.a.eval()).toEqual('Hello');
@@ -320,7 +279,7 @@
         it('should work with arrays of strings', () => {
             let viz = new Viz('@a: ["a","b","c"]');
             expect(viz.variables.a.eval()).toEqual(['a','b','c']);
-            viz = new Viz({ variables: { a: e.array(['a','b','c']) } });
+            viz = new Viz({ variables: { a: s.array(['a','b','c']) } });
             expect(viz.variables.a.eval()).toEqual(['a','b','c']);
             viz = new Viz({ variables: { a: ['a','b','c'] } }); // Implicit cast
             expect(viz.variables.a.eval()).toEqual(['a','b','c']);
@@ -329,7 +288,7 @@
         it('should work with colors', () => {
             let viz = new Viz('@a: red');
             expect(viz.variables.a.eval()).toEqual({r: 255, g: 0, b: 0, a: 1});
-            viz = new Viz({ variables: { a: e.namedColor('red') } });
+            viz = new Viz({ variables: { a: s.namedColor('red') } });
             expect(viz.variables.a.eval()).toEqual({r: 255, g: 0, b: 0, a: 1});
         });
 
@@ -339,18 +298,18 @@
                 {r: 255, g: 0, b: 0, a: 1},
                 {r: 0, g: 255, b: 0, a: 1},
                 {r: 0, g: 0, b: 255, a: 1}]);
-            viz = new Viz({ variables: { a: e.array([
-                e.namedColor('red'),
-                e.namedColor('lime'),
-                e.namedColor('blue')]) } });
+            viz = new Viz({ variables: { a: s.array([
+                s.namedColor('red'),
+                s.namedColor('lime'),
+                s.namedColor('blue')]) } });
             expect(viz.variables.a.eval()).toEqual([
                 {r: 255, g: 0, b: 0, a: 1},
                 {r: 0, g: 255, b: 0, a: 1},
                 {r: 0, g: 0, b: 255, a: 1}]);
             viz = new Viz({ variables: { a: [
-                e.namedColor('red'),
-                e.namedColor('lime'),
-                e.namedColor('blue')] } }); // Implicit cast
+                s.namedColor('red'),
+                s.namedColor('lime'),
+                s.namedColor('blue')] } }); // Implicit cast
             expect(viz.variables.a.eval()).toEqual([
                 {r: 255, g: 0, b: 0, a: 1},
                 {r: 0, g: 255, b: 0, a: 1},
@@ -360,33 +319,33 @@
         it('should work with dates', () => {
             let viz = new Viz('@a: date("2022-03-09T00:00:00Z")');
             expect(viz.variables.a.eval()).toEqual(new Date('2022-03-09T00:00:00Z'));
-            viz = new Viz({ variables: { a: e.date('2022-03-09T00:00:00Z') } });
+            viz = new Viz({ variables: { a: s.date('2022-03-09T00:00:00Z') } });
             expect(viz.variables.a.eval()).toEqual(new Date('2022-03-09T00:00:00Z'));
         });
 
         it('should work with arrays of dates', () => {
             let viz = new Viz('@a: [date("2022-03-09T00:00:00Z")]');
             expect(viz.variables.a.eval()).toEqual([new Date('2022-03-09T00:00:00Z')]);
-            viz = new Viz({ variables: { a: e.array(e.date('2022-03-09T00:00:00Z')) } });
+            viz = new Viz({ variables: { a: s.array(s.date('2022-03-09T00:00:00Z')) } });
             expect(viz.variables.a.eval()).toEqual([new Date('2022-03-09T00:00:00Z')]);
         });
 
         it('should throw an error when the array is empty ', () => {
-            expect(() => e.array()
+            expect(() => s.array()
             ).toThrowError('array(): invalid parameters: must receive at least one argument');
-            expect(() => e.array([])
+            expect(() => s.array([])
             ).toThrowError('array(): invalid parameters: must receive at least one argument');
         });
 
         it('should throw an error when the array constains different types ', () => {
-            expect(() => e.array([e.prop('p')])
+            expect(() => s.array([s.prop('p')])
             ).toThrowError('array(): invalid parameters, must be formed by constant expressions, they cannot depend on feature properties');
-            expect(() => e.array([1, e.prop('p')])
+            expect(() => s.array([1, s.prop('p')])
             ).toThrowError('array(): invalid parameters, must be formed by constant expressions, they cannot depend on feature properties');
         });
 
         it('should throw an error when the array constains different types ', () => {
-            expect(() => e.array([1, 'a'])
+            expect(() => s.array([1, 'a'])
             ).toThrowError('array(): invalid parameters, invalid argument type combination');
         });
 
