import * as s from '../../../../../../src/core/viz/functions';
import { validateStaticType, validateStaticTypeErrors } from '../utils';

describe('src/core/viz/expressions/basic/category', () => {
    describe('error control', () => {
        validateStaticTypeErrors('category', []);
        validateStaticTypeErrors('category', [undefined]);
        validateStaticTypeErrors('category', [123]);
        validateStaticTypeErrors('category', ['number']);
    });

    describe('type', () => {
        validateStaticType('category', ['red'], 'category');
        validateStaticType('category', ['123'], 'category');
    });

    describe('.value', () => {
        it('should return the value of the string', () => {
            const actual = s.category('cat0').value;

            expect(actual).toEqual('cat0');
        });
    });

<<<<<<< HEAD
    describe('.eval', () => {
        const fakeMetadata = {
            columns: [{
                type: 'category',
                name: 'category',
                categoryNames: ['cat0', 'cat1', 'cat2']
            }],
            categoryIDs: {
                'cat0': 0,
                'cat1': 1,
                'cat2': 2,
            }
        };
        it('should return the value from the metadata', () => {
            const categoryExpresion = s.category('cat0');
            categoryExpresion._compile(fakeMetadata);
            const actual = categoryExpresion.eval();

            expect(actual).toEqual('cat0');
        });
    });
=======
>>>>>>> 3bef8ed4
});<|MERGE_RESOLUTION|>--- conflicted
+++ resolved
@@ -22,7 +22,6 @@
         });
     });
 
-<<<<<<< HEAD
     describe('.eval', () => {
         const fakeMetadata = {
             columns: [{
@@ -36,6 +35,7 @@
                 'cat2': 2,
             }
         };
+        
         it('should return the value from the metadata', () => {
             const categoryExpresion = s.category('cat0');
             categoryExpresion._compile(fakeMetadata);
@@ -44,6 +44,4 @@
             expect(actual).toEqual('cat0');
         });
     });
-=======
->>>>>>> 3bef8ed4
 });