import carto from '../../../../src';
import * as util from '../../util';
<<<<<<< HEAD
import VIZ_PROPERTIES from '../../../../src/renderer/viz/utils/properties';
import { CLUSTER_FEATURE_COUNT } from '../../../../src/constants/metadata';
=======
import { CLUSTER_FEATURE_COUNT } from '../../../../src/renderer/schema';
import { SUPPORTED_VIZ_PROPERTIES } from '../../../../src/constants/viz';
>>>>>>> 7e1995aa

const feature1 = {
    type: 'Feature',
    geometry: {
        type: 'Point',
        coordinates: [0, 0]
    },
    properties: {
        id: 1,
        value: 10,
        category: 'a'
    }
};

const feature2 = {
    type: 'Feature',
    geometry: {
        type: 'Point',
        coordinates: [10, 12]
    },
    properties: {
        id: 2,
        value: 1000,
        category: 'b'
    }
};

const features = {
    type: 'FeatureCollection',
    features: [feature1, feature2]
};

const aggregationFeatures = {
    type: 'FeatureCollection',
    features: [{
        type: 'Feature',
        geometry: {
            type: 'Point',
            coordinates: [10, 12]
        },
        properties: {
            id: 1,
            value: 1000,
            _cdb_feature_count: 2
        }
    }]
};

function checkFeatures (featureList, expectedList) {
    // FIXME: this shouldn't require list to have the same order as expected
    expect(featureList.length).toEqual(expectedList.length);
    for (let i = 0; i < featureList.length; ++i) {
        const actual = {};
        const expected = expectedList[i];
        Object.keys(expected).forEach(prop => {
            actual[prop] = featureList[i].properties[prop];
        });
        expect(actual).toEqual(expected);
    }
}

function generatePolygonsDataset () {
    const innerTriangle = {
        type: 'Feature',
        geometry: {
            type: 'Polygon',
            coordinates: [
                [[0, 50], [0, 0], [50, 0], [0, 50]]
            ]
        },
        properties: {
            cartodb_id: 1,
            value: 1,
            category: 'a'
        }
    };

    const intersectingTriangle = {
        type: 'Feature',
        geometry: {
            type: 'Polygon',
            coordinates: [
                [[165, 50], [165, 0], [215, 0], [165, 50]]
            ]
        },
        properties: {
            cartodb_id: 2,
            value: 2,
            category: 'b'
        }
    };

    const outerTriangle = {
        type: 'Feature',
        geometry: {
            type: 'Polygon',
            coordinates: [
                [[200, 50], [200, 0], [250, 0], [200, 50]]
            ]
        },
        properties: {
            cartodb_id: 3,
            value: 3,
            category: 'c'
        }
    };

    const outerBBOXTriangle = {
        type: 'Feature',
        geometry: {
            type: 'Polygon',
            coordinates: [
                [[-226, -70], [-226, -85], [-176, -85], [-226, -70]]
            ]
        },
        properties: {
            cartodb_id: 4,
            value: 4,
            category: 'd'
        }
    };

    const features = [
        innerTriangle,
        intersectingTriangle,
        outerTriangle,
        outerBBOXTriangle
    ];

    return { type: 'FeatureCollection', features };
}

describe('viewportFeatures', () => {
    let map, source1, viz1, layer1, source2, viz2, layer2, setup;

    beforeEach(() => {
        setup = util.createMap('map');
        map = setup.map;

        source1 = new carto.source.GeoJSON(features);
        viz1 = new carto.Viz(`
            @list: viewportFeatures($value,$category)
        `);
        layer1 = new carto.Layer('layer1', source1, viz1);

        source2 = new carto.source.GeoJSON(features);
        viz2 = new carto.Viz(`
            @cat: $category
            @list2all: viewportFeatures($value,@cat,$id)
            @list2value: viewportFeatures($value)
        `);
        layer2 = new carto.Layer('layer2', source2, viz2);

        layer1.addTo(map);
        layer2.addTo(map);
    });

    it('should get the features properties of one layer', done => {
        layer1.on('loaded', () => {
            const expected = [
                { value: 10, category: 'a' },
                { value: 1000, category: 'b' }
            ];
            checkFeatures(viz1.variables.list.eval(), expected);
            done();
        });
    });

    it('should get the features properties of another layer', done => {
        layer2.on('loaded', () => {
            const expectedAll = [
                { id: 1, value: 10, cat: 'a' },
                { id: 2, value: 1000, cat: 'b' }
            ];
            const expectedValue = [
                { value: 10 },
                { value: 1000 }
            ];
            checkFeatures(viz2.variables.list2all.eval(), expectedAll);
            checkFeatures(viz2.variables.list2value.eval(), expectedValue);
            done();
        });
    });

    it('should get interactivity-like features, with vizProperties', done => {
        layer1.on('loaded', () => {
            // 1. keep required properties
            const expected = [
                { value: 10, category: 'a' },
                { value: 1000, category: 'b' }
            ];
            const featureList = viz1.variables.list.eval();
            checkFeatures(featureList, expected);

            // 2. and featureVizProperties / variables are available
            featureList.forEach(feature => {
                SUPPORTED_VIZ_PROPERTIES.forEach(propertyName => {
                    expect(feature[propertyName]).toBeTruthy();
                });
                expect(feature['variables']).toBeTruthy();
            });
            done();
        });
    });

    it('should have a working getRenderedCentroid method', done => {
        layer1.on('loaded', () => {
            const featureList = viz1.variables.list.eval();
            const [[x1, y1], [x2, y2]] = featureList.map(f => {
                return f.getRenderedCentroid();
            });

            expect(x1).toBeCloseTo(0, 6);
            expect(y1).toBeCloseTo(0, 6);

            expect(x2).toBeCloseTo(10, 6);
            expect(y2).toBeCloseTo(12, 6);

            done();
        });
    });

    afterEach(() => {
        map.remove();
        document.body.removeChild(setup.div);
    });
});

describe('viewportFeatures on a map with filters', () => {
    let map, source1, viz1, layer1, source2, viz2, layer2, setup;

    beforeEach(() => {
        setup = util.createMap('map');
        map = setup.map;

        source1 = new carto.source.GeoJSON(features);
        viz1 = new carto.Viz(`
            @list: viewportFeatures($value,$category)
            filter: $value < 100
        `);
        layer1 = new carto.Layer('layer1', source1, viz1);

        source2 = new carto.source.GeoJSON(features);
        viz2 = new carto.Viz(`
            @list2all: viewportFeatures($value,$category,$id)
            @list2value: viewportFeatures($value)
            filter: $value > 10
        `);
        layer2 = new carto.Layer('layer2', source2, viz2);

        layer1.addTo(map);
        layer2.addTo(map);
    });

    it('should get the filtered feature properties of one layer', done => {
        layer1.on('loaded', () => {
            const expected = [
                { value: 10, category: 'a' }
            ];
            checkFeatures(viz1.variables.list.eval(), expected);
            done();
        });
    });

    it('should get the filtered feature properties of another layer', done => {
        layer2.on('loaded', () => {
            const expectedAll = [
                { id: 2, value: 1000, category: 'b' }
            ];
            const expectedValue = [
                { value: 1000 }
            ];
            checkFeatures(viz2.variables.list2all.eval(), expectedAll);
            checkFeatures(viz2.variables.list2value.eval(), expectedValue);
            done();
        });
    });

    afterEach(() => {
        map.remove();
        document.body.removeChild(setup.div);
    });
});

describe('viewportFeatures on a zoomed-in map', () => {
    let map, source1, viz1, layer1, source2, viz2, layer2, setup;

    beforeEach(() => {
        setup = util.createMap('map');
        map = setup.map;
        map.setZoom(10);

        source1 = new carto.source.GeoJSON(features);
        viz1 = new carto.Viz(`
            @list: viewportFeatures($value,$category)
        `);
        layer1 = new carto.Layer('layer1', source1, viz1);

        source2 = new carto.source.GeoJSON(features);
        viz2 = new carto.Viz(`
            @list2all: viewportFeatures($value,$category,$id)
            @list2value: viewportFeatures($value)
        `);
        layer2 = new carto.Layer('layer2', source2, viz2);

        layer1.addTo(map);
        layer2.addTo(map);
    });

    it('should get only in-viewport feature properties of one layer', done => {
        layer1.on('loaded', () => {
            const expected = [
                { value: 10, category: 'a' }
            ];
            checkFeatures(viz1.variables.list.eval(), expected);
            done();
        });
    });

    it('should get only in-viewport features properties of another layer', done => {
        layer2.on('loaded', () => {
            const expectedAll = [
                { id: 1, value: 10, category: 'a' }
            ];
            const expectedValue = [
                { value: 10 }
            ];
            checkFeatures(viz2.variables.list2all.eval(), expectedAll);
            checkFeatures(viz2.variables.list2value.eval(), expectedValue);
            done();
        });
    });

    afterEach(() => {
        map.remove();
        document.body.removeChild(setup.div);
    });
});

describe('viewportFeatures with invalid parameters', () => {
    let map, source, viz, layer, setup;

    beforeEach(() => {
        setup = util.createMap('map');
        map = setup.map;

        source = new carto.source.GeoJSON(features);
        viz = new carto.Viz(`
            @list: viewportFeatures($value,$category,11)
        `);
        layer = new carto.Layer('layer', source, viz);

        layer.addTo(map);
    });

    it('should fail with proper error', done => {
        expect(
            () => {
                // FIXME: this isn't nice (calling the private method _resetViewportAgg to force the check here)
                // but, how to avoid the exception happening asynchronously?
                viz.variables.list._resetViewportAgg();
            }
        ).toThrowError(/arguments can only be properties/);
        done();
    });

    afterEach(() => {
        map.remove();
        document.body.removeChild(setup.div);
    });
});

describe('viewportFeatures collision', () => {
    let map, viz1, layer1, source1, setup;

    function setupMap (geojsonData, zoom = 0) {
        const VIEWPORT_SIZE = 500;

        setup = util.createMap('map', VIEWPORT_SIZE);
        map = setup.map;
        map.setZoom(zoom);

        source1 = new carto.source.GeoJSON(geojsonData);

        viz1 = new carto.Viz(`
              color: ramp($category, prism),
              strokeWidth: 0,
              @list: viewportFeatures($value ,$category, $cartodb_id);
            `);

        layer1 = new carto.Layer('layer1', source1, viz1);
        layer1.addTo(map);
    }

    describe('polygons', () => {
        beforeEach(() => {
            setupMap(generatePolygonsDataset());
        });

        it('should get correctly detected in the viewport', done => {
            layer1.on('loaded', () => {
                const expected = [
                    { cartodb_id: 1, value: 1, category: 'a' },
                    { cartodb_id: 2, value: 2, category: 'b' }
                ];

                checkFeatures(viz1.variables.list.eval(), expected);
                done();
            });
        });
    });

    describe('lines', () => {
        function generateLinesDataset () {
            const inner = {
                type: 'Feature',
                geometry: {
                    type: 'LineString',
                    coordinates: [[0, 0], [0, 25]]
                },
                properties: {
                    cartodb_id: 1,
                    value: 1,
                    category: 'a'
                }
            };

            const oneVertexOutsideIntersecting = {
                type: 'Feature',
                geometry: {
                    type: 'LineString',
                    coordinates: [[15, 0], [15, 60]]
                },
                properties: {
                    cartodb_id: 2,
                    value: 2,
                    category: 'b'
                }
            };

            const twoVerticesOutsideIntersecting = {
                type: 'Feature',
                geometry: {
                    type: 'LineString',
                    coordinates: [[30, -60], [30, 60]]
                },
                properties: {
                    cartodb_id: 3,
                    value: 3,
                    category: 'c'
                }
            };

            const outside = {
                type: 'Feature',
                geometry: {
                    type: 'LineString',
                    coordinates: [[70, -60], [70, 60]]
                },
                properties: {
                    cartodb_id: 4,
                    value: 4,
                    category: 'd'
                }
            };

            const features = [
                inner,
                oneVertexOutsideIntersecting,
                twoVerticesOutsideIntersecting,
                outside

            ];
            return { type: 'FeatureCollection', features };
        }

        beforeEach(() => {
            setupMap(generateLinesDataset(), 2);
        });

        it('should get correctly detected in the viewport', done => {
            layer1.on('loaded', () => {
                const expected = [
                    { cartodb_id: 1, value: 1, category: 'a' }, // completely inside
                    { cartodb_id: 2, value: 2, category: 'b' }, // one vertex outside
                    { cartodb_id: 3, value: 3, category: 'c' } // two vertices outside
                ];

                checkFeatures(viz1.variables.list.eval(), expected);
                done();
            });
        });
    });

    afterEach(() => {
        map.remove();
        document.body.removeChild(setup.div);
    });
});

describe('viewportFeatures using aggregation expressions', () => {
    describe('clusterCount', () => {
        let map, source, viz, layer, setup;

        beforeEach(() => {
            setup = util.createMap('map');
            map = setup.map;
            source = new carto.source.GeoJSON(aggregationFeatures);
        });

        it('should get the clusterCount of a feature', done => {
            viz = new carto.Viz(`
                @list: viewportFeatures(clusterCount())
            `);

            layer = new carto.Layer('layer', source, viz);
            layer.addTo(map);

            layer.on('updated', () => {
                const actual = Object.keys(viz.variables.list.value[0].properties);
                const expected = [CLUSTER_FEATURE_COUNT];
                expect(actual).toEqual(expected);
                done();
            });
        });

        it('should get the clusterCount of a feature when it is assigned to a variable', done => {
            const variableName = 'cc';

            viz = new carto.Viz(`
                @${variableName}: clusterCount()
                @list: viewportFeatures(@${variableName})
            `);

            layer = new carto.Layer('layer', source, viz);

            layer.addTo(map);

            layer.on('updated', () => {
                const actual = Object.keys(viz.variables.list.value[0].properties);
                const expected = [variableName];
                expect(actual).toEqual(expected);
                done();
            });
        });

        afterEach(() => {
            map.remove();
            document.body.removeChild(setup.div);
        });
    });
});

describe('regression in viewportFeatures', () => {
    let map, viz1, layer1, source1, setup;

    function setupMap (geojsonData, zoom = 0) {
        const VIEWPORT_SIZE = 500;

        setup = util.createMap('map', VIEWPORT_SIZE);
        map = setup.map;
        map.setZoom(zoom);

        source1 = new carto.source.GeoJSON(geojsonData);

        viz1 = new carto.Viz(`
              color: ramp($category, prism),
              @list: viewportFeatures($value, $category, $cartodb_id);
              filter: false
            `);

        layer1 = new carto.Layer('layer1', source1, viz1);
        layer1.addTo(map);
    }

    it('should not include hidden polygons', done => {
        setupMap(generatePolygonsDataset());
        layer1.on('loaded', () => {
            const numberOfFeatures = viz1.variables.list.value.length;
            expect(numberOfFeatures).toBe(0);
            done();
        });
    });

    afterEach(() => {
        map.remove();
        document.body.removeChild(setup.div);
    });
});<|MERGE_RESOLUTION|>--- conflicted
+++ resolved
@@ -1,12 +1,7 @@
 import carto from '../../../../src';
 import * as util from '../../util';
-<<<<<<< HEAD
-import VIZ_PROPERTIES from '../../../../src/renderer/viz/utils/properties';
 import { CLUSTER_FEATURE_COUNT } from '../../../../src/constants/metadata';
-=======
-import { CLUSTER_FEATURE_COUNT } from '../../../../src/renderer/schema';
 import { SUPPORTED_VIZ_PROPERTIES } from '../../../../src/constants/viz';
->>>>>>> 7e1995aa
 
 const feature1 = {
     type: 'Feature',
