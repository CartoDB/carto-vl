--- conflicted
+++ resolved
@@ -9,9 +9,6 @@
 ENV NODE_VERSION ${node_version}
 
 RUN set -ex \
-<<<<<<< HEAD
-    && npm install -g yarn@1.15.2
-=======
     && . ~/.nvm/nvm.sh \
     && nvm install $NODE_VERSION $NODE_VERSION_OPTIONS \
     && nvm alias default $NODE_VERSION \
@@ -19,7 +16,6 @@
 
 ENV NODE_PATH $NVM_DIR/versions/node/v$NODE_VERSION/lib/node_modules
 ENV PATH $NVM_DIR/versions/node/v$NODE_VERSION/bin:$PATH
->>>>>>> 05510356
 
 WORKDIR /srv
 
