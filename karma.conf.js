module.exports = function (config) {
    config.set({
        frameworks: ['jasmine'],
<<<<<<< HEAD
        files: ['test/unit/**/*.test.js'],
        reporters: ['progress'],
=======
        files: ['test/unit/index.test.js'],
        exclude: ['test/integration/**'],
        reporters: ['mocha'],
>>>>>>> 83aa5b12
        port: 9876,  // karma web server port
        colors: true,
        logLevel: config.LOG_INFO,
        browsers: ['ChromeHeadlessNoSandbox'],
        autoWatch: false,
        singleRun: false,
        concurrency: Infinity,
        preprocessors: {
<<<<<<< HEAD
            'test/unit/**/*.test.js': ['webpack', 'sourcemap'],
=======
            'test/unit/index.test.js': ['webpack', 'sourcemap'],
>>>>>>> 83aa5b12
        },
        webpack: {
            devtool: 'inline-source-map'
        },
        customLaunchers: {
            // Add no-sandbox flag due a bug. https://github.com/karma-runner/karma-chrome-launcher/issues/158
            ChromeHeadlessNoSandbox: {
                base: 'ChromeHeadless',
                flags: ['--no-sandbox']
            }
        },
    });
};<|MERGE_RESOLUTION|>--- conflicted
+++ resolved
@@ -1,14 +1,9 @@
 module.exports = function (config) {
     config.set({
         frameworks: ['jasmine'],
-<<<<<<< HEAD
-        files: ['test/unit/**/*.test.js'],
-        reporters: ['progress'],
-=======
         files: ['test/unit/index.test.js'],
         exclude: ['test/integration/**'],
         reporters: ['mocha'],
->>>>>>> 83aa5b12
         port: 9876,  // karma web server port
         colors: true,
         logLevel: config.LOG_INFO,
@@ -17,11 +12,7 @@
         singleRun: false,
         concurrency: Infinity,
         preprocessors: {
-<<<<<<< HEAD
-            'test/unit/**/*.test.js': ['webpack', 'sourcemap'],
-=======
             'test/unit/index.test.js': ['webpack', 'sourcemap'],
->>>>>>> 83aa5b12
         },
         webpack: {
             devtool: 'inline-source-map'
