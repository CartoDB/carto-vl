# Javascript Node CircleCI 2.0 configuration file
#
# Check https://circleci.com/docs/2.0/language-javascript/ for more details
#
version: 2.1

orbs:
  sauce-connect: saucelabs/sauce-connect@1.0.1

jobs:
  test-e2e-pg10:
    docker:
<<<<<<< HEAD
      - image: circleci/node:10.15.1-jessie-browsers
=======
      - image: circleci/node:8-browsers
      - image: carto/windshaft-cartovl-testing-pg10
    working_directory: ~/repo
    steps:
      - checkout
      - restore_cache: # special step to restore the dependency cache
          key: dependency-cache-{{ checksum "package.json" }}
      - run: yarn install
      - save_cache: # special step to save the dependency cache
          key: dependency-cache-{{ checksum "package.json" }}
          paths:
            - ./node_modules
      - run: yarn build:clean && yarn build:min && yarn wait-on http://127.0.0.1:8181 && MIN=1 yarn mocha test/acceptance/e2e.test.js --timeout 25000

  test-e2e-pg11:
    docker:
      - image: circleci/node:8-browsers
>>>>>>> 05510356
      - image: carto/windshaft-cartovl-testing-pg11
    working_directory: ~/repo
    steps:
      - checkout
      - restore_cache: # special step to restore the dependency cache
          key: dependency-cache-{{ checksum "package.json" }}
      - run: yarn install
      - save_cache: # special step to save the dependency cache
          key: dependency-cache-{{ checksum "package.json" }}
          paths:
            - ./node_modules
      - run: yarn build:clean && yarn build:min && yarn wait-on http://127.0.0.1:8181 && MIN=1 yarn mocha test/acceptance/e2e.test.js --timeout 25000

  test-unit-lint-docs:
    docker:
      # specify the version you desire here
      - image: circleci/node:10.15.1-jessie-browsers
    working_directory: ~/repo
    steps:
      - checkout
      - restore_cache: # special step to restore the dependency cache
          key: dependency-cache-{{ checksum "package.json" }}
      - run: yarn install
      - save_cache: # special step to save the dependency cache
          key: dependency-cache-{{ checksum "package.json" }}
          paths:
            - ./node_modules
      - run: yarn test:unit:min
      - run: yarn lint
      - run: yarn docs

  test-user:
    docker:
      # specify the version you desire here
      - image: circleci/node:10.15.1-jessie-browsers
    working_directory: ~/repo
    steps:
      - checkout
      - restore_cache:
          keys:
          - v1-dependencies-{{ checksum "package.json" }}
          # fallback to using the latest cache if no exact match is found
          - v1-dependencies-
      - run: yarn install
      - run: yarn test:user:min
      - save_cache:
          paths:
            - node_modules
          key: v1-dependencies-{{ checksum "package.json" }}

  test-render:
    docker:
      # specify the version you desire here
      - image: circleci/node:10.15.1-jessie-browsers
    working_directory: ~/repo
    steps:
      - checkout
      - run: Xvfb :98 &
      - restore_cache:
          keys:
          - v1-dependencies-{{ checksum "package.json" }}
          # fallback to using the latest cache if no exact match is found
          - v1-dependencies-
      - run: yarn install
      - save_cache:
          paths:
            - node_modules
          key: v1-dependencies-{{ checksum "package.json" }}
      - run: xvfb-run -a yarn test:render:min

workflows:
  version: 2.1
  build_and_test:
    jobs:
      - test-e2e-pg10
      - test-e2e-pg11
      - test-unit-lint-docs
      - test-render
      - test-user
      - sauce-connect/with_proxy:
          name: test-browsers-saucelabs
          steps:
            - run: echo Install node and yarn
            - run: curl -sL https://deb.nodesource.com/setup_10.x | sudo -E bash -
            - run: sudo apt-get install -y nodejs
            - run: curl -sS https://dl.yarnpkg.com/debian/pubkey.gpg | sudo apt-key add -
            - run: echo "deb https://dl.yarnpkg.com/debian/ stable main" | sudo tee /etc/apt/sources.list.d/yarn.list
            - run: sudo apt-get install apt-transport-https
            - run: sudo apt-get update && sudo apt-get install yarn
            - checkout
            - restore_cache:
                keys:
                - v1-dependencies-{{ checksum "package.json" }}
                # fallback to using the latest cache if no exact match is found
                - v1-dependencies-
            - run: yarn install
            - save_cache:
                paths:
                  - node_modules
                key: v1-dependencies-{{ checksum "package.json" }}
            - run: yarn test:browsers:compatibility
          tunnel_identifier: "cartovl-tunnel"
          version: 4.5.3<|MERGE_RESOLUTION|>--- conflicted
+++ resolved
@@ -10,10 +10,7 @@
 jobs:
   test-e2e-pg10:
     docker:
-<<<<<<< HEAD
       - image: circleci/node:10.15.1-jessie-browsers
-=======
-      - image: circleci/node:8-browsers
       - image: carto/windshaft-cartovl-testing-pg10
     working_directory: ~/repo
     steps:
@@ -29,8 +26,7 @@
 
   test-e2e-pg11:
     docker:
-      - image: circleci/node:8-browsers
->>>>>>> 05510356
+      - image: circleci/node:10.15.1-jessie-browsers
       - image: carto/windshaft-cartovl-testing-pg11
     working_directory: ~/repo
     steps:
