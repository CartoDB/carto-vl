--- conflicted
+++ resolved
@@ -15,12 +15,9 @@
 const DEFAULT_STROKE_WIDTH_EXPRESSION = () => _markDefault(s.number(0));
 const DEFAULT_ORDER_EXPRESSION = () => s.noOrder();
 const DEFAULT_FILTER_EXPRESSION = () => s.constant(1);
-<<<<<<< HEAD
 const DEFAULT_SYMBOL_EXPRESSION = () => { const expr = s.FALSE; expr._default = true; return expr; };
 const DEFAULT_SYMBOLPLACEMENT_EXPRESSION = () => s.BOTTOM;
-=======
 const DEFAULT_RESOLUTION = () => 1;
->>>>>>> db9ce1cc
 
 const MIN_RESOLUTION = 0;
 const MAX_RESOLUTION = 256;
@@ -32,14 +29,10 @@
     'strokeWidth',
     'order',
     'filter',
-<<<<<<< HEAD
-    'variables',
     'symbol',
     'symbolPlacement',
-=======
     'resolution',
     'variables'
->>>>>>> db9ce1cc
 ];
 
 export default class Viz {
@@ -94,6 +87,10 @@
 
         this._resolveAliases();
         this._validateAliasDAG();
+    }
+
+    _fetch() {
+        return Promise.all(this._getRootExpressions().map(expr => expr._fetch()));
     }
 
     // Define a viz property, setting all the required getters, setters and creating a proxy for the variables object
@@ -153,105 +150,6 @@
         ];
     }
 
-<<<<<<< HEAD
-    _fetch() {
-        return Promise.all(this._getRootExpressions().map(expr => expr._fetch()));
-    }
-
-    /**
-     * Return the resolution.
-     *
-     * @return {number}
-     *
-     * @memberof carto.Viz
-     * @instance
-     * @api
-     */
-    getResolution() {
-        return this.resolution;
-    }
-
-    /**
-     * Return the color expression.
-     *
-     * @return {carto.expressions.Base}
-     *
-     * @memberof carto.Viz
-     * @instance
-     * @api
-     */
-    getColor() {
-        return this.color;
-    }
-
-    /**
-     * Return the width expression.
-     *
-     * @return {carto.expressions.Base}
-     *
-     * @memberof carto.Viz
-     * @instance
-     * @api
-     */
-    getWidth() {
-        return this.width;
-    }
-
-    /**
-     * Return the strokeColor expression.
-     *
-     * @return {carto.expressions.Base}
-     *
-     * @memberof carto.Viz
-     * @instance
-     * @api
-     */
-    getStrokeColor() {
-        return this.strokeColor;
-    }
-
-    /**
-     * Return the strokeWidth expression.
-     *
-     * @return {carto.expressions.Base}
-     *
-     * @memberof carto.Viz
-     * @instance
-     * @api
-     */
-    getStrokeWidth() {
-        return this.strokeWidth;
-    }
-
-    /**
-     * Return the order expression.
-     *
-     * @return {carto.expressions.Base}
-     *
-     * @memberof carto.Viz
-     * @instance
-     * @api
-     */
-    getOrder() {
-        return this.order;
-    }
-
-    /**
-     * Return the filter expression.
-     *
-     * @return {carto.expressions.Base}
-     *
-     * @memberof carto.Viz
-     * @instance
-     * @api
-     */
-    getFilter() {
-        return this.filter;
-    }
-
-    isAnimated() {
-        return this._getRootExpressions().some(rootExpr => rootExpr.isAnimated());
-=======
     _updateRootExpressions() {
         this._getRootExpressions().forEach(expr => {
             expr.parent = this;
@@ -264,8 +162,9 @@
             this.width.isAnimated() ||
             this.strokeColor.isAnimated() ||
             this.strokeWidth.isAnimated() ||
-            this.filter.isAnimated();
->>>>>>> db9ce1cc
+            this.filter.isAnimated() ||
+            this.symbol.isAnimated() ||
+            this.symbolPlacement.isAnimated();
     }
 
     onChange(callback) {
@@ -283,20 +182,6 @@
     getMinimumNeededSchema() {
         const exprs = this._getRootExpressions().filter(x => x && x._getMinimumNeededSchema);
         return exprs.map(expr => expr._getMinimumNeededSchema()).reduce(schema.union, schema.IDENTITY);
-    }
-
-<<<<<<< HEAD
-=======
-    compileShaders(gl, metadata) {
-        this._compileColorShader(gl, metadata);
-        this._compileWidthShader(gl, metadata);
-        this._compileStrokeColorShader(gl, metadata);
-        this._compileStrokeWidthShader(gl, metadata);
-        this._compileFilterShader(gl, metadata);
-
-        Object.values(this.variables).map(v => {
-            v._bind(metadata);
-        });
     }
 
     setDefaultsIfRequired(geomType) {
@@ -345,7 +230,6 @@
         }
     }
 
->>>>>>> db9ce1cc
     _resolveAliases() {
         [
             this.color,
@@ -483,17 +367,6 @@
      * @return {VizSpec}
      */
     _setDefaults(vizSpec) {
-<<<<<<< HEAD
-        vizSpec.resolution = util.isUndefined(vizSpec.resolution) ? DEFAULT_RESOLUTION() : vizSpec.resolution;
-        vizSpec.color = vizSpec.color || DEFAULT_COLOR_EXPRESSION();
-        vizSpec.width = vizSpec.width || DEFAULT_WIDTH_EXPRESSION();
-        vizSpec.strokeColor = vizSpec.strokeColor || DEFAULT_STROKE_COLOR_EXPRESSION();
-        vizSpec.strokeWidth = vizSpec.strokeWidth || DEFAULT_STROKE_WIDTH_EXPRESSION();
-        vizSpec.order = vizSpec.order || DEFAULT_ORDER_EXPRESSION();
-        vizSpec.filter = vizSpec.filter || DEFAULT_FILTER_EXPRESSION();
-        vizSpec.symbol = vizSpec.symbol || DEFAULT_SYMBOL_EXPRESSION();
-        vizSpec.symbolPlacement = vizSpec.symbolPlacement || DEFAULT_SYMBOLPLACEMENT_EXPRESSION();
-=======
         if (util.isUndefined(vizSpec.color)) {
             vizSpec.color = DEFAULT_COLOR_EXPRESSION();
         }
@@ -515,7 +388,12 @@
         if (util.isUndefined(vizSpec.resolution)) {
             vizSpec.resolution = DEFAULT_RESOLUTION();
         }
->>>>>>> db9ce1cc
+        if (util.isUndefined(vizSpec.symbol)) {
+            vizSpec.symbol = DEFAULT_SYMBOL_EXPRESSION();
+        }
+        if (util.isUndefined(vizSpec.symbolPlacement)) {
+            vizSpec.symbolPlacement = DEFAULT_SYMBOLPLACEMENT_EXPRESSION();
+        }
         vizSpec.variables = vizSpec.variables || {};
         return vizSpec;
     }
@@ -541,11 +419,8 @@
         // Apply implicit cast to numeric style properties
         vizSpec.width = implicitCast(vizSpec.width);
         vizSpec.strokeWidth = implicitCast(vizSpec.strokeWidth);
-<<<<<<< HEAD
         vizSpec.symbolPlacement = implicitCast(vizSpec.symbolPlacement);
-=======
         vizSpec.filter = implicitCast(vizSpec.filter);
->>>>>>> db9ce1cc
 
         if (!util.isNumber(vizSpec.resolution)) {
             throw new CartoValidationError('viz', 'resolutionNumberRequired');
