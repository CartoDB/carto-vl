import * as rsys from '../../client/rsys';
import Dataframe from '../../core/dataframe';
import * as Protobuf from 'pbf';
import { VectorTile } from '@mapbox/vector-tile';
import { decodeLines, decodePolygons } from '../../client/mvt/feature-decoder';
import TileClient from './TileClient';
import Base from './base';
import { RTT_WIDTH } from '../../core/renderer';
import Metadata from '../../core/metadata';

// Constants for '@mapbox/vector-tile' geometry types, from https://github.com/mapbox/vector-tile-js/blob/v1.3.0/lib/vectortilefeature.js#L39
const mvtDecoderGeomTypes = { point: 1, line: 2, polygon: 3 };

const geometryTypes = {
    UNKNOWN: 'unknown',
    POINT: 'point',
    LINE: 'line',
    POLYGON: 'polygon'
};

const MVT_TO_CARTO_TYPES = {
    1: geometryTypes.POINT,
    2: geometryTypes.LINE,
    3: geometryTypes.POLYGON
};

export default class MVT extends Base {

    /**
     * Create a carto.source.MVT.
     *
     * @param {object} data - A MVT data object
     * @param {object} metadata - A carto.source.mvt.Metadata object
     *
     * @example
     * const metadata = new carto.source.mvt.Metadata([{ type: 'number', name: 'total_pop'}])
     * new carto.source.MVT("https://{server}/{z}/{x}/{y}.mvt", metadata);
     *
     * @fires CartoError
     *
     * @constructor MVT
     * @extends carto.source.Base
     * @memberof carto.source
     * @IGNOREapi
     */
    constructor(templateURL, metadata = new Metadata()) {
        super();
        this._templateURL = templateURL;
        this._metadata = metadata;
        this._tileClient = new TileClient(templateURL);
    }

    _clone() {
        return new MVT(this._templateURL, JSON.parse(JSON.stringify(this._metadata)));
    }

    bindLayer(addDataframe, dataLoadedCallback) {
        this._tileClient.bindLayer(addDataframe, dataLoadedCallback);
    }

    async requestMetadata() {
        return this._metadata;
    }

    requestData(viewport) {
        return this._tileClient.requestData(viewport, this.responseToDataframeTransformer.bind(this));
    }

    async responseToDataframeTransformer(response, x, y, z) {
        const MVT_EXTENT = 4096;
        const arrayBuffer = await response.arrayBuffer();
        if (arrayBuffer.byteLength == 0 || response == 'null') {
            return { empty: true };
        }
        const tile = new VectorTile(new Protobuf(arrayBuffer));
        const mvtLayer = tile.layers[Object.keys(tile.layers)[0]];
<<<<<<< HEAD
        const { geometries, properties } = this._decodeMVTLayer(mvtLayer, this._metadata, MVT_EXTENT);
        const rs = rsys.getRsysFromTile(x, y, z);
        const dataframe = this._generateDataFrame(rs, geometries, properties, mvtLayer.length, this._metadata.geomType);

=======

        const { points, featureGeometries, properties, numFeatures } = this._decodeMVTLayer(mvtLayer, this._metadata, MVT_EXTENT);


        const rs = rsys.getRsysFromTile(x, y, z);
        const dataframeGeometry = this._metadata.geomType == geometryTypes.POINT ? points : featureGeometries;
        const dataframe = this._generateDataFrame(rs, dataframeGeometry, properties, numFeatures, this._metadata.geomType);
>>>>>>> 712f9e48
        return dataframe;
    }


    _decodeMVTLayer(mvtLayer, metadata, mvt_extent) {
        if (!mvtLayer.length) {
            return { properties: [], geometries: {} };
        }
<<<<<<< HEAD
        if (!metadata.geomType) {
            metadata.geomType = this._autoDiscoverType(mvtLayer);
        }
        switch (metadata.geomType) {
            case geometryTypes.POINT:
                return this._decode(mvtLayer, metadata, mvt_extent, new Float32Array(mvtLayer.length * 2));
            case geometryTypes.LINE:
                return this._decode(mvtLayer, metadata, mvt_extent, [], decodeLines);
            case geometryTypes.POLYGON:
                return this._decode(mvtLayer, metadata, mvt_extent, [], decodePolygons);
            default:
                throw new Error('MVT: invalid geometry type');
        }
    }

    _autoDiscoverType(mvtLayer) {
        const type = mvtLayer.feature(0).type;
        switch (type) {
            case mvtDecoderGeomTypes.point:
                return geometryTypes.POINT;
            case mvtDecoderGeomTypes.line:
                return geometryTypes.LINE;
            case mvtDecoderGeomTypes.polygon:
                return geometryTypes.POLYGON;
            default:
                throw new Error('MVT: invalid geometry type');
        }
    }

    _decode(mvtLayer, metadata, mvt_extent, geometries, decodeFn) {
        const { properties, propertyNames } = this._initializePropertyArrays(metadata, mvtLayer.length);

=======
        let featureGeometries = [];
        let numFeatures = 0;
        const decodedProperties = {};
        const decodingPropertyNames = Object.keys(metadata.properties).
            filter(propertyName => metadata.properties[propertyName].type != 'geometry').
            map(propertyName => metadata.properties[propertyName].sourceName || propertyName);
        decodingPropertyNames.forEach(propertyName => {
            decodedProperties[propertyName] = new Float32Array(mvtLayer.length + RTT_WIDTH);
        });
>>>>>>> 712f9e48
        for (let i = 0; i < mvtLayer.length; i++) {
            const f = mvtLayer.feature(i);
            this._checkType(f, metadata.geomType);
            const geom = f.loadGeometry();
            if (decodeFn) {
                const decodedPolygons = decodeFn(geom, mvt_extent);
                geometries.push(decodedPolygons);
            }
<<<<<<< HEAD
            else {
                geometries[2 * i + 0] = 2 * (geom[0][0].x) / mvt_extent - 1.;
                geometries[2 * i + 1] = 2 * (1. - (geom[0][0].y) / mvt_extent) - 1.;
            }
            this._decodeProperties(propertyNames, properties, f, i);
        }

        return { properties, geometries };
    }

    // Currently only mvtLayers with the same type in every feature are supported
    _checkType(feature, expected) {
        const type = feature.type;
        const actual = MVT_TO_CARTO_TYPES[type];
        if (actual !== expected) {
            throw new Error(`MVT: mixed geometry types in the same layer. Layer has type: ${expected} but feature was ${actual}`);
        }
    }

    _initializePropertyArrays(metadata, length) {
        const properties = {};
        const propertyNames = Object.keys(metadata.properties)
            .filter(propertyName => metadata.properties[propertyName].type !== 'geometry')
            .map(propertyName => metadata.properties[propertyName].sourceName || propertyName);

        propertyNames.forEach(propertyName => properties[propertyName] = new Float32Array(length + RTT_WIDTH));

        return { properties, propertyNames };
    }

    _decodeProperties(propertyNames, properties, feature, i) {
        propertyNames.forEach(propertyName => {
            const propertyValue = feature.properties[propertyName];
            properties[propertyName][i] = this.decodeProperty(propertyName, propertyValue);
        });
=======
            if (metadata.geomType == geometryTypes.POINT) {
                const x = 2 * (geom[0][0].x) / mvt_extent - 1.;
                const y = 2 * (1. - (geom[0][0].y) / mvt_extent) - 1.;
                // Tiles may contain points in the border;
                // we'll avoid here duplicatend points between tiles by excluding the 1-edge
                if (x < -1 || x >= 1 || y < -1 || y >= 1) {
                    continue;
                }
                points[2 * numFeatures + 0] = x;
                points[2 * numFeatures + 1] = y;
            } else if (metadata.geomType == geometryTypes.POLYGON) {
                const decodedPolygons = decodePolygons(geom, mvt_extent);
                featureGeometries.push(decodedPolygons);
            } else if (metadata.geomType == geometryTypes.LINE) {
                const decodedLines = decodeLines(geom, mvt_extent);
                featureGeometries.push(decodedLines);
            } else {
                throw new Error(`Unimplemented geometry type: '${metadata.geomType}'`);
            }
            decodingPropertyNames.forEach(propertyName => {
                const propertyValue = f.properties[propertyName];
                decodedProperties[propertyName][numFeatures] = this.decodeProperty(propertyName, propertyValue);
            });
            ++numFeatures;
        }
        return { properties: decodedProperties, points, featureGeometries, numFeatures };
>>>>>>> 712f9e48
    }

    decodeProperty(propertyName, propertyValue) {
        if (typeof propertyValue === 'string') {
            return this._metadata.categorizeString(propertyValue);
        } else if (typeof propertyValue === 'number') {
            return propertyValue;
        } else if (propertyValue == null || propertyValue == undefined) {
            return Number.NaN;
        } else {
            throw new Error(`MVT decoding error. Feature property value of type '${typeof propertyValue}' cannot be decoded.`);
        }
    }

    _generateDataFrame(rs, geometry, properties, size, type) {
        return new Dataframe({
            active: false,
            center: rs.center,
            geom: geometry,
            properties: properties,
            scale: rs.scale,
            size: size,
            type: type,
            metadata: this._metadata,
        });
    }

    free() {
        this._tileClient.free();
    }
}<|MERGE_RESOLUTION|>--- conflicted
+++ resolved
@@ -74,29 +74,18 @@
         }
         const tile = new VectorTile(new Protobuf(arrayBuffer));
         const mvtLayer = tile.layers[Object.keys(tile.layers)[0]];
-<<<<<<< HEAD
-        const { geometries, properties } = this._decodeMVTLayer(mvtLayer, this._metadata, MVT_EXTENT);
+        const { geometries, properties, numFeatures } = this._decodeMVTLayer(mvtLayer, this._metadata, MVT_EXTENT);
         const rs = rsys.getRsysFromTile(x, y, z);
-        const dataframe = this._generateDataFrame(rs, geometries, properties, mvtLayer.length, this._metadata.geomType);
-
-=======
-
-        const { points, featureGeometries, properties, numFeatures } = this._decodeMVTLayer(mvtLayer, this._metadata, MVT_EXTENT);
-
-
-        const rs = rsys.getRsysFromTile(x, y, z);
-        const dataframeGeometry = this._metadata.geomType == geometryTypes.POINT ? points : featureGeometries;
-        const dataframe = this._generateDataFrame(rs, dataframeGeometry, properties, numFeatures, this._metadata.geomType);
->>>>>>> 712f9e48
+        const dataframe = this._generateDataFrame(rs, geometries, properties, numFeatures, this._metadata.geomType);
+
         return dataframe;
     }
 
 
     _decodeMVTLayer(mvtLayer, metadata, mvt_extent) {
         if (!mvtLayer.length) {
-            return { properties: [], geometries: {} };
-        }
-<<<<<<< HEAD
+            return { properties: [], geometries: {}, numFeatures: 0 };
+        }
         if (!metadata.geomType) {
             metadata.geomType = this._autoDiscoverType(mvtLayer);
         }
@@ -127,19 +116,9 @@
     }
 
     _decode(mvtLayer, metadata, mvt_extent, geometries, decodeFn) {
+        let numFeatures = 0;
         const { properties, propertyNames } = this._initializePropertyArrays(metadata, mvtLayer.length);
 
-=======
-        let featureGeometries = [];
-        let numFeatures = 0;
-        const decodedProperties = {};
-        const decodingPropertyNames = Object.keys(metadata.properties).
-            filter(propertyName => metadata.properties[propertyName].type != 'geometry').
-            map(propertyName => metadata.properties[propertyName].sourceName || propertyName);
-        decodingPropertyNames.forEach(propertyName => {
-            decodedProperties[propertyName] = new Float32Array(mvtLayer.length + RTT_WIDTH);
-        });
->>>>>>> 712f9e48
         for (let i = 0; i < mvtLayer.length; i++) {
             const f = mvtLayer.feature(i);
             this._checkType(f, metadata.geomType);
@@ -147,45 +126,10 @@
             if (decodeFn) {
                 const decodedPolygons = decodeFn(geom, mvt_extent);
                 geometries.push(decodedPolygons);
+                this._decodeProperties(propertyNames, properties, f, i);
+                numFeatures++;
             }
-<<<<<<< HEAD
             else {
-                geometries[2 * i + 0] = 2 * (geom[0][0].x) / mvt_extent - 1.;
-                geometries[2 * i + 1] = 2 * (1. - (geom[0][0].y) / mvt_extent) - 1.;
-            }
-            this._decodeProperties(propertyNames, properties, f, i);
-        }
-
-        return { properties, geometries };
-    }
-
-    // Currently only mvtLayers with the same type in every feature are supported
-    _checkType(feature, expected) {
-        const type = feature.type;
-        const actual = MVT_TO_CARTO_TYPES[type];
-        if (actual !== expected) {
-            throw new Error(`MVT: mixed geometry types in the same layer. Layer has type: ${expected} but feature was ${actual}`);
-        }
-    }
-
-    _initializePropertyArrays(metadata, length) {
-        const properties = {};
-        const propertyNames = Object.keys(metadata.properties)
-            .filter(propertyName => metadata.properties[propertyName].type !== 'geometry')
-            .map(propertyName => metadata.properties[propertyName].sourceName || propertyName);
-
-        propertyNames.forEach(propertyName => properties[propertyName] = new Float32Array(length + RTT_WIDTH));
-
-        return { properties, propertyNames };
-    }
-
-    _decodeProperties(propertyNames, properties, feature, i) {
-        propertyNames.forEach(propertyName => {
-            const propertyValue = feature.properties[propertyName];
-            properties[propertyName][i] = this.decodeProperty(propertyName, propertyValue);
-        });
-=======
-            if (metadata.geomType == geometryTypes.POINT) {
                 const x = 2 * (geom[0][0].x) / mvt_extent - 1.;
                 const y = 2 * (1. - (geom[0][0].y) / mvt_extent) - 1.;
                 // Tiles may contain points in the border;
@@ -193,25 +137,41 @@
                 if (x < -1 || x >= 1 || y < -1 || y >= 1) {
                     continue;
                 }
-                points[2 * numFeatures + 0] = x;
-                points[2 * numFeatures + 1] = y;
-            } else if (metadata.geomType == geometryTypes.POLYGON) {
-                const decodedPolygons = decodePolygons(geom, mvt_extent);
-                featureGeometries.push(decodedPolygons);
-            } else if (metadata.geomType == geometryTypes.LINE) {
-                const decodedLines = decodeLines(geom, mvt_extent);
-                featureGeometries.push(decodedLines);
-            } else {
-                throw new Error(`Unimplemented geometry type: '${metadata.geomType}'`);
+                geometries[2 * numFeatures + 0] = x;
+                geometries[2 * numFeatures + 1] = y;
+                this._decodeProperties(propertyNames, properties, f, numFeatures);
+                numFeatures++;
             }
-            decodingPropertyNames.forEach(propertyName => {
-                const propertyValue = f.properties[propertyName];
-                decodedProperties[propertyName][numFeatures] = this.decodeProperty(propertyName, propertyValue);
-            });
-            ++numFeatures;
-        }
-        return { properties: decodedProperties, points, featureGeometries, numFeatures };
->>>>>>> 712f9e48
+        }
+
+        return { properties, geometries, numFeatures };
+    }
+
+    // Currently only mvtLayers with the same type in every feature are supported
+    _checkType(feature, expected) {
+        const type = feature.type;
+        const actual = MVT_TO_CARTO_TYPES[type];
+        if (actual !== expected) {
+            throw new Error(`MVT: mixed geometry types in the same layer. Layer has type: ${expected} but feature was ${actual}`);
+        }
+    }
+
+    _initializePropertyArrays(metadata, length) {
+        const properties = {};
+        const propertyNames = Object.keys(metadata.properties)
+            .filter(propertyName => metadata.properties[propertyName].type !== 'geometry')
+            .map(propertyName => metadata.properties[propertyName].sourceName || propertyName);
+
+        propertyNames.forEach(propertyName => properties[propertyName] = new Float32Array(length + RTT_WIDTH));
+
+        return { properties, propertyNames };
+    }
+
+    _decodeProperties(propertyNames, properties, feature, i) {
+        propertyNames.forEach(propertyName => {
+            const propertyValue = feature.properties[propertyName];
+            properties[propertyName][i] = this.decodeProperty(propertyName, propertyValue);
+        });
     }
 
     decodeProperty(propertyName, propertyValue) {
