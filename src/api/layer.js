--- conflicted
+++ resolved
@@ -182,21 +182,9 @@
     }
 
     _addToMGLMap(map, beforeLayerID) {
-<<<<<<< HEAD
         const onMapLoaded = () => {
-            this._mglIntegrator = getMGLIntegrator(map);
-            this._mglIntegrator.addLayer(this._id, beforeLayerID, this._getData.bind(this), () => {
-                this._dataframes.map(
-                    dataframe => {
-                        dataframe.setStyle(this._style);
-                        dataframe.visible = dataframe.active;
-                    });
-                this._mglIntegrator.renderer.refresh(Number.NaN);
-                this._dataframes.map(
-                    dataframe => {
-                        dataframe.visible = false;
-                    });
-            });
+            this._integrator = getMGLIntegrator(map);
+            this._integrator.addLayer(this, beforeLayerID);
         };
 
         if (map.loaded()) {
@@ -204,12 +192,6 @@
         } else {
             map.on('load', onMapLoaded);
         }
-=======
-        map.on('load', () => {
-            this._integrator = getMGLIntegrator(map);
-            this._integrator.addLayer(this, beforeLayerID);
-        });
->>>>>>> c22e277a
     }
 
     _styleChanged() {
