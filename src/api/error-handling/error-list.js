const validation = {
    layer: {
        'id-required': {
            messageRegex: /idRequired/,
            friendlyMessage: '`id` property required.'
        },
        'id-string-required': {
            messageRegex: /idStringRequired/,
            friendlyMessage: '`id` property must be a string.'
        },
        'non-valid-id': {
            messageRegex: /nonValidId/,
            friendlyMessage: '`id` property must be not empty.'
        },
        'source-required': {
            messageRegex: /sourceRequired/,
            friendlyMessage: '`source` property required.'
        },
        'non-valid-source': {
            messageRegex: /nonValidSource/,
            friendlyMessage: 'The given object is not a valid source. See "carto.source.Base".'
        },
        'viz-required': {
            messageRegex: /vizRequired/,
            friendlyMessage: '`viz` property required.'
        },
<<<<<<< HEAD
        'non-valid-style': {
            messageRegex: /nonValidStyle/,
            friendlyMessage: 'The given object is not a valid style. See "carto.Style".'
        },
        'shared-style': {
            messageRegex: /sharedStyle/,
            friendlyMessage: 'The given Style object is already bound to another layer. Styles cannot be shared between different layers'
=======
        'non-valid-viz': {
            messageRegex: /nonValidViz/,
            friendlyMessage: 'The given object is not a valid viz. See "carto.Viz".'
        },
        'shared-viz': {
            messageRegex: /sharedViz/,
            friendlyMessage: 'The given Viz object is already bound to another layer. Vizs cannot be shared between different layers'
>>>>>>> 5839f385
        }
    },
    setup: {
        'auth-required': {
            messageRegex: /authRequired/,
            friendlyMessage: '`auth` property is required.'
        },
        'auth-object-required': {
            messageRegex: /authObjectRequired/,
            friendlyMessage: '`auth` property must be an object.'
        },
        'api-key-required': {
            messageRegex: /apiKeyRequired/,
            friendlyMessage: '`apiKey` property is required.'
        },
        'api-key-string-required': {
            messageRegex: /apiKeyStringRequired/,
            friendlyMessage: '`apiKey` property must be a string.'
        },
        'non-valid-api-key': {
            messageRegex: /nonValidApiKey/,
            friendlyMessage: '`apiKey` property must be not empty.'
        },
        'username-required': {
            messageRegex: /usernameRequired/,
            friendlyMessage: '`username` property is required.'
        },
        'username-string-required': {
            messageRegex: /usernameStringRequired/,
            friendlyMessage: '`username` property must be a string.'
        },
        'non-valid-username': {
            messageRegex: /nonValidUsername/,
            friendlyMessage: '`username` property must be not empty.'
        },
        'config-object-required': {
            messageRegex: /configObjectRequired/,
            friendlyMessage: '`config` property must be an object.'
        },
        'server-url-string-required': {
            messageRegex: /serverURLStringRequired/,
            friendlyMessage: '`serverURL` property must be a string.'
        }
    },
    source: {
        'non-valid-server-url': {
            messageRegex: /nonValidServerURL/,
            friendlyMessage: '`serverURL` property is not a valid URL.'
        },
        'table-name-required': {
            messageRegex: /tableNameRequired/,
            friendlyMessage: '`tableName` property is required.'
        },
        'table-name-string-required': {
            messageRegex: /tableNameStringRequired$/,
            friendlyMessage: '`tableName` property must be a string.'
        },
        'non-valid-table-name': {
            messageRegex: /nonValidTableName$/,
            friendlyMessage: '`tableName` property must be not empty.'
        },
        'query-required': {
            messageRegex: /queryRequired/,
            friendlyMessage: '`query` property is required.'
        },
        'query-string-required': {
            messageRegex: /queryStringRequired$/,
            friendlyMessage: '`query` property must be a string.'
        },
        'non-valid-query': {
            messageRegex: /nonValidQuery$/,
            friendlyMessage: '`query` property must be not empty.'
        },
        'non-valid-sql-query': {
            messageRegex: /nonValidSQLQuery$/,
            friendlyMessage: '`query` property must be a SQL query.'
        },
        'data-required': {
            messageRegex: /dataRequired/,
            friendlyMessage: '`data` property is required.'
        },
        'data-object-required': {
            messageRegex: /dataObjectRequired$/,
            friendlyMessage: '`data` property must be an object.'
        },
        'non-valid-geojson-data': {
            messageRegex: /nonValidGeoJSONData$/,
            friendlyMessage: '`data` property must be a GeoJSON object.'
        },
        'multiple-feature-types': {
            messageRegex: /multipleFeatureTypes\[(.+)\]$/,
            friendlyMessage: 'multiple types not supported: $0.'
        },
        'first-polygon-external': {
            messageRegex: /firstPolygonExternal$/,
            friendlyMessage: 'first polygon ring must be external.'
        },
        'feature-has-cartodb_id': {
            messageRegex: /featureHasCartodbId$/,
            friendlyMessage: '`cartodb_id` is a reserved property so it can not be used'
        }
    },
    viz: {
        'non-valid-definition': {
            messageRegex: /nonValidDefinition$/,
            friendlyMessage: 'viz definition should be a vizSpec object or a valid viz string.'
        },
        'non-valid-expression': {
            messageRegex: /nonValidExpression\[(.+)\]$/,
            friendlyMessage: '`$0` parameter is not a valid viz Expresion.'
        },
        'resolution-number-required': {
            messageRegex: /resolutionNumberRequired$/,
            friendlyMessage: '`resolution` must be a number.'
        },
        'resolution-too-small': {
            messageRegex: /resolutionTooSmall\[(.+)\]$/,
            friendlyMessage: '`resolution` must be greater than $0.'
        },
        'resolution-too-big': {
            messageRegex: /resolutionTooBig\[(.+)\]$/,
            friendlyMessage: '`resolution` must be less than $0.'
        }
    }
};

export { validation };<|MERGE_RESOLUTION|>--- conflicted
+++ resolved
@@ -24,15 +24,6 @@
             messageRegex: /vizRequired/,
             friendlyMessage: '`viz` property required.'
         },
-<<<<<<< HEAD
-        'non-valid-style': {
-            messageRegex: /nonValidStyle/,
-            friendlyMessage: 'The given object is not a valid style. See "carto.Style".'
-        },
-        'shared-style': {
-            messageRegex: /sharedStyle/,
-            friendlyMessage: 'The given Style object is already bound to another layer. Styles cannot be shared between different layers'
-=======
         'non-valid-viz': {
             messageRegex: /nonValidViz/,
             friendlyMessage: 'The given object is not a valid viz. See "carto.Viz".'
@@ -40,7 +31,6 @@
         'shared-viz': {
             messageRegex: /sharedViz/,
             friendlyMessage: 'The given Viz object is already bound to another layer. Vizs cannot be shared between different layers'
->>>>>>> 5839f385
         }
     },
     setup: {
