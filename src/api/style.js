--- conflicted
+++ resolved
@@ -57,7 +57,7 @@
     constructor(definition) {
         const styleSpec = this._getStyleDefinition(definition);
         this._checkStyleSpec(styleSpec);
-        this._styleSpec = this._handleFilters(styleSpec);
+        this._styleSpec = styleSpec;
 
         this.updated = true;
         this._changeCallback = null;
@@ -147,34 +147,16 @@
         return this._styleSpec.order;
     }
 
-<<<<<<< HEAD
-    /**
-     * Return the filter expression.
-     *
-     * @return {carto.style.expression}
-     *
-     * @memberof carto.Style
-     * @api
-     */
-    getFilter() {
-=======
     get filter(){
->>>>>>> d422535c
         return this._styleSpec.filter;
     }
 
     isAnimated() {
         return this.getColor().isAnimated() ||
-<<<<<<< HEAD
-            this.getWidth().isAnimated() ||
-            this.getStrokeColor().isAnimated() ||
-            this.getStrokeWidth().isAnimated();
-=======
                this.getWidth().isAnimated() ||
                this.getStrokeColor().isAnimated() ||
                this.getStrokeWidth().isAnimated() ||
                this.filter.isAnimated();
->>>>>>> d422535c
     }
 
     onChange(callback) {
@@ -297,19 +279,6 @@
         styleSpec.strokeWidth = styleSpec.strokeWidth || DEFAULT_STROKE_WIDTH_EXPRESSION;
         styleSpec.order = styleSpec.order || DEFAULT_ORDER_EXPRESSION;
         styleSpec.filter = styleSpec.filter || DEFAULT_FILTER_EXPRESSION;
-        return styleSpec;
-    }
-
-    /** 
-     * If the style contains a filter update the color to take the filter into account.
-     * When an element is filitered out its opacity will be 0 so it wont be painted.
-     * @param {StyleSpec} styleSpec
-     * @return {StyleSpec}
-     */
-    _handleFilters(styleSpec) {
-        if (styleSpec.filter) {
-            styleSpec.color = s.opacity(styleSpec.color, s.floatMul(styleSpec.color.a, styleSpec.filter));
-        }
         return styleSpec;
     }
 
