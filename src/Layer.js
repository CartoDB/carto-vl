--- conflicted
+++ resolved
@@ -161,12 +161,6 @@
      */
     async addTo (map, beforeLayerID) {
         // Manage errors, whether they are an Evented Error or a common Error
-        // try {
-        //     await this.init();
-        // } catch (err) {
-        //     throw err;
-        // }
-
         try {
             map.once('error', (data) => {
                 console.warn(data.error.message);
@@ -599,16 +593,11 @@
         }
 
         if (viz._boundLayer && viz._boundLayer !== this) {
-<<<<<<< HEAD
             // Note the required 1 on 1 relationship between layer & viz
-            throw new CartoValidationError(`${cvt.INCORRECT_VALUE} The given Viz object is already bound to another layer. Vizs cannot be shared between different layers.`);
-=======
-            // Not the required 1 on 1 relationship between layer & viz
             throw new CartoValidationError(
                 'The given Viz object is already bound to another layer. Vizs cannot be shared between different layers.',
                 CartoValidationErrorTypes.INCORRECT_VALUE
             );
->>>>>>> 2404d644
         }
     }
 
