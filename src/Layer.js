--- conflicted
+++ resolved
@@ -23,28 +23,28 @@
 });
 
 /**
- *
- * A Layer is the primary way to visualize geospatial data.
- *
- * To create a layer a {@link carto.source|source} and {@link carto.Viz|viz} are required:
- *
- * - The {@link carto.source|source} is used to know **what** data will be displayed in the Layer.
- * - The {@link carto.Viz|viz} is used to know **how** to draw the data in the Layer, Viz instances can only be bound to one single layer.
- *
- * Note: This Layer implements {@link https://www.mapbox.com/mapbox-gl-js/api/#customlayerinterface|Mapbox GL JS - Custom Layer Interface}
- *
- * @param {String} id - The ID of the layer. Can be used in the {@link addTo|addTo} function
- * @param {carto.source} source - The source of the data
- * @param {carto.Viz} viz - The description of the visualization of the data
- * @throws CartoError
- *
- * @example
- * const layer = new carto.Layer('layer0', source, viz);
- *
- * @constructor Layer
- * @name carto.Layer
- * @api
- */
+*
+* A Layer is the primary way to visualize geospatial data.
+*
+* To create a layer a {@link carto.source|source} and {@link carto.Viz|viz} are required:
+*
+* - The {@link carto.source|source} is used to know **what** data will be displayed in the Layer.
+* - The {@link carto.Viz|viz} is used to know **how** to draw the data in the Layer, Viz instances can only be bound to one single layer.
+*
+* Note: This Layer implements {@link https://www.mapbox.com/mapbox-gl-js/api/#customlayerinterface|Mapbox GL JS - Custom Layer Interface}
+*
+* @param {String} id - The ID of the layer. Can be used in the {@link addTo|addTo} function
+* @param {carto.source} source - The source of the data
+* @param {carto.Viz} viz - The description of the visualization of the data
+* @throws CartoError
+*
+* @example
+* const layer = new carto.Layer('layer0', source, viz);
+*
+* @constructor Layer
+* @name carto.Layer
+* @api
+*/
 
 export default class Layer {
     constructor (id, source, viz) {
@@ -458,20 +458,12 @@
     }
 
     _checkSourceRequestsAndFireEvents (isNewMatrix) {
-<<<<<<< HEAD
         if (this.checkForDataframesUpdate && this.checkForDataframesUpdate.cancel) {
             this.checkForDataframesUpdate.cancel();
-        } else {
         }
 
         this.checkForDataframesUpdate = this._source.requestData(this._getZoom(), this._getViewport());
 
-=======
-        if (this.checkForDataframesUpdate) this.checkForDataframesUpdate.cancel();
-
-        this.checkForDataframesUpdate = this._source.requestData(this._getZoom(), this._getViewport());
-
->>>>>>> ba6ae5d3
         this.checkForDataframesUpdate.then(dataframesHaveChanged => {
             if (dataframesHaveChanged) {
                 this._needRefresh().then(() => {
@@ -479,7 +471,6 @@
                         this._state = states.IDLE;
                         this._fire('loaded');
                     }
-                    this._fire('dataloaded');
                     this._fire('updated', 'different dataframes required from source');
                 });
             } else {
