--- conflicted
+++ resolved
@@ -35,11 +35,7 @@
         this._resizeCanvas(this._containerDimensions());
     }
 
-<<<<<<< HEAD
-    addLayer(layer, beforeLayerID) {
-=======
     addLayer (layer, beforeLayerID) {
->>>>>>> 44140d8a
         layer.initialize();
 
         let index;
