--- conflicted
+++ resolved
@@ -3,19 +3,13 @@
 import { FP32_DESIGNATED_NULL_VALUE } from '../../renderer/viz/expressions/constants';
 
 export default class MVTNumberCodec extends NumberCodec {
-<<<<<<< HEAD
-    sourceToInternal (propertyValue) {
+    sourceToInternal (metadata, propertyValue) {
         if (isNaN(propertyValue) || propertyValue == null) {
             propertyValue = FP32_DESIGNATED_NULL_VALUE;
         }
-        if (typeof propertyValue !== 'number') {
-            throw new CartoRuntimeError(`${crt.MVT} MVT decoding error. Metadata property is of type 'number' but the MVT tile contained a feature property of type '${typeof propertyValue}': '${propertyValue}'`);
-=======
-    sourceToInternal (metadata, propertyValue) {
         const propertyValueType = typeof propertyValue;
         if (propertyValue !== null && propertyValueType !== 'undefined' && propertyValueType !== 'number') {
             throw new CartoRuntimeError(`${crt.MVT} MVT decoding error. Metadata property is of type 'number' but the MVT tile contained a feature property of type '${propertyValueType}': '${propertyValue}'`);
->>>>>>> 14ce7798
         }
         return super.sourceToInternal(metadata, propertyValue);
     }
