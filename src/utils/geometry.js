// If AB intersects CD => return intersection point
// Intersection method from Real Time Rendering, Third Edition, page 780
export function intersect (a, b, c, d) {
    const o1 = a;
    const o2 = c;
    const d1 = sub(b, a);
    const d2 = sub(d, c);
    const d1t = perpendicular(d1);
    const d2t = perpendicular(d2);

    const s = dot(sub(o2, o1), d2t) / dot(d1, d2t);
    const t = dot(sub(o1, o2), d1t) / dot(d2, d1t);

    if (s >= 0 && s <= 1 && t >= 0 && t <= 1) {
        return [o1[0] + s * d1[0], o1[1] + s * d1[1]];
    }
}

<<<<<<< HEAD
export function sub([ax, ay], [bx, by]) {
=======
export function sub ([ax, ay], [bx, by]) {
>>>>>>> c374e0ed
    return ([ax - bx, ay - by]);
}

export function dot ([ax, ay], [bx, by]) {
    return (ax * bx + ay * by);
}

export function perpendicular ([x, y]) {
    return [-y, x];
}

export function getLineNormal(a, b) {
    const dx = b[0] - a[0];
    const dy = b[1] - a[1];
    return normalize([-dy, dx]);
}

export function getJointNormal(a, b, c) {
    const u = normalize([a[0] - b[0], a[1] - b[1]]);
    const v = normalize([c[0] - b[0], c[1] - b[1]]);
    const sin = -u[1] * v[0] + u[0] * v[1];
    if (sin !== 0) {
        return [(u[0] + v[0]) / sin, (u[1] + v[1]) / sin];
    }
}

export function normalize(v) {
    const s = Math.sqrt(v[0] * v[0] + v[1] * v[1]);
    return [v[0] / s, v[1] / s];
}

// Returns true if p is inside the triangle or on a triangle's edge, false otherwise
// Parameters in {x: 0, y:0} form
export function pointInTriangle(p, v1, v2, v3) {
    // https://stackoverflow.com/questions/2049582/how-to-determine-if-a-point-is-in-a-2d-triangle
    // contains an explanation of both this algorithm and one based on barycentric coordinates,
    // which could be faster, but, nevertheless, it is quite similar in terms of required arithmetic operations

    if (equalPoints(v1, v2) || equalPoints(v2, v3) || equalPoints(v3, v1)) {
        // Avoid zero area triangle
        return false;
    }

    // A point is inside a triangle or in one of the triangles edges
    // if the point is in the three half-plane defined by the 3 edges
    const b1 = halfPlaneTest(p, v1, v2) < 0;
    const b2 = halfPlaneTest(p, v2, v3) < 0;
    const b3 = halfPlaneTest(p, v3, v1) < 0;

    return (b1 == b2) && (b2 == b3);
}

// Tests if a point `p` is in the half plane defined by the line with points `a` and `b`
// Returns a negative number if the result is INSIDE, returns 0 if the result is ON_LINE,
// returns >0 if the point is OUTSIDE
// Parameters in {x: 0, y:0} form
export function halfPlaneTest(p, a, b) {
    // We use the cross product of `PB x AB` to get `sin(angle(PB, AB))`
    // The result's sign is the half plane test result
    return (p.x - b.x) * (a.y - b.y) - (a.x - b.x) * (p.y - b.y);
}

export function equalPoints(a, b) {
    return (a.x == b.x) && (a.y == b.y);
}

export function pointInCircle(p, center, scale) {
    const diff = {
        x: p.x - center.x,
        y: p.y - center.y
    };
    const lengthSquared = diff.x * diff.x + diff.y * diff.y;
    return lengthSquared <= scale * scale;
}

export default {
    intersect,
    sub,
    dot,
    perpendicular,
    normalize,
    getLineNormal,
    getJointNormal,
    halfPlaneTest,
    pointInTriangle,
    equalPoints,
    pointInCircle
};<|MERGE_RESOLUTION|>--- conflicted
+++ resolved
@@ -16,11 +16,7 @@
     }
 }
 
-<<<<<<< HEAD
-export function sub([ax, ay], [bx, by]) {
-=======
 export function sub ([ax, ay], [bx, by]) {
->>>>>>> c374e0ed
     return ([ax - bx, ay - by]);
 }
 
@@ -32,13 +28,13 @@
     return [-y, x];
 }
 
-export function getLineNormal(a, b) {
+export function getLineNormal (a, b) {
     const dx = b[0] - a[0];
     const dy = b[1] - a[1];
     return normalize([-dy, dx]);
 }
 
-export function getJointNormal(a, b, c) {
+export function getJointNormal (a, b, c) {
     const u = normalize([a[0] - b[0], a[1] - b[1]]);
     const v = normalize([c[0] - b[0], c[1] - b[1]]);
     const sin = -u[1] * v[0] + u[0] * v[1];
@@ -47,14 +43,14 @@
     }
 }
 
-export function normalize(v) {
+export function normalize (v) {
     const s = Math.sqrt(v[0] * v[0] + v[1] * v[1]);
     return [v[0] / s, v[1] / s];
 }
 
 // Returns true if p is inside the triangle or on a triangle's edge, false otherwise
 // Parameters in {x: 0, y:0} form
-export function pointInTriangle(p, v1, v2, v3) {
+export function pointInTriangle (p, v1, v2, v3) {
     // https://stackoverflow.com/questions/2049582/how-to-determine-if-a-point-is-in-a-2d-triangle
     // contains an explanation of both this algorithm and one based on barycentric coordinates,
     // which could be faster, but, nevertheless, it is quite similar in terms of required arithmetic operations
@@ -70,24 +66,24 @@
     const b2 = halfPlaneTest(p, v2, v3) < 0;
     const b3 = halfPlaneTest(p, v3, v1) < 0;
 
-    return (b1 == b2) && (b2 == b3);
+    return (b1 === b2) && (b2 === b3);
 }
 
 // Tests if a point `p` is in the half plane defined by the line with points `a` and `b`
 // Returns a negative number if the result is INSIDE, returns 0 if the result is ON_LINE,
 // returns >0 if the point is OUTSIDE
 // Parameters in {x: 0, y:0} form
-export function halfPlaneTest(p, a, b) {
+export function halfPlaneTest (p, a, b) {
     // We use the cross product of `PB x AB` to get `sin(angle(PB, AB))`
     // The result's sign is the half plane test result
     return (p.x - b.x) * (a.y - b.y) - (a.x - b.x) * (p.y - b.y);
 }
 
-export function equalPoints(a, b) {
-    return (a.x == b.x) && (a.y == b.y);
+export function equalPoints (a, b) {
+    return (a.x === b.x) && (a.y === b.y);
 }
 
-export function pointInCircle(p, center, scale) {
+export function pointInCircle (p, center, scale) {
     const diff = {
         x: p.x - center.x,
         y: p.y - center.y
