import { pointInTriangle, pointInCircle } from '../../src/utils/geometry';
import { triangleCollides } from '../utils/collision';
import DummyDataframe from './DummyDataframe';
import { RESOLUTION_ZOOMLEVEL_ZERO } from '../constants/layer';
import { FP32_DESIGNATED_NULL_VALUE } from './viz/expressions/constants';
// Maximum number of property textures that will be uploaded automatically to the GPU
// in a non-lazy manner
const MAX_GPU_AUTO_UPLOAD_TEXTURE_LIMIT = 32;

const SIZE_SATURATION_PX = 1024;

const featureClassCache = new Map();
const AABBTestResults = {
    INSIDE: 1,
    OUTSIDE: -1,
    INTERSECTS: 0
};

export default class Dataframe extends DummyDataframe {
    setFreeObserver (freeObserver) {
        this.freeObserver = freeObserver;
    }

    bindRenderer (renderer) {
        const gl = renderer.gl;
        this.renderer = renderer;
        const vertices = this.decodedGeom.vertices;
        const breakpoints = this.decodedGeom.breakpoints;

        this.addProperties(this.properties);

        const width = this.renderer.RTT_WIDTH;
        const height = Math.ceil(this.numFeatures / width);
        this.height = height;

        this.vertexBuffer = gl.createBuffer();
        this.featureIDBuffer = gl.createBuffer();

        this.texColor = this._createStyleDataframeTexture(this.numFeatures);
        this.texWidth = this._createStyleDataframeTexture(this.numFeatures);
        this.texStrokeColor = this._createStyleDataframeTexture(this.numFeatures);
        this.texStrokeWidth = this._createStyleDataframeTexture(this.numFeatures);
        this.texFilter = this._createStyleDataframeTexture(this.numFeatures);

        const ids = new Float32Array(vertices.length);
        const inc = 1 / (1024 * 64);
        let index = 0;
        let tableX = {};
        let tableY = {};

        for (let k = 0; k < this.numFeatures; k++) {
            // Transform integer ID into a `vec2` to overcome WebGL 1 limitations,
            // output IDs will be in the `vec2([0,1], [0,1])` range
            tableX[k] = (k % width) / (width - 1);
            tableY[k] = height > 1 ? Math.floor(k / width) / (height - 1) : 0.5;
        }

        if (!breakpoints.length) {
            for (let i = 0; i < vertices.length; i += 6) {
                ids[i + 0] = tableX[index];
                ids[i + 1] = tableY[index];

                if (ids[i + 0] === 0) {
                    ids[i + 0] += inc;
                }
                if (ids[i + 1] === 0) {
                    ids[i + 1] += inc;
                }

                ids[i + 2] = -ids[i + 0];
                ids[i + 3] = ids[i + 1];

                ids[i + 4] = ids[i + 0];
                ids[i + 5] = -ids[i + 1];
                index++;
            }
        } else {
            for (let i = 0; i < vertices.length; i += 2) {
                while (i === breakpoints[index]) {
                    index++;
                }
                ids[i + 0] = tableX[index];
                ids[i + 1] = tableY[index];
            }
        }

        gl.bindBuffer(gl.ARRAY_BUFFER, this.vertexBuffer);
        gl.bufferData(gl.ARRAY_BUFFER, vertices, gl.STATIC_DRAW);

        if (this.decodedGeom.normals) {
            this.normalBuffer = gl.createBuffer();
            gl.bindBuffer(gl.ARRAY_BUFFER, this.normalBuffer);
            gl.bufferData(gl.ARRAY_BUFFER, this.decodedGeom.normals, gl.STATIC_DRAW);
        }

        gl.bindBuffer(gl.ARRAY_BUFFER, this.featureIDBuffer);
        gl.bufferData(gl.ARRAY_BUFFER, ids, gl.STATIC_DRAW);
    }

    getFeaturesAtPosition (pos, viz) {
        if (!this.matrix) {
            return [];
        }
        switch (this.type) {
            case 'point':
                return this._getPointsAtPosition(pos, viz);
            case 'line':
                return this._getFeaturesAtPositionFromTriangles('line', pos, viz);
            case 'polygon':
                return this._getFeaturesAtPositionFromTriangles('polygon', pos, viz);
            default:
                return [];
        }
    }

    inViewport (featureIndex) {
        if (!this.matrix) {
            return false;
        }
        switch (this.type) {
            case 'point':
                return this._isPointInViewport(featureIndex);
            case 'line':
                return this._isPolygonInViewport(featureIndex);
            case 'polygon':
                return this._isPolygonInViewport(featureIndex);
            default:
                return false;
        }
    }

    getPropertyTexture (propertyName) {
        if (this.propertyTex[propertyName]) {
            return this.propertyTex[propertyName];
        }

        const propertiesFloat32Array = this.properties[propertyName];
        // Dataframe is already bound to this context, "hot update" it
        const gl = this.renderer.gl;
        const width = this.renderer.RTT_WIDTH;
        const height = Math.ceil(this.numFeatures / width);
        this.height = height;

        this.propertyTex[propertyName] = gl.createTexture();
        gl.bindTexture(gl.TEXTURE_2D, this.propertyTex[propertyName]);
        gl.texImage2D(gl.TEXTURE_2D, 0, gl.ALPHA,
            width, height, 0, gl.ALPHA, gl.FLOAT,
            propertiesFloat32Array);
        gl.texParameteri(gl.TEXTURE_2D, gl.TEXTURE_WRAP_S, gl.CLAMP_TO_EDGE);
        gl.texParameteri(gl.TEXTURE_2D, gl.TEXTURE_WRAP_T, gl.CLAMP_TO_EDGE);
        gl.texParameteri(gl.TEXTURE_2D, gl.TEXTURE_MIN_FILTER, gl.NEAREST);
        gl.texParameteri(gl.TEXTURE_2D, gl.TEXTURE_MAG_FILTER, gl.NEAREST);
        return this.propertyTex[propertyName];
    }

    free () {
        if (this.propertyTex) {
            const gl = this.renderer.gl;
            this.propertyTex.map(tex => gl.deleteTexture(tex));
            gl.deleteTexture(this.texColor);
            gl.deleteTexture(this.texStrokeColor);
            gl.deleteTexture(this.texWidth);
            gl.deleteTexture(this.texStrokeWidth);
            gl.deleteTexture(this.texFilter);
            gl.deleteBuffer(this.vertexBuffer);
            gl.deleteBuffer(this.featureIDBuffer);
        }
        const freeObserver = this.freeObserver;

        Object.keys(this).map(key => {
            this[key] = null;
        });

        this.freed = true;

        if (freeObserver) {
            freeObserver(this);
        }
    }

    _isPointInViewport (featureIndex) {
        const matrix = this.matrix;
        const x = this.decodedGeom.vertices[6 * featureIndex + 0];
        const y = this.decodedGeom.vertices[6 * featureIndex + 1];

        const ox = matrix[0] * x + matrix[4] * y + matrix[12];
        const oy = matrix[1] * x + matrix[5] * y + matrix[13];
        const ow = matrix[3] * x + matrix[7] * y + matrix[15];

        // Transform to Clip Space
        // Check in Clip Space if the point is inside the viewport
        // See https://www.khronos.org/opengl/wiki/Vertex_Post-Processing#Clipping
        return ox > -ow && ox < ow && oy > -ow && oy < ow;
    }

    _isPolygonInViewport (featureIndex) {
        const featureAABB = this._aabb[featureIndex];
        const aabbResult = this._compareAABBs(featureAABB);

        if (aabbResult === AABBTestResults.INTERSECTS) {
            const vertices = this.decodedGeom.vertices;
            const normals = this.decodedGeom.normals;
            const range = this.decodedGeom.featureIDToVertexIndex.get(featureIndex);
            return this._isPolygonCollidingViewport(vertices, normals, range.start, range.end);
        }

        return aabbResult === AABBTestResults.INSIDE;
    }

    _compareAABBs (featureAABB) {
        if (featureAABB === null) {
            return AABBTestResults.OUTSIDE;
        }

        const corners1 = this._projectToNDC(featureAABB.minx, featureAABB.miny);
        const corners2 = this._projectToNDC(featureAABB.minx, featureAABB.maxy);
        const corners3 = this._projectToNDC(featureAABB.maxx, featureAABB.miny);
        const corners4 = this._projectToNDC(featureAABB.maxx, featureAABB.maxy);

        const featureStrokeAABB = {
            minx: Math.min(corners1.x, corners2.x, corners3.x, corners4.x),
            miny: Math.min(corners1.y, corners2.y, corners3.y, corners4.y),
            maxx: Math.max(corners1.x, corners2.x, corners3.x, corners4.x),
            maxy: Math.max(corners1.y, corners2.y, corners3.y, corners4.y)
        };

        const viewportAABB = {
            minx: -1,
            miny: -1,
            maxx: 1,
            maxy: 1
        };
        switch (true) {
            case _isFeatureAABBInsideViewport(featureStrokeAABB, viewportAABB):
                return AABBTestResults.INSIDE;
            case _isFeatureAABBOutsideViewport(featureStrokeAABB, viewportAABB):
                return AABBTestResults.OUTSIDE;
            default:
                return AABBTestResults.INTERSECTS;
        }
    }

    _isPolygonCollidingViewport (vertices, normals, start, end) { // NORMALS??? FIXME TODO
        if (!this.matrix) {
            return false;
        }
        const aabb = {minx: -1, miny: -1, maxx: 1, maxy: 1};
        for (let i = start; i < end; i += 6) {
            const v1 = this._projectToNDC(vertices[i + 0], vertices[i + 1]);
            const v2 = this._projectToNDC(vertices[i + 2], vertices[i + 3]);
            const v3 = this._projectToNDC(vertices[i + 4], vertices[i + 5]);

            const triangle = [{
                x: v1.x,
                y: v1.y
            }, {
                x: v2.x,
                y: v2.y
            }, {
                x: v3.x,
                y: v3.y
            }];

            if (triangleCollides(triangle, aabb)) {
                return true;
            }
        }

        return false;
    }

    _projectToNDC (x, y) {
        const matrix = this.matrix;
        const ox = matrix[0] * x + matrix[4] * y + matrix[12];
        const oy = matrix[1] * x + matrix[5] * y + matrix[13];
        const ow = matrix[3] * x + matrix[7] * y + matrix[15];

        // Normalize by W
        return {x: ox / ow, y: oy / ow};
    }

    _getPointsAtPosition (pos, viz) {
        const points = this.decodedGeom.vertices;
        const features = [];

        const WIDTH = this.renderer.gl.canvas.width / window.devicePixelRatio;
        const HEIGHT = this.renderer.gl.canvas.height / window.devicePixelRatio;

        for (let i = 0; i < points.length; i += 6) {
            const featureIndex = i / 6;

            const feature = this.getFeature(featureIndex);

            if (this._isFeatureFiltered(feature, viz.filter)) {
                continue;
            }

            const center = {
                x: points[i],
                y: points[i + 1]
            };
            const c2 = this._projectToNDC(center.x, center.y);

            // Project to pixel space
            c2.x *= 0.5;
            c2.y *= -0.5;
            c2.x += 0.5;
            c2.y += 0.5;
            c2.x *= WIDTH;
            c2.y *= HEIGHT;

            const radius = this._computePointRadius(feature, viz);

            if (!viz.symbol.default) {
                const symbolOffset = viz.symbolPlacement.eval(feature);
                c2.x += symbolOffset[0] * radius;
                c2.y -= symbolOffset[1] * radius;
            }
            if (!viz.transform.default) {
                const vizOffset = viz.transform.eval(feature);
                c2.x += vizOffset.x;
                c2.y -= vizOffset.y;
            }

            const inside = pointInCircle(pos, c2, radius);

            if (inside) {
                features.push(this.getFeature(featureIndex));
            }
        }

        return features;
    }

    _computePointRadius (feature, viz) {
        const diameter = Math.min(viz.width.eval(feature), SIZE_SATURATION_PX) + Math.min(viz.strokeWidth.eval(feature), SIZE_SATURATION_PX);

        return diameter / 2;
    }

    _computeLineWidthScale (feature, viz) {
        const diameter = Math.min(viz.width.eval(feature), SIZE_SATURATION_PX);

        return diameter / 2 / this.scale / (Math.pow(2, this.renderer.drawMetadata.zoomLevel) * RESOLUTION_ZOOMLEVEL_ZERO);
    }

    _computePolygonWidthScale (feature, viz) {
        const diameter = Math.min(viz.strokeWidth.eval(feature), SIZE_SATURATION_PX);

        return diameter / 2 / this.scale / (Math.pow(2, this.renderer.drawMetadata.zoomLevel) * RESOLUTION_ZOOMLEVEL_ZERO);
    }

    _getFeaturesAtPositionFromTriangles (geometryType, pos, viz) {
        const vertices = this.decodedGeom.vertices;
        const normals = this.decodedGeom.normals;
        const breakpoints = this.decodedGeom.breakpoints;
        const features = [];
        // Linear search for all features
        // Tests triangles since we already have the triangulated form
        // Moreover, with an acceleration structure and triangle testing features could be subdivided easily
        let featureIndex = -1;
        let strokeWidthScale;
        const offset = { x: 0, y: 0 };

        const WIDTH = this.renderer.gl.canvas.width / window.devicePixelRatio;
        const HEIGHT = this.renderer.gl.canvas.height / window.devicePixelRatio;

        for (let i = 0; i < vertices.length; i += 6) {
            if (i === 0 || i >= breakpoints[featureIndex]) {
                featureIndex++;
                const feature = this.getFeature(featureIndex);

                if (!viz.transform.default) {
                    const vizOffset = viz.transform.eval(feature);
                    offset.x = vizOffset[0];
                    offset.y = vizOffset[1];
                }

                strokeWidthScale = geometryType === 'line'
                    ? this._computeLineWidthScale(feature, viz)
                    : this._computePolygonWidthScale(feature, viz);

                if (this._isFeatureFiltered(feature, viz.filter) ||
                !this._isPointInAABB(pos, offset,
                    geometryType === 'line'
                        ? viz.width.eval(feature)
                        : viz.strokeWidth.eval(feature)
                    ,
                    featureIndex)
                ) {
                    i = breakpoints[featureIndex] - 6;
                    continue;
                }
            }

            const v1 = this._projectToNDC(
                vertices[i + 0] + normals[i + 0] * strokeWidthScale,
                vertices[i + 1] + normals[i + 1] * strokeWidthScale
            );

            const v2 = this._projectToNDC(
                vertices[i + 2] + normals[i + 2] * strokeWidthScale,
                vertices[i + 3] + normals[i + 3] * strokeWidthScale
            );

            const v3 = this._projectToNDC(
                vertices[i + 4] + normals[i + 4] * strokeWidthScale,
                vertices[i + 5] + normals[i + 5] * strokeWidthScale
            );

            v1.x *= 0.5;
            v1.y *= -0.5;
            v1.x += 0.5;
            v1.y += 0.5;

            v2.x *= 0.5;
            v2.y *= -0.5;
            v2.x += 0.5;
            v2.y += 0.5;

            v3.x *= 0.5;
            v3.y *= -0.5;
            v3.x += 0.5;
            v3.y += 0.5;

            const inside = pointInTriangle(pos,
                { x: v1.x * WIDTH + offset.x, y: v1.y * HEIGHT - offset.y },
                { x: v2.x * WIDTH + offset.x, y: v2.y * HEIGHT - offset.y },
                { x: v3.x * WIDTH + offset.x, y: v3.y * HEIGHT - offset.y });

            if (inside) {
                features.push(this.getFeature(featureIndex));
                // Don't repeat a feature if we the point is on a shared (by two triangles) edge
                // Also, don't waste CPU cycles
                i = breakpoints[featureIndex] - 6;
            }
        }

        return features;
    }

    _isPointInAABB (point, offset, widthScale, featureIndex) {
        // Transform AABB from tile space to NDC space
        const aabb = this._aabb[featureIndex];
        if (aabb === null || !this.matrix) {
            return false;
        }

        const corners1 = this._projectToNDC(aabb.minx, aabb.miny);
        const corners2 = this._projectToNDC(aabb.minx, aabb.maxy);
        const corners3 = this._projectToNDC(aabb.maxx, aabb.miny);
        const corners4 = this._projectToNDC(aabb.maxx, aabb.maxy);

        const ndcAABB = {
            minx: Math.min(corners1.x, corners2.x, corners3.x, corners4.x),
            miny: Math.min(corners1.y, corners2.y, corners3.y, corners4.y),
            maxx: Math.max(corners1.x, corners2.x, corners3.x, corners4.x),
            maxy: Math.max(corners1.y, corners2.y, corners3.y, corners4.y)
        };

        const WIDTH = this.renderer.gl.canvas.width / window.devicePixelRatio;
        const HEIGHT = this.renderer.gl.canvas.height / window.devicePixelRatio;

        const ox = 2 * offset.x / WIDTH;
        const oy = 2 * offset.y / HEIGHT;
        const ndcPoint = {
            x: point.x / WIDTH * 2 - 1,
            y: -(point.y / HEIGHT * 2 - 1)
        };
        const pointAABB = {
            minx: ndcPoint.x + ox - widthScale * 2 / WIDTH,
            miny: ndcPoint.y - oy - widthScale * 2 / HEIGHT,
            maxx: ndcPoint.x + ox + widthScale * 2 / WIDTH,
            maxy: ndcPoint.y - oy + widthScale * 2 / HEIGHT
        };

        return !_isFeatureAABBOutsideViewport(ndcAABB, pointAABB);
    }

    _isFeatureFiltered (feature, filterExpression) {
        return filterExpression.eval(feature) < 0.5;
    }

    _genFeatureClass () {
        if (featureClassCache.has(this.metadata)) {
            this._cls = featureClassCache.get(this.metadata);
            return;
        }
        const cls = class ViewportFeature {
            constructor (index, dataframe) {
                this._index = index;
                this._dataframe = dataframe;
            }
        };

        Object.defineProperties(cls.prototype, this._buildGetters());

        featureClassCache.set(this.metadata, cls);
        this._cls = cls;
    }

    _buildGetters () {
        const getters = {};
<<<<<<< HEAD
        const metadata = this.metadata;
=======

>>>>>>> f340bdfe
        for (let i = 0; i < this.metadata.propertyKeys.length; i++) {
            const propertyName = this.metadata.propertyKeys[i];
            if (this.metadata.properties[propertyName].aggregations) {
                Object.values(this.metadata.properties[propertyName].aggregations).forEach(aggName => {
                    getters[aggName] = {
                        get: function () {
                            const index = this._index;
                            if (metadata.properties[propertyName].type === 'category') {
                                return metadata.IDToCategory.get(this._dataframe.properties[aggName][index]);
                            } else {
                                return this._dataframe.properties[aggName][index];
                            }
                        }
                    };
                });
            }
            getters[propertyName] = {
                get: function () {
                    const index = this._index;
                    if (metadata.properties[propertyName].type === 'category') {
                        return metadata.IDToCategory.get(this._dataframe.properties[propertyName][index]);
                    } else {
                        return this._dataframe.properties[propertyName][index] === FP32_DESIGNATED_NULL_VALUE
                            ? null
                            : this._dataframe.properties[propertyName][index];
                    }
                }
            };
        }
        return getters;
    }

    getFeature (index) {
        if (!this.cachedFeatures) {
            this.cachedFeatures = new Array(this.numFeatures);
        }

        if (this.cachedFeatures[index] !== undefined) {
            return this.cachedFeatures[index];
        }

        if (!this._cls) {
            this._genFeatureClass();
        }

        const feature = new this._cls(index, this);
        this.cachedFeatures[index] = feature;
        return feature;
    }

    _addProperty (propertyName) {
        if (Object.keys(this.propertyTex).length < MAX_GPU_AUTO_UPLOAD_TEXTURE_LIMIT) {
            this.getPropertyTexture(propertyName);
        }
    }

    // Add new properties to the dataframe or overwrite previously stored ones.
    // `properties` is of the form: {propertyName: Float32Array}
    addProperties (properties) {
        for (let i = 0; i < this.metadata.propertyKeys.length; i++) {
            const propertyName = this.metadata.propertyKeys[i];
            this._addProperty(propertyName);
        }
        this._genFeatureClass();
    }

    _createStyleDataframeTexture (numFeatures) {
        // TODO we are wasting 75% of the memory for the scalar attributes (width, strokeWidth),
        // since RGB components are discarded
        const gl = this.renderer.gl;
        const width = this.renderer.RTT_WIDTH;
        const height = Math.ceil(numFeatures / width);
        const texture = gl.createTexture();
        gl.bindTexture(gl.TEXTURE_2D, texture);
        gl.texImage2D(gl.TEXTURE_2D, 0, gl.RGBA,
            width, height, 0, gl.RGBA, gl.UNSIGNED_BYTE,
            null);
        gl.texParameteri(gl.TEXTURE_2D, gl.TEXTURE_WRAP_S, gl.CLAMP_TO_EDGE);
        gl.texParameteri(gl.TEXTURE_2D, gl.TEXTURE_WRAP_T, gl.CLAMP_TO_EDGE);
        gl.texParameteri(gl.TEXTURE_2D, gl.TEXTURE_MIN_FILTER, gl.NEAREST);
        gl.texParameteri(gl.TEXTURE_2D, gl.TEXTURE_MAG_FILTER, gl.NEAREST);
        return texture;
    }
}

function _isFeatureAABBInsideViewport (featureAABB, viewportAABB) {
    return (featureAABB.minx >= viewportAABB.minx && featureAABB.maxx <= viewportAABB.maxx &&
        featureAABB.miny >= viewportAABB.miny && featureAABB.maxy <= viewportAABB.maxy);
}

function _isFeatureAABBOutsideViewport (featureAABB, viewportAABB) {
    return (featureAABB.minx > viewportAABB.maxx || featureAABB.miny > viewportAABB.maxy ||
        featureAABB.maxx < viewportAABB.minx || featureAABB.maxy < viewportAABB.miny);
}<|MERGE_RESOLUTION|>--- conflicted
+++ resolved
@@ -501,11 +501,7 @@
 
     _buildGetters () {
         const getters = {};
-<<<<<<< HEAD
         const metadata = this.metadata;
-=======
-
->>>>>>> f340bdfe
         for (let i = 0; i < this.metadata.propertyKeys.length; i++) {
             const propertyName = this.metadata.propertyKeys[i];
             if (this.metadata.properties[propertyName].aggregations) {
