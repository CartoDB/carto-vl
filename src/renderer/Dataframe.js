import { pointInTriangle, pointInCircle } from '../../src/utils/geometry';
import { triangleCollides } from '../utils/collision';
import DummyDataframe from './DummyDataframe';
import { RESOLUTION_ZOOMLEVEL_ZERO } from '../constants/layer';
import { FP32_DESIGNATED_NULL_VALUE } from './viz/expressions/constants';
// Maximum number of property textures that will be uploaded automatically to the GPU
// in a non-lazy manner
const MAX_GPU_AUTO_UPLOAD_TEXTURE_LIMIT = 32;

const SIZE_SATURATION_PX = 1024;

const featureClassCache = new Map();
const AABBTestResults = {
    INSIDE: 1,
    OUTSIDE: -1,
    INTERSECTS: 0
};

export default class Dataframe extends DummyDataframe {
    bindRenderer (renderer) {
        const gl = renderer.gl;
        this.renderer = renderer;
        const vertices = this.decodedGeom.vertices;
        const breakpoints = this.decodedGeom.breakpoints;

        this.addProperties(this.properties);

        const width = this.renderer.RTT_WIDTH;
        const height = Math.ceil(this.numFeatures / width);
        this.height = height;

        this.vertexBuffer = gl.createBuffer();
        this.featureIDBuffer = gl.createBuffer();

        this.texColor = this._createStyleDataframeTexture(this.numFeatures);
        this.texWidth = this._createStyleDataframeTexture(this.numFeatures);
        this.texStrokeColor = this._createStyleDataframeTexture(this.numFeatures);
        this.texStrokeWidth = this._createStyleDataframeTexture(this.numFeatures);
        this.texFilter = this._createStyleDataframeTexture(this.numFeatures);

        const ids = new Float32Array(vertices.length);
        const inc = 1 / (1024 * 64);
        let index = 0;
        let tableX = {};
        let tableY = {};

        for (let k = 0; k < this.numFeatures; k++) {
            // Transform integer ID into a `vec2` to overcome WebGL 1 limitations,
            // output IDs will be in the `vec2([0,1], [0,1])` range
            tableX[k] = (k % width) / (width - 1);
            tableY[k] = height > 1 ? Math.floor(k / width) / (height - 1) : 0.5;
        }

        if (!breakpoints.length) {
            for (let i = 0; i < vertices.length; i += 6) {
                ids[i + 0] = tableX[index];
                ids[i + 1] = tableY[index];

                if (ids[i + 0] === 0) {
                    ids[i + 0] += inc;
                }
                if (ids[i + 1] === 0) {
                    ids[i + 1] += inc;
                }

                ids[i + 2] = -ids[i + 0];
                ids[i + 3] = ids[i + 1];

                ids[i + 4] = ids[i + 0];
                ids[i + 5] = -ids[i + 1];
                index++;
            }
        } else {
            for (let i = 0; i < vertices.length; i += 2) {
                while (i === breakpoints[index]) {
                    index++;
                }
                ids[i + 0] = tableX[index];
                ids[i + 1] = tableY[index];
            }
        }

        gl.bindBuffer(gl.ARRAY_BUFFER, this.vertexBuffer);
        gl.bufferData(gl.ARRAY_BUFFER, vertices, gl.STATIC_DRAW);

        if (this.decodedGeom.normals) {
            this.normalBuffer = gl.createBuffer();
            gl.bindBuffer(gl.ARRAY_BUFFER, this.normalBuffer);
            gl.bufferData(gl.ARRAY_BUFFER, this.decodedGeom.normals, gl.STATIC_DRAW);
        }

        gl.bindBuffer(gl.ARRAY_BUFFER, this.featureIDBuffer);
        gl.bufferData(gl.ARRAY_BUFFER, ids, gl.STATIC_DRAW);
    }

    getFeaturesAtPosition (pos, viz) {
        if (!this.matrix) {
            return [];
        }
        switch (this.type) {
            case 'point':
                return this._getPointsAtPosition(pos, viz);
            case 'line':
                return this._getFeaturesAtPositionFromTriangles('line', pos, viz);
            case 'polygon':
                return this._getFeaturesAtPositionFromTriangles('polygon', pos, viz);
            default:
                return [];
        }
    }

    inViewport (featureIndex) {
        if (!this.matrix) {
            return false;
        }
        switch (this.type) {
            case 'point':
                return this._isPointInViewport(featureIndex);
            case 'line':
                return this._isPolygonInViewport(featureIndex);
            case 'polygon':
                return this._isPolygonInViewport(featureIndex);
            default:
                return false;
        }
    }

    getPropertyTexture (propertyName) {
        if (this.propertyTex[propertyName]) {
            return this.propertyTex[propertyName];
        }

        const propertiesFloat32Array = this.properties[propertyName];
        // Dataframe is already bound to this context, "hot update" it
        const gl = this.renderer.gl;
        const width = this.renderer.RTT_WIDTH;
        const height = Math.ceil(this.numFeatures / width);
        this.height = height;

        this.propertyTex[propertyName] = gl.createTexture();
        gl.bindTexture(gl.TEXTURE_2D, this.propertyTex[propertyName]);
        gl.texImage2D(gl.TEXTURE_2D, 0, gl.ALPHA,
            width, height, 0, gl.ALPHA, gl.FLOAT,
            propertiesFloat32Array);
        gl.texParameteri(gl.TEXTURE_2D, gl.TEXTURE_WRAP_S, gl.CLAMP_TO_EDGE);
        gl.texParameteri(gl.TEXTURE_2D, gl.TEXTURE_WRAP_T, gl.CLAMP_TO_EDGE);
        gl.texParameteri(gl.TEXTURE_2D, gl.TEXTURE_MIN_FILTER, gl.NEAREST);
        gl.texParameteri(gl.TEXTURE_2D, gl.TEXTURE_MAG_FILTER, gl.NEAREST);
        return this.propertyTex[propertyName];
    }

    free () {
        if (this.propertyTex) {
            const gl = this.renderer.gl;
            this.propertyTex.map(tex => gl.deleteTexture(tex));
            gl.deleteTexture(this.texColor);
            gl.deleteTexture(this.texStrokeColor);
            gl.deleteTexture(this.texWidth);
            gl.deleteTexture(this.texStrokeWidth);
            gl.deleteTexture(this.texFilter);
            gl.deleteBuffer(this.vertexBuffer);
            gl.deleteBuffer(this.featureIDBuffer);
        }

        Object.keys(this).map(key => {
            this[key] = null;
        });

        this.freed = true;
    }

    _isPointInViewport (featureIndex) {
        const matrix = this.matrix;
        const x = this.decodedGeom.vertices[6 * featureIndex + 0];
        const y = this.decodedGeom.vertices[6 * featureIndex + 1];

        const ox = matrix[0] * x + matrix[4] * y + matrix[12];
        const oy = matrix[1] * x + matrix[5] * y + matrix[13];
        const ow = matrix[3] * x + matrix[7] * y + matrix[15];

        // Transform to Clip Space
        // Check in Clip Space if the point is inside the viewport
        // See https://www.khronos.org/opengl/wiki/Vertex_Post-Processing#Clipping
        return ox > -ow && ox < ow && oy > -ow && oy < ow;
    }

    _isPolygonInViewport (featureIndex) {
        const featureAABB = this._aabb[featureIndex];
        const aabbResult = this._compareAABBs(featureAABB);

        if (aabbResult === AABBTestResults.INTERSECTS) {
            const vertices = this.decodedGeom.vertices;
            const normals = this.decodedGeom.normals;
            const range = this.decodedGeom.featureIDToVertexIndex.get(featureIndex);
            return this._isPolygonCollidingViewport(vertices, normals, range.start, range.end);
        }

        return aabbResult === AABBTestResults.INSIDE;
    }

    _compareAABBs (featureAABB) {
        if (featureAABB === null) {
            return AABBTestResults.OUTSIDE;
        }

        const corners1 = this._projectToNDC(featureAABB.minx, featureAABB.miny);
        const corners2 = this._projectToNDC(featureAABB.minx, featureAABB.maxy);
        const corners3 = this._projectToNDC(featureAABB.maxx, featureAABB.miny);
        const corners4 = this._projectToNDC(featureAABB.maxx, featureAABB.maxy);

        const featureStrokeAABB = {
            minx: Math.min(corners1.x, corners2.x, corners3.x, corners4.x),
            miny: Math.min(corners1.y, corners2.y, corners3.y, corners4.y),
            maxx: Math.max(corners1.x, corners2.x, corners3.x, corners4.x),
            maxy: Math.max(corners1.y, corners2.y, corners3.y, corners4.y)
        };

        const viewportAABB = {
            minx: -1,
            miny: -1,
            maxx: 1,
            maxy: 1
        };
        switch (true) {
            case _isFeatureAABBInsideViewport(featureStrokeAABB, viewportAABB):
                return AABBTestResults.INSIDE;
            case _isFeatureAABBOutsideViewport(featureStrokeAABB, viewportAABB):
                return AABBTestResults.OUTSIDE;
            default:
                return AABBTestResults.INTERSECTS;
        }
    }

    _isPolygonCollidingViewport (vertices, normals, start, end) { // NORMALS??? FIXME TODO
        if (!this.matrix) {
            return false;
        }
        const aabb = { minx: -1, miny: -1, maxx: 1, maxy: 1 };
        for (let i = start; i < end; i += 6) {
            const v1 = this._projectToNDC(vertices[i + 0], vertices[i + 1]);
            const v2 = this._projectToNDC(vertices[i + 2], vertices[i + 3]);
            const v3 = this._projectToNDC(vertices[i + 4], vertices[i + 5]);

            const triangle = [{
                x: v1.x,
                y: v1.y
            }, {
                x: v2.x,
                y: v2.y
            }, {
                x: v3.x,
                y: v3.y
            }];

            if (triangleCollides(triangle, aabb)) {
                return true;
            }
        }

        return false;
    }

    _projectToNDC (x, y) {
        const matrix = this.matrix;
        const ox = matrix[0] * x + matrix[4] * y + matrix[12];
        const oy = matrix[1] * x + matrix[5] * y + matrix[13];
        const ow = matrix[3] * x + matrix[7] * y + matrix[15];

        // Normalize by W
        return { x: ox / ow, y: oy / ow };
    }

    _getPointsAtPosition (pos, viz) {
        const points = this.decodedGeom.vertices;
        const features = [];

        const WIDTH = this.renderer.gl.canvas.width / window.devicePixelRatio;
        const HEIGHT = this.renderer.gl.canvas.height / window.devicePixelRatio;

        // FIXME: points.length includes rejected points (out of tile)
        // so we use numFeatures here, but should fix the points size
        for (let i = 0; i < this.numFeatures * 6; i += 6) {
            const featureIndex = i / 6;

            const feature = this.getFeature(featureIndex);

            if (this._isFeatureFiltered(feature, viz.filter)) {
                continue;
            }

            const center = {
                x: points[i],
                y: points[i + 1]
            };
            const c2 = this._projectToNDC(center.x, center.y);

            // Project to pixel space
            c2.x *= 0.5;
            c2.y *= -0.5;
            c2.x += 0.5;
            c2.y += 0.5;
            c2.x *= WIDTH;
            c2.y *= HEIGHT;

            const radius = this._computePointRadius(feature, viz);

            if (!viz.symbol.default) {
                const symbolOffset = viz.symbolPlacement.eval(feature);
                c2.x += symbolOffset[0] * radius;
                c2.y -= symbolOffset[1] * radius;
            }
            if (!viz.transform.default) {
                const vizOffset = viz.transform.eval(feature);
                c2.x += vizOffset.x;
                c2.y -= vizOffset.y;
            }

            const inside = pointInCircle(pos, c2, radius);

            if (inside) {
                features.push(this.getFeature(featureIndex));
            }
        }

        return features;
    }

    _computePointRadius (feature, viz) {
        const diameter = Math.min(viz.width.eval(feature), SIZE_SATURATION_PX) + Math.min(viz.strokeWidth.eval(feature), SIZE_SATURATION_PX);

        return diameter / 2;
    }

    _computeLineWidthScale (feature, viz) {
        const diameter = Math.min(viz.width.eval(feature), SIZE_SATURATION_PX);

        return diameter / 2 / this.scale / (Math.pow(2, this.renderer.drawMetadata.zoomLevel) * RESOLUTION_ZOOMLEVEL_ZERO);
    }

    _computePolygonWidthScale (feature, viz) {
        const diameter = Math.min(viz.strokeWidth.eval(feature), SIZE_SATURATION_PX);

        return diameter / 2 / this.scale / (Math.pow(2, this.renderer.drawMetadata.zoomLevel) * RESOLUTION_ZOOMLEVEL_ZERO);
    }

    _getFeaturesAtPositionFromTriangles (geometryType, pos, viz) {
        const vertices = this.decodedGeom.vertices;
        const normals = this.decodedGeom.normals;
        const breakpoints = this.decodedGeom.breakpoints;
        const features = [];
        // Linear search for all features
        // Tests triangles since we already have the triangulated form
        // Moreover, with an acceleration structure and triangle testing features could be subdivided easily
        let featureIndex = -1;
        let strokeWidthScale;
        const offset = { x: 0, y: 0 };

        const WIDTH = this.renderer.gl.canvas.width / window.devicePixelRatio;
        const HEIGHT = this.renderer.gl.canvas.height / window.devicePixelRatio;

        for (let i = 0; i < vertices.length; i += 6) {
            if (i === 0 || i >= breakpoints[featureIndex]) {
                featureIndex++;
                const feature = this.getFeature(featureIndex);

                if (!viz.transform.default) {
                    const vizOffset = viz.transform.eval(feature);
                    offset.x = vizOffset[0];
                    offset.y = vizOffset[1];
                }

                strokeWidthScale = geometryType === 'line'
                    ? this._computeLineWidthScale(feature, viz)
                    : this._computePolygonWidthScale(feature, viz);

                if (this._isFeatureFiltered(feature, viz.filter) ||
                !this._isPointInAABB(pos, offset,
                    geometryType === 'line'
                        ? viz.width.eval(feature)
                        : viz.strokeWidth.eval(feature)
                    ,
                    featureIndex)
                ) {
                    i = breakpoints[featureIndex] - 6;
                    continue;
                }
            }

            const v1 = this._projectToNDC(
                vertices[i + 0] + normals[i + 0] * strokeWidthScale,
                vertices[i + 1] + normals[i + 1] * strokeWidthScale
            );

            const v2 = this._projectToNDC(
                vertices[i + 2] + normals[i + 2] * strokeWidthScale,
                vertices[i + 3] + normals[i + 3] * strokeWidthScale
            );

            const v3 = this._projectToNDC(
                vertices[i + 4] + normals[i + 4] * strokeWidthScale,
                vertices[i + 5] + normals[i + 5] * strokeWidthScale
            );

            v1.x *= 0.5;
            v1.y *= -0.5;
            v1.x += 0.5;
            v1.y += 0.5;

            v2.x *= 0.5;
            v2.y *= -0.5;
            v2.x += 0.5;
            v2.y += 0.5;

            v3.x *= 0.5;
            v3.y *= -0.5;
            v3.x += 0.5;
            v3.y += 0.5;

            const inside = pointInTriangle(pos,
                { x: v1.x * WIDTH + offset.x, y: v1.y * HEIGHT - offset.y },
                { x: v2.x * WIDTH + offset.x, y: v2.y * HEIGHT - offset.y },
                { x: v3.x * WIDTH + offset.x, y: v3.y * HEIGHT - offset.y });

            if (inside) {
                features.push(this.getFeature(featureIndex));
                // Don't repeat a feature if we the point is on a shared (by two triangles) edge
                // Also, don't waste CPU cycles
                i = breakpoints[featureIndex] - 6;
            }
        }

        return features;
    }

    _isPointInAABB (point, offset, widthScale, featureIndex) {
        // Transform AABB from tile space to NDC space
        const aabb = this._aabb[featureIndex];
        if (aabb === null || !this.matrix) {
            return false;
        }

        const corners1 = this._projectToNDC(aabb.minx, aabb.miny);
        const corners2 = this._projectToNDC(aabb.minx, aabb.maxy);
        const corners3 = this._projectToNDC(aabb.maxx, aabb.miny);
        const corners4 = this._projectToNDC(aabb.maxx, aabb.maxy);

        const ndcAABB = {
            minx: Math.min(corners1.x, corners2.x, corners3.x, corners4.x),
            miny: Math.min(corners1.y, corners2.y, corners3.y, corners4.y),
            maxx: Math.max(corners1.x, corners2.x, corners3.x, corners4.x),
            maxy: Math.max(corners1.y, corners2.y, corners3.y, corners4.y)
        };

        const WIDTH = this.renderer.gl.canvas.width / window.devicePixelRatio;
        const HEIGHT = this.renderer.gl.canvas.height / window.devicePixelRatio;

        const ox = 2 * offset.x / WIDTH;
        const oy = 2 * offset.y / HEIGHT;
        const ndcPoint = {
            x: point.x / WIDTH * 2 - 1,
            y: -(point.y / HEIGHT * 2 - 1)
        };
        const pointAABB = {
            minx: ndcPoint.x + ox - widthScale * 2 / WIDTH,
            miny: ndcPoint.y - oy - widthScale * 2 / HEIGHT,
            maxx: ndcPoint.x + ox + widthScale * 2 / WIDTH,
            maxy: ndcPoint.y - oy + widthScale * 2 / HEIGHT
        };

        return !_isFeatureAABBOutsideViewport(ndcAABB, pointAABB);
    }

    _isFeatureFiltered (feature, filterExpression) {
        return filterExpression.eval(feature) < 0.5;
    }

    _genFeatureClass () {
        if (featureClassCache.has(this.metadata)) {
            this._cls = featureClassCache.get(this.metadata);
            return;
        }
        const cls = class ViewportFeature {
            constructor (index, dataframe) {
                this._index = index;
                this._dataframe = dataframe;
            }
        };

        Object.defineProperties(cls.prototype, this._buildGetters());

        featureClassCache.set(this.metadata, cls);
        this._cls = cls;
    }

    _buildGetters () {
        const getters = {};
<<<<<<< HEAD
        this.metadata.propertyKeys.forEach(propertyName => {
            const decodedProperties = metadata.decodedProperties(propertyName);
            getters[propertyName] = {
                get: function () {
                    const index = this._index;
                    const args = decodedProperties.map(name => this._dataframe.properties[name][index]);
                    // return metadata.decode(propertyName, ...args);
                    return metadata.codec(propertyName).internalToExternal(...args);
                }
            };
        });

        Object.defineProperties(cls.prototype, getters);

        featureClassCache.set(this.metadata, cls);
        this._cls = cls;
=======
        const metadata = this.metadata;
        for (let i = 0; i < this.metadata.propertyKeys.length; i++) {
            const propertyName = this.metadata.propertyKeys[i];
            if (this.metadata.properties[propertyName].aggregations) {
                Object.values(this.metadata.properties[propertyName].aggregations).forEach(aggName => {
                    getters[aggName] = {
                        get: function () {
                            const index = this._index;
                            if (metadata.properties[propertyName].type === 'category') {
                                return metadata.IDToCategory.get(this._dataframe.properties[aggName][index]);
                            } else {
                                return this._dataframe.properties[aggName][index];
                            }
                        }
                    };
                });
            }
            getters[propertyName] = {
                get: function () {
                    const index = this._index;
                    if (metadata.properties[propertyName].type === 'category') {
                        return metadata.IDToCategory.get(this._dataframe.properties[propertyName][index]);
                    } else {
                        return this._dataframe.properties[propertyName][index] === FP32_DESIGNATED_NULL_VALUE
                            ? null
                            : this._dataframe.properties[propertyName][index];
                    }
                }
            };
        }
        return getters;
>>>>>>> 01ec0a1b
    }

    getFeature (index) {
        if (!this.cachedFeatures) {
            this.cachedFeatures = new Array(this.numFeatures);
        }

        if (this.cachedFeatures[index] !== undefined) {
            return this.cachedFeatures[index];
        }

        if (!this._cls) {
            this._genFeatureClass();
        }

        const feature = new this._cls(index, this);
        this.cachedFeatures[index] = feature;
        return feature;
    }

    _addProperty (propertyName) {
        if (Object.keys(this.propertyTex).length < MAX_GPU_AUTO_UPLOAD_TEXTURE_LIMIT) {
            this.getPropertyTexture(propertyName);
        }
    }

    // Add new properties to the dataframe or overwrite previously stored ones.
    // `properties` is of the form: {propertyName: Float32Array}
    addProperties (properties) {
        for (let i = 0; i < this.metadata.propertyKeys.length; i++) {
            const propertyName = this.metadata.propertyKeys[i];
            this._addProperty(propertyName);
        }
        this._genFeatureClass();
    }

    _createStyleDataframeTexture (numFeatures) {
        // TODO we are wasting 75% of the memory for the scalar attributes (width, strokeWidth),
        // since RGB components are discarded
        const gl = this.renderer.gl;
        const width = this.renderer.RTT_WIDTH;
        const height = Math.ceil(numFeatures / width);
        const texture = gl.createTexture();
        gl.bindTexture(gl.TEXTURE_2D, texture);
        gl.texImage2D(gl.TEXTURE_2D, 0, gl.RGBA,
            width, height, 0, gl.RGBA, gl.UNSIGNED_BYTE,
            null);
        gl.texParameteri(gl.TEXTURE_2D, gl.TEXTURE_WRAP_S, gl.CLAMP_TO_EDGE);
        gl.texParameteri(gl.TEXTURE_2D, gl.TEXTURE_WRAP_T, gl.CLAMP_TO_EDGE);
        gl.texParameteri(gl.TEXTURE_2D, gl.TEXTURE_MIN_FILTER, gl.NEAREST);
        gl.texParameteri(gl.TEXTURE_2D, gl.TEXTURE_MAG_FILTER, gl.NEAREST);
        return texture;
    }
}

function _isFeatureAABBInsideViewport (featureAABB, viewportAABB) {
    return (featureAABB.minx >= viewportAABB.minx && featureAABB.maxx <= viewportAABB.maxx &&
        featureAABB.miny >= viewportAABB.miny && featureAABB.maxy <= viewportAABB.maxy);
}

function _isFeatureAABBOutsideViewport (featureAABB, viewportAABB) {
    return (featureAABB.minx > viewportAABB.maxx || featureAABB.miny > viewportAABB.maxy ||
        featureAABB.maxx < viewportAABB.minx || featureAABB.maxy < viewportAABB.miny);
}<|MERGE_RESOLUTION|>--- conflicted
+++ resolved
@@ -2,7 +2,6 @@
 import { triangleCollides } from '../utils/collision';
 import DummyDataframe from './DummyDataframe';
 import { RESOLUTION_ZOOMLEVEL_ZERO } from '../constants/layer';
-import { FP32_DESIGNATED_NULL_VALUE } from './viz/expressions/constants';
 // Maximum number of property textures that will be uploaded automatically to the GPU
 // in a non-lazy manner
 const MAX_GPU_AUTO_UPLOAD_TEXTURE_LIMIT = 32;
@@ -494,56 +493,18 @@
 
     _buildGetters () {
         const getters = {};
-<<<<<<< HEAD
-        this.metadata.propertyKeys.forEach(propertyName => {
+        const metadata = this.metadata;
+        metadata.propertyKeys.forEach(propertyName => {
             const decodedProperties = metadata.decodedProperties(propertyName);
             getters[propertyName] = {
                 get: function () {
                     const index = this._index;
                     const args = decodedProperties.map(name => this._dataframe.properties[name][index]);
-                    // return metadata.decode(propertyName, ...args);
                     return metadata.codec(propertyName).internalToExternal(...args);
                 }
             };
         });
-
-        Object.defineProperties(cls.prototype, getters);
-
-        featureClassCache.set(this.metadata, cls);
-        this._cls = cls;
-=======
-        const metadata = this.metadata;
-        for (let i = 0; i < this.metadata.propertyKeys.length; i++) {
-            const propertyName = this.metadata.propertyKeys[i];
-            if (this.metadata.properties[propertyName].aggregations) {
-                Object.values(this.metadata.properties[propertyName].aggregations).forEach(aggName => {
-                    getters[aggName] = {
-                        get: function () {
-                            const index = this._index;
-                            if (metadata.properties[propertyName].type === 'category') {
-                                return metadata.IDToCategory.get(this._dataframe.properties[aggName][index]);
-                            } else {
-                                return this._dataframe.properties[aggName][index];
-                            }
-                        }
-                    };
-                });
-            }
-            getters[propertyName] = {
-                get: function () {
-                    const index = this._index;
-                    if (metadata.properties[propertyName].type === 'category') {
-                        return metadata.IDToCategory.get(this._dataframe.properties[propertyName][index]);
-                    } else {
-                        return this._dataframe.properties[propertyName][index] === FP32_DESIGNATED_NULL_VALUE
-                            ? null
-                            : this._dataframe.properties[propertyName][index];
-                    }
-                }
-            };
-        }
         return getters;
->>>>>>> 01ec0a1b
     }
 
     getFeature (index) {
