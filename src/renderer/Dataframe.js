import decoder from './decoder';
import { wToR } from '../client/rsys';
import { triangleCollides } from '../../src/core/geometries/collision';
import { pointInTriangle, pointInCircle } from '../../src/utils/geometry';

// Maximum number of property textures that will be uploaded automatically to the GPU
// in a non-lazy manner
const MAX_GPU_AUTO_UPLOAD_TEXTURE_LIMIT = 32;

const aabbResults = {
    INSIDE: 1,
    OUTSIDE: -1,
    INTERSECTS: 0
};

export default class Dataframe {
    constructor ({ center, scale, geom, properties, type, active, size, metadata }) {
        this.active = active;
        this.center = center;
        this.geom = geom;
        this.properties = properties;
        this.scale = scale;
        this.type = type;
        this.decodedGeom = decoder.decodeGeom(this.type, this.geom);
        this.numVertex = type === 'point' ? size : this.decodedGeom.vertices.length / 2;
        this.numFeatures = type === 'point' ? size : this.decodedGeom.breakpoints.length || this.numVertex;
        this.propertyTex = [];
        this.metadata = metadata;
        this.propertyID = {}; // Name => PID
        this.propertyCount = 0;
        this._aabb = this._computeAABB(geom, type);
    }

    get widthScale () {
        return this.renderer
            ? (2 / this.renderer.gl.canvas.clientHeight) / this.scale * this.renderer._zoom
            : 1;
    }

    _computeAABB (geometry, type) {
        switch (type) {
            case 'point':
                return [];
            case 'line':
            case 'polygon':
                return this._computeFeatureAABB(geometry, type);
        }
    }

    _computeFeatureAABB (geometry, type) {
        const aabbList = [];

        for (let i = 0; i < geometry.length; i++) {
            const feature = geometry[i];

            const aabb = {
                minx: Number.POSITIVE_INFINITY,
                miny: Number.POSITIVE_INFINITY,
                maxx: Number.NEGATIVE_INFINITY,
                maxy: Number.NEGATIVE_INFINITY
            };

            for (let j = 0; j < feature.length; j++) {
                const { vertices, numVertices } = _getVerticesForGeometry(feature[j], type);

                for (let k = 0; k < numVertices; k++) {
                    aabb.minx = Math.min(aabb.minx, vertices[2 * k + 0]);
                    aabb.miny = Math.min(aabb.miny, vertices[2 * k + 1]);
                    aabb.maxx = Math.max(aabb.maxx, vertices[2 * k + 0]);
                    aabb.maxy = Math.max(aabb.maxy, vertices[2 * k + 1]);
                }
            }

            aabbList.push(aabb);
        }

        return aabbList;
    }

    setFreeObserver (freeObserver) {
        this.freeObserver = freeObserver;
    }

    bind (renderer) {
        const gl = renderer.gl;
        this.renderer = renderer;
        const vertices = this.decodedGeom.vertices;
        const breakpoints = this.decodedGeom.breakpoints;

        this.addProperties(this.properties);

        const width = this.renderer.RTT_WIDTH;
        const height = Math.ceil(this.numFeatures / width);
        this.height = height;

        this.vertexBuffer = gl.createBuffer();
        this.featureIDBuffer = gl.createBuffer();

        this.texColor = this._createStyleTileTexture(this.numFeatures);
        this.texWidth = this._createStyleTileTexture(this.numFeatures);
        this.texStrokeColor = this._createStyleTileTexture(this.numFeatures);
        this.texStrokeWidth = this._createStyleTileTexture(this.numFeatures);
        this.texFilter = this._createStyleTileTexture(this.numFeatures);

        const ids = new Float32Array(vertices.length);
        let index = 0;

        for (let i = 0; i < vertices.length; i += 2) {
            if (!breakpoints.length) {
                if (i > 0) {
                    index++;
                }
            } else {
                while (i === breakpoints[index]) {
                    index++;
                }
            }
            // Transform integer ID into a `vec2` to overcome WebGL 1 limitations, output IDs will be in the `vec2([0,1], [0,1])` range
            ids[i + 0] = ((index) % width) / (width - 1);
            ids[i + 1] = height > 1 ? Math.floor((index) / width) / (height - 1) : 0.5;
        }

        gl.bindBuffer(gl.ARRAY_BUFFER, this.vertexBuffer);
        gl.bufferData(gl.ARRAY_BUFFER, vertices, gl.STATIC_DRAW);

        if (this.decodedGeom.normals) {
            this.normalBuffer = gl.createBuffer();
            gl.bindBuffer(gl.ARRAY_BUFFER, this.normalBuffer);
            gl.bufferData(gl.ARRAY_BUFFER, this.decodedGeom.normals, gl.STATIC_DRAW);
        }

        gl.bindBuffer(gl.ARRAY_BUFFER, this.featureIDBuffer);
        gl.bufferData(gl.ARRAY_BUFFER, ids, gl.STATIC_DRAW);
    }

    getFeaturesAtPosition (pos, viz) {
        switch (this.type) {
            case 'point':
                return this._getPointsAtPosition(pos, viz);
            case 'line':
                return this._getLinesAtPosition(pos, viz);
            case 'polygon':
                return this._getPolygonAtPosition(pos, viz);
            default:
                return [];
        }
    }

    inViewport (featureIndex, scale, center, aspect, viz) {
        return this._geometryInViewport(featureIndex, scale, center, aspect, viz);
    }

    // Add new properties to the dataframe or overwrite previously stored ones.
    // `properties` is of the form: {propertyName: Float32Array}
    addProperties (properties) {
        Object.keys(properties).forEach(this._addProperty.bind(this));
    }

    getPropertyTexture (propertyName) {
        if (this.propertyTex[propertyName]) {
            return this.propertyTex[propertyName];
        }

        const propertiesFloat32Array = this.properties[propertyName];
        // Dataframe is already bound to this context, "hot update" it
        const gl = this.renderer.gl;
        const width = this.renderer.RTT_WIDTH;
        const height = Math.ceil(this.numFeatures / width);
        this.height = height;

        this.propertyTex[propertyName] = gl.createTexture();
        gl.bindTexture(gl.TEXTURE_2D, this.propertyTex[propertyName]);
        gl.texImage2D(gl.TEXTURE_2D, 0, gl.ALPHA,
            width, height, 0, gl.ALPHA, gl.FLOAT,
            propertiesFloat32Array);
        gl.texParameteri(gl.TEXTURE_2D, gl.TEXTURE_WRAP_S, gl.CLAMP_TO_EDGE);
        gl.texParameteri(gl.TEXTURE_2D, gl.TEXTURE_WRAP_T, gl.CLAMP_TO_EDGE);
        gl.texParameteri(gl.TEXTURE_2D, gl.TEXTURE_MIN_FILTER, gl.NEAREST);
        gl.texParameteri(gl.TEXTURE_2D, gl.TEXTURE_MAG_FILTER, gl.NEAREST);
        return this.propertyTex[propertyName];
    }

    free () {
        if (this.propertyTex) {
            const gl = this.renderer.gl;
            this.propertyTex.map(tex => gl.deleteTexture(tex));
            gl.deleteTexture(this.texColor);
            gl.deleteTexture(this.texStrokeColor);
            gl.deleteTexture(this.texWidth);
            gl.deleteTexture(this.texStrokeWidth);
            gl.deleteTexture(this.texFilter);
            gl.deleteBuffer(this.vertexBuffer);
            gl.deleteBuffer(this.featureIDBuffer);
        }
        const freeObserver = this.freeObserver;

        Object.keys(this).map(key => {
            this[key] = null;
        });

        this.freed = true;

        if (freeObserver) {
            freeObserver(this);
        }
    }

    _geometryInViewport (featureIndex, scale, center, aspect, viz) {
        const columnNames = Object.keys(this.properties);
        const feature = this._getFeature(columnNames, featureIndex);
        let strokeScale = 1;
        let stroke = 0;
        
        switch (this.type) {
            case 'point':
                return this._isPointInViewport(featureIndex, scale, center, aspect);
            case 'line':
                strokeScale = _computeScale(feature, viz.width, this.widthScale);
                stroke = viz.width.eval(feature) * strokeScale;
                return this._isPolygonInViewport(featureIndex, scale, strokeScale, stroke, center, aspect);
            case 'polygon':
                strokeScale = _computeScale(feature, viz.strokeWidth, this.widthScale);
                stroke = viz.strokeWidth.eval(feature) * strokeScale;
                return this._isPolygonInViewport(featureIndex, scale, strokeScale, stroke, center, aspect);
            default:
                return false;
        }
    }

    _isPointInViewport (featureIndex, scale, center, aspect) {
        const { minx, maxx, miny, maxy } = this._getBounds(scale, center, aspect);
        const x = this.geom[2 * featureIndex + 0];
        const y = this.geom[2 * featureIndex + 1];
        return x > minx && x < maxx && y > miny && y < maxy;
    }

    _isPolygonInViewport (featureIndex, scale, strokeScale, stroke, center, aspect) {
        const featureAABB = this._aabb[featureIndex];
        const viewportAABB = this._getBounds(scale, center, aspect);
        const aabbResult = this._compareAABBs(featureAABB, viewportAABB, strokeScale * stroke);
        const vertices = this.decodedGeom.vertices;
        const normals = this.decodedGeom.normals;
        const viewport = this._getViewportPoints(scale, center, aspect);

        if (aabbResult === aabbResults.INTERSECTS) {
            return _isPolygonCollidingViewport(vertices, normals, scale, viewport, viewportAABB);
        }

        return aabbResult === aabbResults.INSIDE;
    }

    _compareAABBs (featureAABB, viewportAABB, stroke) {
        const featureStrokeAABB = {
            minx: featureAABB.minx - stroke,
            miny: featureAABB.miny - stroke,
            maxx: featureAABB.maxx + stroke,
            maxy: featureAABB.maxy + stroke
        };

        switch (true) {
            case _isFeatureInsideViewport(featureStrokeAABB, viewportAABB):
                return aabbResults.INSIDE;
            case _isFeatureOutsideViewport(featureStrokeAABB, viewportAABB):
                return aabbResults.OUTSIDE;
            default:
                return aabbResults.INTERSECTS;
        }
    }

    _getBounds (scale, center, aspect) {
        this.vertexScale = [(scale / aspect) * this.scale, scale * this.scale];
        this.vertexOffset = [(scale / aspect) * (center.x - this.center.x), scale * (center.y - this.center.y)];

        const minx = (-1 + this.vertexOffset[0]) / this.vertexScale[0];
        const maxx = (1 + this.vertexOffset[0]) / this.vertexScale[0];
        const miny = (-1 + this.vertexOffset[1]) / this.vertexScale[1];
        const maxy = (1 + this.vertexOffset[1]) / this.vertexScale[1];

        return { minx, maxx, miny, maxy };
    }

    _getViewportPoints (scale, center, aspect) {
        this.vertexScale = [(scale / aspect) * this.scale, scale * this.scale];
        this.vertexOffset = [(scale / aspect) * (center.x - this.center.x), scale * (center.y - this.center.y)];

        const minx = (-1 + this.vertexOffset[0]) / this.vertexScale[0];
        const maxx = (1 + this.vertexOffset[0]) / this.vertexScale[0];
        const miny = (-1 + this.vertexOffset[1]) / this.vertexScale[1];
        const maxy = (1 + this.vertexOffset[1]) / this.vertexScale[1];

        return [
            [ minx, maxy ],
            [ maxx, maxy ],
            [ maxx, miny ],
            [ minx, miny ]
        ];
    }

    _getPointsAtPosition (pos, viz) {
        const p = wToR(pos.x, pos.y, {
            center: this.center,
            scale: this.scale
        });

        const points = this.decodedGeom.vertices;
        const features = [];
        // The viewport is in the [-1,1] range (on Y axis), therefore a pixel is equal to the range size (2) divided by the viewport height in pixels
<<<<<<< HEAD
        const widthScale = this.widthScale;
        const columnNames = Object.keys(this.properties);
=======
        const widthScale = (2 / this.renderer.gl.canvas.clientHeight) / this.scale * this.renderer._zoom;
>>>>>>> d08f587e
        const vizWidth = viz.width;
        const vizStrokeWidth = viz.strokeWidth;

        for (let i = 0; i < points.length; i += 2) {
            const featureIndex = i / 2;
            const center = {
                x: points[i],
                y: points[i + 1]
            };
<<<<<<< HEAD

            const feature = this._getFeature(columnNames, featureIndex);

            if (this._isFeatureFiltered(feature, viz.filter)) {
=======
            const f = this.getFeature(featureIndex);
            if (this._isFeatureFiltered(f, viz.filter)) {
>>>>>>> d08f587e
                continue;
            }

            const pointWidth = vizWidth.eval(feature);
            const pointStrokeWidth = vizStrokeWidth.eval(feature);
            const diameter = Math.min(pointWidth + pointStrokeWidth, 126);

            // width and strokeWidth are diameters and scale is a radius, we need to divide by 2
            const scale = diameter / 2 * widthScale;
            if (!viz.symbol._default) {
                const offset = viz.symbolPlacement.eval();
                center.x += offset[0] * scale;
                center.y += offset[1] * scale;
            }

            const inside = pointInCircle(p, center, scale);

            if (inside) {
                features.push(this.getFeature(featureIndex));
            }
        }

        return features;
    }

    _getLinesAtPosition (pos, viz) {
        return this._getFeaturesFromTriangles(pos, viz.width, viz.filter);
    }

    _getPolygonAtPosition (pos, viz) {
        return this._getFeaturesFromTriangles(pos, viz.strokeWidth, viz.filter);
    }

    _getFeaturesFromTriangles (pos, widthExpression, filterExpression) {
        const p = wToR(pos.x, pos.y, {
            center: this.center,
            scale: this.scale
        });
        const vertices = this.decodedGeom.vertices;
        const normals = this.decodedGeom.normals;
        const breakpoints = this.decodedGeom.breakpoints;
        const features = [];
        // The viewport is in the [-1,1] range (on Y axis), therefore a pixel is equal to the range size (2) divided by the viewport height in pixels
<<<<<<< HEAD
        const widthScale = this.widthScale;
        const columnNames = Object.keys(this.properties);
=======
        const widthScale = (2 / this.renderer.gl.canvas.clientHeight) / this.scale * this.renderer._zoom;
>>>>>>> d08f587e
        // Linear search for all features
        // Tests triangles since we already have the triangulated form
        // Moreover, with an acceleration structure and triangle testing features could be subdivided easily
        let featureIndex = -1;
        let scale;

        for (let i = 0; i < vertices.length; i += 6) {
            if (i === 0 || i >= breakpoints[featureIndex]) {
                featureIndex++;
                const feature = this.getFeature(featureIndex);
                if (this._isFeatureFiltered(feature, filterExpression)) {
                    i = breakpoints[featureIndex] - 6;
                    continue;
                }

                scale = _computeScale(feature, widthExpression, widthScale);
            }

            const v1 = {
                x: vertices[i + 0] + normals[i + 0] * scale,
                y: vertices[i + 1] + normals[i + 1] * scale
            };

            const v2 = {
                x: vertices[i + 2] + normals[i + 2] * scale,
                y: vertices[i + 3] + normals[i + 3] * scale
            };

            const v3 = {
                x: vertices[i + 4] + normals[i + 4] * scale,
                y: vertices[i + 5] + normals[i + 5] * scale
            };

            const inside = pointInTriangle(p, v1, v2, v3);

            if (inside) {
                features.push(this.getFeature(featureIndex));
                // Don't repeat a feature if we the point is on a shared (by two triangles) edge
                // Also, don't waste CPU cycles
                i = breakpoints[featureIndex] - 6;
            }
        }

        return features;
    }

<<<<<<< HEAD
    _getFeature (columnNames, featureIndex) {
        const feature = {};

        columnNames.forEach(name => {
            feature[name] = this.properties[name][featureIndex];
        });

        return feature;
    }

=======
>>>>>>> d08f587e
    _isFeatureFiltered (feature, filterExpression) {
        return filterExpression.eval(feature) < 0.5;
    }

<<<<<<< HEAD
    _getUserFeature (featureIndex) {
        let id;
        const properties = {};

        Object.keys(this.properties).map(propertyName => {
            let prop = this.properties[propertyName][featureIndex];
            const column = this.metadata.properties[propertyName];

            if (column && column.type === 'category') {
                prop = this.metadata.IDToCategory.get(prop);
            }

            if (propertyName === this.metadata.idProperty) {
                id = prop;
            }

            properties[propertyName] = prop;
        });

        return { id, properties };
=======
    getFeature (index) {
        if (!this.cachedFeatures) {
            this.cachedFeatures = [];
        }

        if (this.cachedFeatures[index] !== undefined) {
            return this.cachedFeatures[index];
        }

        const feature = {};
        const propertyNames = Object.keys(this.properties);
        for (let i = 0; i < propertyNames.length; i++) {
            const name = propertyNames[i];
            if (this.metadata.properties[name].type === 'category') {
                feature[name] = this.metadata.IDToCategory.get(this.properties[name][index]);
            } else {
                feature[name] = this.properties[name][index];
            }
        }
        this.cachedFeatures[index] = feature;
        return feature;
>>>>>>> d08f587e
    }

    _addProperty (propertyName) {
        if (Object.keys(this.propertyTex).length < MAX_GPU_AUTO_UPLOAD_TEXTURE_LIMIT) {
            this.getPropertyTexture(propertyName);
        }
    }

    _createStyleTileTexture (numFeatures) {
        // TODO we are wasting 75% of the memory for the scalar attributes (width, strokeWidth),
        // since RGB components are discarded
        const gl = this.renderer.gl;
        const width = this.renderer.RTT_WIDTH;
        const height = Math.ceil(numFeatures / width);
        const texture = gl.createTexture();
        gl.bindTexture(gl.TEXTURE_2D, texture);
        gl.texImage2D(gl.TEXTURE_2D, 0, gl.RGBA,
            width, height, 0, gl.RGBA, gl.UNSIGNED_BYTE,
            null);
        gl.texParameteri(gl.TEXTURE_2D, gl.TEXTURE_WRAP_S, gl.CLAMP_TO_EDGE);
        gl.texParameteri(gl.TEXTURE_2D, gl.TEXTURE_WRAP_T, gl.CLAMP_TO_EDGE);
        gl.texParameteri(gl.TEXTURE_2D, gl.TEXTURE_MIN_FILTER, gl.NEAREST);
        gl.texParameteri(gl.TEXTURE_2D, gl.TEXTURE_MAG_FILTER, gl.NEAREST);
        return texture;
    }
}

const _geometryFeature = {
    line: (feature) => {
        return {
            vertices: feature,
            numVertices: feature.length
        };
    },

    polygon: (feature) => {
        return {
            vertices: feature.flat,
            numVertices: feature.holes[0] || feature.flat.length / 2
        };
    }
};

function _getVerticesForGeometry (feature, geometryType) {
    return _geometryFeature[geometryType] ? _geometryFeature[geometryType](feature) : null;
}

function _isFeatureInsideViewport (featureAABB, viewportAABB) {
    return (featureAABB.minx >= viewportAABB.minx && featureAABB.maxx <= viewportAABB.maxx &&
            featureAABB.miny >= viewportAABB.miny && featureAABB.maxy <= viewportAABB.maxy);
}

function _isFeatureOutsideViewport (featureAABB, viewportAABB) {
    return (featureAABB.minx > viewportAABB.maxx || featureAABB.miny > viewportAABB.maxy ||
            featureAABB.maxx < viewportAABB.minx || featureAABB.maxy < viewportAABB.miny);
}

function _isPolygonCollidingViewport (vertices, normals, scale, viewport, viewportAABB) {
    for (let i = 0; i < vertices.length; i += 6) {
        const triangle = [
            [vertices[i + 0] + normals[i + 0] * scale, vertices[i + 1] + normals[i + 1] * scale],
            [vertices[i + 2] + normals[i + 2] * scale, vertices[i + 3] + normals[i + 3] * scale],
            [vertices[i + 4] + normals[i + 4] * scale, vertices[i + 5] + normals[i + 5] * scale],
            [vertices[i + 0] + normals[i + 0] * scale, vertices[i + 1] + normals[i + 1] * scale]
        ];

        if (triangleCollides(triangle, viewport, viewportAABB)) {
            return true;
        }
    }

    return false;
}

function _computeScale (feature, widthExpression, widthScale) {
    // Width is saturated at 336px
    const width = Math.min(widthExpression.eval(feature), 336);
    // width is a diameter and scale is radius-like, we need to divide by 2
    return width / 2 * widthScale;
}<|MERGE_RESOLUTION|>--- conflicted
+++ resolved
@@ -206,11 +206,10 @@
     }
 
     _geometryInViewport (featureIndex, scale, center, aspect, viz) {
-        const columnNames = Object.keys(this.properties);
-        const feature = this._getFeature(columnNames, featureIndex);
+        const feature = this.getFeature(featureIndex);
         let strokeScale = 1;
         let stroke = 0;
-        
+
         switch (this.type) {
             case 'point':
                 return this._isPointInViewport(featureIndex, scale, center, aspect);
@@ -305,12 +304,7 @@
         const points = this.decodedGeom.vertices;
         const features = [];
         // The viewport is in the [-1,1] range (on Y axis), therefore a pixel is equal to the range size (2) divided by the viewport height in pixels
-<<<<<<< HEAD
         const widthScale = this.widthScale;
-        const columnNames = Object.keys(this.properties);
-=======
-        const widthScale = (2 / this.renderer.gl.canvas.clientHeight) / this.scale * this.renderer._zoom;
->>>>>>> d08f587e
         const vizWidth = viz.width;
         const vizStrokeWidth = viz.strokeWidth;
 
@@ -320,15 +314,9 @@
                 x: points[i],
                 y: points[i + 1]
             };
-<<<<<<< HEAD
-
-            const feature = this._getFeature(columnNames, featureIndex);
-
+
+            const feature = this.getFeature(featureIndex);
             if (this._isFeatureFiltered(feature, viz.filter)) {
-=======
-            const f = this.getFeature(featureIndex);
-            if (this._isFeatureFiltered(f, viz.filter)) {
->>>>>>> d08f587e
                 continue;
             }
 
@@ -372,12 +360,7 @@
         const breakpoints = this.decodedGeom.breakpoints;
         const features = [];
         // The viewport is in the [-1,1] range (on Y axis), therefore a pixel is equal to the range size (2) divided by the viewport height in pixels
-<<<<<<< HEAD
         const widthScale = this.widthScale;
-        const columnNames = Object.keys(this.properties);
-=======
-        const widthScale = (2 / this.renderer.gl.canvas.clientHeight) / this.scale * this.renderer._zoom;
->>>>>>> d08f587e
         // Linear search for all features
         // Tests triangles since we already have the triangulated form
         // Moreover, with an acceleration structure and triangle testing features could be subdivided easily
@@ -424,45 +407,10 @@
         return features;
     }
 
-<<<<<<< HEAD
-    _getFeature (columnNames, featureIndex) {
-        const feature = {};
-
-        columnNames.forEach(name => {
-            feature[name] = this.properties[name][featureIndex];
-        });
-
-        return feature;
-    }
-
-=======
->>>>>>> d08f587e
     _isFeatureFiltered (feature, filterExpression) {
         return filterExpression.eval(feature) < 0.5;
     }
 
-<<<<<<< HEAD
-    _getUserFeature (featureIndex) {
-        let id;
-        const properties = {};
-
-        Object.keys(this.properties).map(propertyName => {
-            let prop = this.properties[propertyName][featureIndex];
-            const column = this.metadata.properties[propertyName];
-
-            if (column && column.type === 'category') {
-                prop = this.metadata.IDToCategory.get(prop);
-            }
-
-            if (propertyName === this.metadata.idProperty) {
-                id = prop;
-            }
-
-            properties[propertyName] = prop;
-        });
-
-        return { id, properties };
-=======
     getFeature (index) {
         if (!this.cachedFeatures) {
             this.cachedFeatures = [];
@@ -484,7 +432,6 @@
         }
         this.cachedFeatures[index] = feature;
         return feature;
->>>>>>> d08f587e
     }
 
     _addProperty (propertyName) {
