--- conflicted
+++ resolved
@@ -14,12 +14,8 @@
 };
 
 export default class Dataframe {
-<<<<<<< HEAD
-    constructor({ center, scale, geom, properties, type, active, size, metadata }) {
-=======
     // `type` is one of 'point' or 'line' or 'polygon'
     constructor ({ center, scale, geom, properties, type, active, size, metadata }) {
->>>>>>> c374e0ed
         this.active = active;
         this.center = center;
         this.geom = geom;
@@ -33,12 +29,11 @@
         this.metadata = metadata;
         this.propertyID = {}; // Name => PID
         this.propertyCount = 0;
-<<<<<<< HEAD
         this._featureGeometries = this._getFeatureGeometries();
         this._aabb = this._computeAABB(geom, type);
     }
 
-    _computeAABB(geometry, type) {
+    _computeAABB (geometry, type) {
         switch (type) {
             case 'point':
                 return [];
@@ -48,17 +43,17 @@
         }
     }
 
-    _computeFeatureAABB(geometry, type) {
+    _computeFeatureAABB (geometry, type) {
         const aabbList = [];
 
         for (let i = 0; i < geometry.length; i++) {
             const feature = geometry[i];
-            
+
             const aabb = {
                 minx: Number.POSITIVE_INFINITY,
                 miny: Number.POSITIVE_INFINITY,
                 maxx: Number.NEGATIVE_INFINITY,
-                maxy: Number.NEGATIVE_INFINITY,
+                maxy: Number.NEGATIVE_INFINITY
             };
 
             for (let j = 0; j < feature.length; j++) {
@@ -78,7 +73,7 @@
         return aabbList;
     }
 
-    _getFeatureGeometries() {
+    _getFeatureGeometries () {
         const vertices = this.decodedGeom.vertices;
         const featureGeometries = [];
         const INDEX_INCREMENT = 3;
@@ -86,50 +81,6 @@
         for (let i = 0; i < vertices.length - INDEX_INCREMENT; i++) {
             const triangle = [vertices[i], vertices[i++], vertices[i++]];
             featureGeometries.push(new Polygon(0, 0, triangle));
-=======
-        if (this.type === 'polygon') {
-            this._aabb = [];
-            geom.forEach(feature => {
-                const aabb = {
-                    minx: Number.POSITIVE_INFINITY,
-                    miny: Number.POSITIVE_INFINITY,
-                    maxx: Number.NEGATIVE_INFINITY,
-                    maxy: Number.NEGATIVE_INFINITY
-                };
-                feature.forEach(polygon => {
-                    const vertices = polygon.flat;
-                    const numVertices = polygon.holes[0] || polygon.flat.length / 2;
-                    for (let i = 0; i < numVertices; i++) {
-                        aabb.minx = Math.min(aabb.minx, vertices[2 * i + 0]);
-                        aabb.miny = Math.min(aabb.miny, vertices[2 * i + 1]);
-                        aabb.maxx = Math.max(aabb.maxx, vertices[2 * i + 0]);
-                        aabb.maxy = Math.max(aabb.maxy, vertices[2 * i + 1]);
-                    }
-                });
-                this._aabb.push(aabb);
-            });
-        } else if (this.type === 'line') {
-            this._aabb = [];
-            geom.forEach(feature => {
-                const aabb = {
-                    minx: Number.POSITIVE_INFINITY,
-                    miny: Number.POSITIVE_INFINITY,
-                    maxx: Number.NEGATIVE_INFINITY,
-                    maxy: Number.NEGATIVE_INFINITY
-                };
-                feature.forEach(line => {
-                    const vertices = line;
-                    const numVertices = line.length;
-                    for (let i = 0; i < numVertices; i++) {
-                        aabb.minx = Math.min(aabb.minx, vertices[2 * i + 0]);
-                        aabb.miny = Math.min(aabb.miny, vertices[2 * i + 1]);
-                        aabb.maxx = Math.max(aabb.maxx, vertices[2 * i + 0]);
-                        aabb.maxy = Math.max(aabb.maxy, vertices[2 * i + 1]);
-                    }
-                });
-                this._aabb.push(aabb);
-            });
->>>>>>> c374e0ed
         }
 
         return featureGeometries;
@@ -205,18 +156,17 @@
         }
     }
 
-<<<<<<< HEAD
-    inViewport(featureIndex, scale, center, aspect) {
+    inViewport (featureIndex, scale, center, aspect) {
         return this._geometryInViewport(featureIndex, scale, center, aspect); // FIXME
     }
 
     // Add new properties to the dataframe or overwrite previously stored ones.
     // `properties` is of the form: {propertyName: Float32Array}
-    addProperties(properties) {
+    addProperties (properties) {
         Object.keys(properties).forEach(this._addProperty.bind(this));
     }
 
-    getPropertyTexture(propertyName) {
+    getPropertyTexture (propertyName) {
         if (this.propertyTex[propertyName]) {
             return this.propertyTex[propertyName];
         }
@@ -240,7 +190,7 @@
         return this.propertyTex[propertyName];
     }
 
-    free() {
+    free () {
         if (this.propertyTex) {
             const gl = this.renderer.gl;
             this.propertyTex.map(tex => gl.deleteTexture(tex));
@@ -253,25 +203,21 @@
             gl.deleteBuffer(this.featureIDBuffer);
         }
         const freeObserver = this.freeObserver;
-        
+
         Object.keys(this).map(key => {
             this[key] = null;
         });
 
         this.freed = true;
-        
+
         if (freeObserver) {
             freeObserver(this);
         }
     }
 
-    _geometryInViewport(featureIndex, scale, center, aspect) {
+    _geometryInViewport (featureIndex, scale, center, aspect) {
         const height = scale * (center.y - this.center.y);
         const width = (scale / aspect) * (center.x - this.center.x);
-=======
-    inViewport (featureIndex, scale, center, aspect) {
-        const { minx, miny, maxx, maxy } = this._getBounds(scale, center, aspect);
->>>>>>> c374e0ed
 
         switch (this.type) {
             case 'point':
@@ -284,15 +230,14 @@
         }
     }
 
-<<<<<<< HEAD
-    _isPointInViewport(featureIndex, scale, center, aspect) {
+    _isPointInViewport (featureIndex, scale, center, aspect) {
         const { minx, maxx, miny, maxy } = this._getBounds(scale, center, aspect);
         const x = this.geom[2 * featureIndex + 0];
         const y = this.geom[2 * featureIndex + 1];
         return x > minx && x < maxx && y > miny && y < maxy;
     }
 
-    _isPolygonInViewport(featureIndex, scale, center, aspect, width, height) {
+    _isPolygonInViewport (featureIndex, scale, center, aspect, width, height) {
         const featureAABB = this._aabb[featureIndex];
         const viewportAABB = this._getBounds(scale, center, aspect);
         const aabbResult = this._compareAABBs(featureAABB, viewportAABB);
@@ -303,9 +248,9 @@
             : aabbResult === aabbResults.INSIDE;
     }
 
-    _compareAABBs(featureAABB, viewportAABB) {
+    _compareAABBs (featureAABB, viewportAABB) {
         switch (true) {
-            case _isFeatureInsideViewport(featureAABB, viewportAABB): 
+            case _isFeatureInsideViewport(featureAABB, viewportAABB):
                 return aabbResults.INSIDE;
             case _isFeatureOutsideViewport(featureAABB, viewportAABB):
                 return aabbResults.OUTSIDE;
@@ -314,10 +259,7 @@
         }
     }
 
-    _getBounds(scale, center, aspect) {
-=======
     _getBounds (scale, center, aspect) {
->>>>>>> c374e0ed
         this.vertexScale = [(scale / aspect) * this.scale, scale * this.scale];
         this.vertexOffset = [(scale / aspect) * (center.x - this.center.x), scale * (center.y - this.center.y)];
         const minx = (-1 + this.vertexOffset[0]) / this.vertexScale[0];
@@ -328,17 +270,12 @@
         return { minx, maxx, miny, maxy };
     }
 
-<<<<<<< HEAD
-    _getPointsAtPosition(pos, viz) {
+    _getPointsAtPosition (pos, viz) {
         const p = wToR(pos.x, pos.y, {
             center: this.center,
             scale: this.scale
         });
 
-=======
-    _getPointsAtPosition (p, viz) {
-        p = wToR(p.x, p.y, { center: this.center, scale: this.scale });
->>>>>>> c374e0ed
         const points = this.decodedGeom.vertices;
         const features = [];
         // The viewport is in the [-1,1] range (on Y axis), therefore a pixel is equal to the range size (2) divided by the viewport height in pixels
@@ -355,7 +292,7 @@
             };
 
             const feature = this._getFeature(columnNames, featureIndex);
-            
+
             if (this._isFeatureFiltered(feature, viz.filter)) {
                 continue;
             }
@@ -374,7 +311,7 @@
             }
 
             const inside = pointInCircle(p, center, scale);
-            
+
             if (inside) {
                 features.push(this._getUserFeature(featureIndex));
             }
@@ -386,24 +323,16 @@
     _getLinesAtPosition (pos, viz) {
         return this._getFeaturesFromTriangles(pos, viz.width, viz.filter);
     }
-<<<<<<< HEAD
-
-    _getPolygonAtPosition(pos, viz) {
+
+    _getPolygonAtPosition (pos, viz) {
         return this._getFeaturesFromTriangles(pos, viz.strokeWidth, viz.filter);
     }
 
-    _getFeaturesFromTriangles(pos, widthExpression, filterExpression) {
+    _getFeaturesFromTriangles (pos, widthExpression, filterExpression) {
         const p = wToR(pos.x, pos.y, {
             center: this.center,
             scale: this.scale
         });
-=======
-    _getPolygonAtPosition (pos, viz) {
-        return this._getFeaturesFromTriangles(pos, viz.strokeWidth, viz.filter);
-    }
-    _getFeaturesFromTriangles (pos, widthExpression, filterExpression) {
-        const p = wToR(pos.x, pos.y, { center: this.center, scale: this.scale });
->>>>>>> c374e0ed
         const vertices = this.decodedGeom.vertices;
         const normals = this.decodedGeom.normals;
         const breakpoints = this.decodedGeom.breakpoints;
@@ -461,44 +390,29 @@
         return features;
     }
 
-<<<<<<< HEAD
-    _getFeature(columnNames, featureIndex) {
+    _getFeature (columnNames, featureIndex) {
         const feature = {};
-        
-=======
-    _getFeature (columnNames, featureIndex) {
-        const f = {};
->>>>>>> c374e0ed
+
         columnNames.forEach(name => {
             feature[name] = this.properties[name][featureIndex];
         });
 
         return feature;
     }
-<<<<<<< HEAD
-
-    _isFeatureFiltered(feature, filterExpression) {
+
+    _isFeatureFiltered (feature, filterExpression) {
         return filterExpression.eval(feature) < 0.5;
-=======
-    _isFeatureFiltered (feature, filterExpression) {
-        const isFiltered = filterExpression.eval(feature) < 0.5;
-        return isFiltered;
->>>>>>> c374e0ed
     }
 
     _getUserFeature (featureIndex) {
         let id;
         const properties = {};
-        
+
         Object.keys(this.properties).map(propertyName => {
             let prop = this.properties[propertyName][featureIndex];
             const column = this.metadata.properties[propertyName];
-<<<<<<< HEAD
-            
-            if (column && column.type == 'category') {
-=======
+
             if (column && column.type === 'category') {
->>>>>>> c374e0ed
                 prop = this.metadata.IDToCategory.get(prop);
             }
 
@@ -518,43 +432,7 @@
         }
     }
 
-<<<<<<< HEAD
-    _createStyleTileTexture(numFeatures) {
-=======
-    getPropertyTexture (propertyName) {
-        if (this.propertyTex[propertyName]) {
-            return this.propertyTex[propertyName];
-        }
-
-        const propertiesFloat32Array = this.properties[propertyName];
-        // Dataframe is already bound to this context, "hot update" it
-        const gl = this.renderer.gl;
-        const width = this.renderer.RTT_WIDTH;
-        const height = Math.ceil(this.numFeatures / width);
-        this.height = height;
-
-        this.propertyTex[propertyName] = gl.createTexture();
-        gl.bindTexture(gl.TEXTURE_2D, this.propertyTex[propertyName]);
-        gl.texImage2D(gl.TEXTURE_2D, 0, gl.ALPHA,
-            width, height, 0, gl.ALPHA, gl.FLOAT,
-            propertiesFloat32Array);
-        gl.texParameteri(gl.TEXTURE_2D, gl.TEXTURE_WRAP_S, gl.CLAMP_TO_EDGE);
-        gl.texParameteri(gl.TEXTURE_2D, gl.TEXTURE_WRAP_T, gl.CLAMP_TO_EDGE);
-        gl.texParameteri(gl.TEXTURE_2D, gl.TEXTURE_MIN_FILTER, gl.NEAREST);
-        gl.texParameteri(gl.TEXTURE_2D, gl.TEXTURE_MAG_FILTER, gl.NEAREST);
-        return this.propertyTex[propertyName];
-    }
-
-    // Add new properties to the dataframe or overwrite previously stored ones.
-    // `properties` is of the form: {propertyName: Float32Array}
-    addProperties (properties) {
-        Object.keys(properties).forEach(propertyName => {
-            this._addProperty(propertyName);
-        });
-    }
-
     _createStyleTileTexture (numFeatures) {
->>>>>>> c374e0ed
         // TODO we are wasting 75% of the memory for the scalar attributes (width, strokeWidth),
         // since RGB components are discarded
         const gl = this.renderer.gl;
@@ -571,7 +449,6 @@
         gl.texParameteri(gl.TEXTURE_2D, gl.TEXTURE_MAG_FILTER, gl.NEAREST);
         return texture;
     }
-<<<<<<< HEAD
 }
 
 const _geometryFeature = {
@@ -581,38 +458,6 @@
             numVertices: feature.length
         };
     },
-=======
-
-    free () {
-        if (this.propertyTex) {
-            const gl = this.renderer.gl;
-            this.propertyTex.map(tex => gl.deleteTexture(tex));
-            gl.deleteTexture(this.texColor);
-            gl.deleteTexture(this.texStrokeColor);
-            gl.deleteTexture(this.texWidth);
-            gl.deleteTexture(this.texStrokeWidth);
-            gl.deleteTexture(this.texFilter);
-            gl.deleteBuffer(this.vertexBuffer);
-            gl.deleteBuffer(this.featureIDBuffer);
-        }
-        const freeObserver = this.freeObserver;
-        Object.keys(this).map(key => {
-            this[key] = null;
-        });
-        this.freed = true;
-        if (freeObserver) {
-            freeObserver(this);
-        }
-    }
-}
-
-// Returns true if p is inside the triangle or on a triangle's edge, false otherwise
-// Parameters in {x: 0, y:0} form
-export function _pointInTriangle (p, v1, v2, v3) {
-    // https://stackoverflow.com/questions/2049582/how-to-determine-if-a-point-is-in-a-2d-triangle
-    // contains an explanation of both this algorithm and one based on barycentric coordinates,
-    // which could be faster, but, nevertheless, it is quite similar in terms of required arithmetic operations
->>>>>>> c374e0ed
 
     polygon: (feature) => {
         return {
@@ -622,22 +467,21 @@
     }
 };
 
-function _getVerticesForGeometry(feature, geometryType) {
+function _getVerticesForGeometry (feature, geometryType) {
     return _geometryFeature[geometryType] ? _geometryFeature[geometryType](feature) : null;
 }
 
-<<<<<<< HEAD
-function _isFeatureInsideViewport(featureAABB, viewportAABB) {
+function _isFeatureInsideViewport (featureAABB, viewportAABB) {
     return (featureAABB.minx >= viewportAABB.minx && featureAABB.maxx <= viewportAABB.maxx &&
             featureAABB.miny >= viewportAABB.miny && featureAABB.maxy <= viewportAABB.maxy);
 }
 
-function _isFeatureOutsideViewport(featureAABB, viewportAABB) {
+function _isFeatureOutsideViewport (featureAABB, viewportAABB) {
     return (featureAABB.minx > viewportAABB.maxx || featureAABB.miny > viewportAABB.maxy ||
             featureAABB.maxx < viewportAABB.minx || featureAABB.maxy < viewportAABB.miny);
 }
 
-function _isPolygonCollidingViewport(triangles, center, width, height) {
+function _isPolygonCollidingViewport (triangles, center, width, height) {
     const viewport = _getViewportGeometry(center, width, height);
 
     for (let i = 0; i < triangles.length; i++) {
@@ -649,8 +493,7 @@
     return false;
 }
 
-
-function _getViewportGeometry(center, width, height) {
+function _getViewportGeometry (center, width, height) {
     const w = width / 2;
     const h = height / 2;
 
@@ -662,30 +505,4 @@
     ];
 
     return new Polygon(0, 0, vertices);
-=======
-    return (b1 === b2) && (b2 === b3);
-}
-
-// Tests if a point `p` is in the half plane defined by the line with points `a` and `b`
-// Returns a negative number if the result is INSIDE, returns 0 if the result is ON_LINE,
-// returns >0 if the point is OUTSIDE
-// Parameters in {x: 0, y:0} form
-function _halfPlaneTest (p, a, b) {
-    // We use the cross product of `PB x AB` to get `sin(angle(PB, AB))`
-    // The result's sign is the half plane test result
-    return (p.x - b.x) * (a.y - b.y) - (a.x - b.x) * (p.y - b.y);
-}
-
-function _equal (a, b) {
-    return (a.x === b.x) && (a.y === b.y);
-}
-
-function _pointInCircle (p, center, scale) {
-    const diff = {
-        x: p.x - center.x,
-        y: p.y - center.y
-    };
-    const lengthSquared = diff.x * diff.x + diff.y * diff.y;
-    return lengthSquared <= scale * scale;
->>>>>>> c374e0ed
 }