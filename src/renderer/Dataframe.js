import decoder from './decoder';
import { wToR } from '../client/rsys';
import Polygon from '../core/geometries/Polygon';
import { pointInTriangle, pointInCircle } from '../../src/utils/geometry';

// Maximum number of property textures that will be uploaded automatically to the GPU
// in a non-lazy manner
const MAX_GPU_AUTO_UPLOAD_TEXTURE_LIMIT = 32;

const aabbResults = {
    INSIDE: 1,
    OUTSIDE: -1,
    INTERSECTS: 0
};

export default class Dataframe {
    // `type` is one of 'point' or 'line' or 'polygon'
    constructor ({ center, scale, geom, properties, type, active, size, metadata }) {
        this.active = active;
        this.center = center;
        this.geom = geom;
        this.properties = properties;
        this.scale = scale;
        this.type = type;
        this.decodedGeom = decoder.decodeGeom(this.type, this.geom);
        this.numVertex = type === 'point' ? size : this.decodedGeom.vertices.length / 2;
        this.numFeatures = type === 'point' ? size : this.decodedGeom.breakpoints.length || this.numVertex;
        this.propertyTex = [];
        this.metadata = metadata;
        this.propertyID = {}; // Name => PID
        this.propertyCount = 0;
        this._featureGeometries = this._getFeatureGeometries();
        this._aabb = this._computeAABB(geom, type);
    }

    _computeAABB (geometry, type) {
        switch (type) {
            case 'point':
                return [];
            case 'line':
            case 'polygon':
                return this._computeFeatureAABB(geometry, type);
        }
    }

    _computeFeatureAABB (geometry, type) {
        const aabbList = [];

        for (let i = 0; i < geometry.length; i++) {
            const feature = geometry[i];

            const aabb = {
                minx: Number.POSITIVE_INFINITY,
                miny: Number.POSITIVE_INFINITY,
                maxx: Number.NEGATIVE_INFINITY,
                maxy: Number.NEGATIVE_INFINITY
            };

            for (let j = 0; j < feature.length; j++) {
                const { vertices, numVertices } = _getVerticesForGeometry(feature[j], type);

                for (let k = 0; k < numVertices; k++) {
                    aabb.minx = Math.min(aabb.minx, vertices[2 * k + 0]);
                    aabb.miny = Math.min(aabb.miny, vertices[2 * k + 1]);
                    aabb.maxx = Math.max(aabb.maxx, vertices[2 * k + 0]);
                    aabb.maxy = Math.max(aabb.maxy, vertices[2 * k + 1]);
                }
            }

            aabbList.push(aabb);
        }

        return aabbList;
    }

    _getFeatureGeometries () {
        const vertices = this.decodedGeom.vertices;
        const featureGeometries = [];
        const INDEX_INCREMENT = 3;

        for (let i = 0; i < vertices.length - INDEX_INCREMENT; i++) {
            const triangle = [vertices[i], vertices[i++], vertices[i++]];
            featureGeometries.push(new Polygon(0, 0, triangle));
        }

        return featureGeometries;
    }

    setFreeObserver (freeObserver) {
        this.freeObserver = freeObserver;
    }

    bind (renderer) {
        const gl = renderer.gl;
        this.renderer = renderer;

        const vertices = this.decodedGeom.vertices;
        const breakpoints = this.decodedGeom.breakpoints;

        this.addProperties(this.properties);

        const width = this.renderer.RTT_WIDTH;
        const height = Math.ceil(this.numFeatures / width);
        this.height = height;

        this.vertexBuffer = gl.createBuffer();
        this.featureIDBuffer = gl.createBuffer();

        this.texColor = this._createStyleTileTexture(this.numFeatures);
        this.texWidth = this._createStyleTileTexture(this.numFeatures);
        this.texStrokeColor = this._createStyleTileTexture(this.numFeatures);
        this.texStrokeWidth = this._createStyleTileTexture(this.numFeatures);
        this.texFilter = this._createStyleTileTexture(this.numFeatures);

        const ids = new Float32Array(vertices.length);
        let index = 0;

        for (let i = 0; i < vertices.length; i += 2) {
            if (!breakpoints.length) {
                if (i > 0) {
                    index++;
                }
            } else {
                while (i === breakpoints[index]) {
                    index++;
                }
            }
            // Transform integer ID into a `vec2` to overcome WebGL 1 limitations, output IDs will be in the `vec2([0,1], [0,1])` range
            ids[i + 0] = ((index) % width) / (width - 1);
            ids[i + 1] = height > 1 ? Math.floor((index) / width) / (height - 1) : 0.5;
        }

        gl.bindBuffer(gl.ARRAY_BUFFER, this.vertexBuffer);
        gl.bufferData(gl.ARRAY_BUFFER, vertices, gl.STATIC_DRAW);

        if (this.decodedGeom.normals) {
            this.normalBuffer = gl.createBuffer();
            gl.bindBuffer(gl.ARRAY_BUFFER, this.normalBuffer);
            gl.bufferData(gl.ARRAY_BUFFER, this.decodedGeom.normals, gl.STATIC_DRAW);
        }

        gl.bindBuffer(gl.ARRAY_BUFFER, this.featureIDBuffer);
        gl.bufferData(gl.ARRAY_BUFFER, ids, gl.STATIC_DRAW);
    }

    getFeaturesAtPosition (pos, viz) {
        switch (this.type) {
            case 'point':
                return this._getPointsAtPosition(pos, viz);
            case 'line':
                return this._getLinesAtPosition(pos, viz);
            case 'polygon':
                return this._getPolygonAtPosition(pos, viz);
            default:
                return [];
        }
    }

    inViewport (featureIndex, scale, center, aspect) {
        return this._geometryInViewport(featureIndex, scale, center, aspect); // FIXME
    }

    // Add new properties to the dataframe or overwrite previously stored ones.
    // `properties` is of the form: {propertyName: Float32Array}
    addProperties (properties) {
        Object.keys(properties).forEach(this._addProperty.bind(this));
    }

    getPropertyTexture (propertyName) {
        if (this.propertyTex[propertyName]) {
            return this.propertyTex[propertyName];
        }

        const propertiesFloat32Array = this.properties[propertyName];
        // Dataframe is already bound to this context, "hot update" it
        const gl = this.renderer.gl;
        const width = this.renderer.RTT_WIDTH;
        const height = Math.ceil(this.numFeatures / width);
        this.height = height;

        this.propertyTex[propertyName] = gl.createTexture();
        gl.bindTexture(gl.TEXTURE_2D, this.propertyTex[propertyName]);
        gl.texImage2D(gl.TEXTURE_2D, 0, gl.ALPHA,
            width, height, 0, gl.ALPHA, gl.FLOAT,
            propertiesFloat32Array);
        gl.texParameteri(gl.TEXTURE_2D, gl.TEXTURE_WRAP_S, gl.CLAMP_TO_EDGE);
        gl.texParameteri(gl.TEXTURE_2D, gl.TEXTURE_WRAP_T, gl.CLAMP_TO_EDGE);
        gl.texParameteri(gl.TEXTURE_2D, gl.TEXTURE_MIN_FILTER, gl.NEAREST);
        gl.texParameteri(gl.TEXTURE_2D, gl.TEXTURE_MAG_FILTER, gl.NEAREST);
        return this.propertyTex[propertyName];
    }

    free () {
        if (this.propertyTex) {
            const gl = this.renderer.gl;
            this.propertyTex.map(tex => gl.deleteTexture(tex));
            gl.deleteTexture(this.texColor);
            gl.deleteTexture(this.texStrokeColor);
            gl.deleteTexture(this.texWidth);
            gl.deleteTexture(this.texStrokeWidth);
            gl.deleteTexture(this.texFilter);
            gl.deleteBuffer(this.vertexBuffer);
            gl.deleteBuffer(this.featureIDBuffer);
        }
        const freeObserver = this.freeObserver;

        Object.keys(this).map(key => {
            this[key] = null;
        });

        this.freed = true;

        if (freeObserver) {
            freeObserver(this);
        }
    }

    _geometryInViewport (featureIndex, scale, center, aspect) {
        const height = scale * (center.y - this.center.y);
        const width = (scale / aspect) * (center.x - this.center.x);

        switch (this.type) {
            case 'point':
                return this._isPointInViewport(featureIndex, scale, center, aspect);
            case 'line':
            case 'polygon':
                return this._isPolygonInViewport(featureIndex, scale, center, aspect, height, width);
            default:
                return false;
        }
    }

    _isPointInViewport (featureIndex, scale, center, aspect) {
        const { minx, maxx, miny, maxy } = this._getBounds(scale, center, aspect);
        const x = this.geom[2 * featureIndex + 0];
        const y = this.geom[2 * featureIndex + 1];
        return x > minx && x < maxx && y > miny && y < maxy;
    }

    _isPolygonInViewport (featureIndex, scale, center, aspect, width, height) {
        const featureAABB = this._aabb[featureIndex];
        const viewportAABB = this._getBounds(scale, center, aspect);
        const aabbResult = this._compareAABBs(featureAABB, viewportAABB);
        const triangles = this._featureGeometries;

        return aabbResult === aabbResults.INTERSECTS
            ? _isPolygonCollidingViewport(triangles, center, width, height)
            : aabbResult === aabbResults.INSIDE;
    }

    _compareAABBs (featureAABB, viewportAABB) {
        switch (true) {
            case _isFeatureInsideViewport(featureAABB, viewportAABB):
                return aabbResults.INSIDE;
            case _isFeatureOutsideViewport(featureAABB, viewportAABB):
                return aabbResults.OUTSIDE;
            default:
                return aabbResults.INTERSECTS;
        }
    }

    _getBounds (scale, center, aspect) {
        this.vertexScale = [(scale / aspect) * this.scale, scale * this.scale];
        this.vertexOffset = [(scale / aspect) * (center.x - this.center.x), scale * (center.y - this.center.y)];
        const minx = (-1 + this.vertexOffset[0]) / this.vertexScale[0];
        const maxx = (1 + this.vertexOffset[0]) / this.vertexScale[0];
        const miny = (-1 + this.vertexOffset[1]) / this.vertexScale[1];
        const maxy = (1 + this.vertexOffset[1]) / this.vertexScale[1];

        return { minx, maxx, miny, maxy };
    }

    _getPointsAtPosition (pos, viz) {
        const p = wToR(pos.x, pos.y, {
            center: this.center,
            scale: this.scale
        });

        const points = this.decodedGeom.vertices;
        const features = [];
        // The viewport is in the [-1,1] range (on Y axis), therefore a pixel is equal to the range size (2) divided by the viewport height in pixels
        const widthScale = (2 / this.renderer.gl.canvas.clientHeight) / this.scale * this.renderer._zoom;
        const columnNames = Object.keys(this.properties);
        const vizWidth = viz.width;
        const vizStrokeWidth = viz.strokeWidth;

        for (let i = 0; i < points.length; i += 2) {
            const featureIndex = i / 2;
            const center = {
                x: points[i],
                y: points[i + 1]
            };

            const feature = this._getFeature(columnNames, featureIndex);

            if (this._isFeatureFiltered(feature, viz.filter)) {
                continue;
            }

            const pointWidth = vizWidth.eval(feature);
            const pointStrokeWidth = vizStrokeWidth.eval(feature);
            const diameter = Math.min(pointWidth + pointStrokeWidth, 126);

            // width and strokeWidth are diameters and scale is a radius, we need to divide by 2
            const scale = diameter / 2 * widthScale;
<<<<<<< HEAD

            if (!viz.symbol.default) {
=======
            if (!viz.symbol._default) {
>>>>>>> 1470e930
                const offset = viz.symbolPlacement.eval();
                center.x += offset[0] * scale;
                center.y += offset[1] * scale;
            }

            const inside = pointInCircle(p, center, scale);

            if (inside) {
                features.push(this._getUserFeature(featureIndex));
            }
        }

        return features;
    }

    _getLinesAtPosition (pos, viz) {
        return this._getFeaturesFromTriangles(pos, viz.width, viz.filter);
    }

    _getPolygonAtPosition (pos, viz) {
        return this._getFeaturesFromTriangles(pos, viz.strokeWidth, viz.filter);
    }

    _getFeaturesFromTriangles (pos, widthExpression, filterExpression) {
        const p = wToR(pos.x, pos.y, {
            center: this.center,
            scale: this.scale
        });
        const vertices = this.decodedGeom.vertices;
        const normals = this.decodedGeom.normals;
        const breakpoints = this.decodedGeom.breakpoints;
        const features = [];
        // The viewport is in the [-1,1] range (on Y axis), therefore a pixel is equal to the range size (2) divided by the viewport height in pixels
        const widthScale = (2 / this.renderer.gl.canvas.clientHeight) / this.scale * this.renderer._zoom;
        const columnNames = Object.keys(this.properties);
        // Linear search for all features
        // Tests triangles since we already have the triangulated form
        // Moreover, with an acceleration structure and triangle testing features could be subdivided easily
        let featureIndex = -1;
        let scale;
        let computeScale = feature => {
            // Width is saturated at 336px
            const width = Math.min(widthExpression.eval(feature), 336);
            // width is a diameter and scale is radius-like, we need to divide by 2
            scale = width / 2 * widthScale;
        };

        for (let i = 0; i < vertices.length; i += 6) {
            if (i === 0 || i >= breakpoints[featureIndex]) {
                featureIndex++;
                const feature = this._getFeature(columnNames, featureIndex);
                if (this._isFeatureFiltered(feature, filterExpression)) {
                    i = breakpoints[featureIndex] - 6;
                    continue;
                }
                computeScale(feature);
            }

            const v1 = {
                x: vertices[i + 0] + normals[i + 0] * scale,
                y: vertices[i + 1] + normals[i + 1] * scale
            };

            const v2 = {
                x: vertices[i + 2] + normals[i + 2] * scale,
                y: vertices[i + 3] + normals[i + 3] * scale
            };

            const v3 = {
                x: vertices[i + 4] + normals[i + 4] * scale,
                y: vertices[i + 5] + normals[i + 5] * scale
            };

            const inside = pointInTriangle(p, v1, v2, v3);

            if (inside) {
                features.push(this._getUserFeature(featureIndex));
                // Don't repeat a feature if we the point is on a shared (by two triangles) edge
                // Also, don't waste CPU cycles
                i = breakpoints[featureIndex] - 6;
            }
        }
        return features;
    }

    _getFeature (columnNames, featureIndex) {
        const feature = {};

        columnNames.forEach(name => {
            feature[name] = this.properties[name][featureIndex];
        });

        return feature;
    }

    _isFeatureFiltered (feature, filterExpression) {
        return filterExpression.eval(feature) < 0.5;
    }

    _getUserFeature (featureIndex) {
        let id;
        const properties = {};

        Object.keys(this.properties).map(propertyName => {
            let prop = this.properties[propertyName][featureIndex];
            const column = this.metadata.properties[propertyName];

            if (column && column.type === 'category') {
                prop = this.metadata.IDToCategory.get(prop);
            }

            if (propertyName === this.metadata.idProperty) {
                id = prop;
            }

            properties[propertyName] = prop;
        });

        return { id, properties };
    }

    _addProperty (propertyName) {
        if (Object.keys(this.propertyTex).length < MAX_GPU_AUTO_UPLOAD_TEXTURE_LIMIT) {
            this.getPropertyTexture(propertyName);
        }
    }

    _createStyleTileTexture (numFeatures) {
        // TODO we are wasting 75% of the memory for the scalar attributes (width, strokeWidth),
        // since RGB components are discarded
        const gl = this.renderer.gl;
        const width = this.renderer.RTT_WIDTH;
        const height = Math.ceil(numFeatures / width);
        const texture = gl.createTexture();
        gl.bindTexture(gl.TEXTURE_2D, texture);
        gl.texImage2D(gl.TEXTURE_2D, 0, gl.RGBA,
            width, height, 0, gl.RGBA, gl.UNSIGNED_BYTE,
            null);
        gl.texParameteri(gl.TEXTURE_2D, gl.TEXTURE_WRAP_S, gl.CLAMP_TO_EDGE);
        gl.texParameteri(gl.TEXTURE_2D, gl.TEXTURE_WRAP_T, gl.CLAMP_TO_EDGE);
        gl.texParameteri(gl.TEXTURE_2D, gl.TEXTURE_MIN_FILTER, gl.NEAREST);
        gl.texParameteri(gl.TEXTURE_2D, gl.TEXTURE_MAG_FILTER, gl.NEAREST);
        return texture;
    }
}

const _geometryFeature = {
    line: (feature) => {
        return {
            vertices: feature,
            numVertices: feature.length
        };
    },

    polygon: (feature) => {
        return {
            vertices: feature.flat,
            numVertices: feature.holes[0] || feature.flat.length / 2
        };
    }
};

function _getVerticesForGeometry (feature, geometryType) {
    return _geometryFeature[geometryType] ? _geometryFeature[geometryType](feature) : null;
}

function _isFeatureInsideViewport (featureAABB, viewportAABB) {
    return (featureAABB.minx >= viewportAABB.minx && featureAABB.maxx <= viewportAABB.maxx &&
            featureAABB.miny >= viewportAABB.miny && featureAABB.maxy <= viewportAABB.maxy);
}

function _isFeatureOutsideViewport (featureAABB, viewportAABB) {
    return (featureAABB.minx > viewportAABB.maxx || featureAABB.miny > viewportAABB.maxy ||
            featureAABB.maxx < viewportAABB.minx || featureAABB.maxy < viewportAABB.miny);
}

function _isPolygonCollidingViewport (triangles, center, width, height) {
    const viewport = _getViewportGeometry(center, width, height);

    for (let i = 0; i < triangles.length; i++) {
        if (triangles[i].collides(viewport)) {
            return true;
        }
    }

    return false;
}

function _getViewportGeometry (center, width, height) {
    const w = width / 2;
    const h = height / 2;

    const vertices = [
        [center.x - w, center.y - h],
        [center.x + w, center.y - h],
        [center.x - w, center.y + h],
        [center.x + w, center.y + h]
    ];

    return new Polygon(0, 0, vertices);
}<|MERGE_RESOLUTION|>--- conflicted
+++ resolved
@@ -303,12 +303,7 @@
 
             // width and strokeWidth are diameters and scale is a radius, we need to divide by 2
             const scale = diameter / 2 * widthScale;
-<<<<<<< HEAD
-
-            if (!viz.symbol.default) {
-=======
             if (!viz.symbol._default) {
->>>>>>> 1470e930
                 const offset = viz.symbolPlacement.eval();
                 center.x += offset[0] * scale;
                 center.y += offset[1] * scale;
