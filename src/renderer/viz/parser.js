
import jsep from 'jsep';
import * as functions from './expressions';
import { implicitCast } from './expressions/utils';
import { CSS_COLOR_NAMES } from './expressions/color/cssColorNames';
import NamedColor from './expressions/color/NamedColor';
import Hex from './expressions/color/hex';

// TODO use Schema classes

const aggFns = [];

const lowerCaseFunctions = {};
Object.keys(functions)
    .filter(name => name[0] === name[0].toLowerCase()) // Only get functions starting with lowercase
    .map(name => { lowerCaseFunctions[name.toLocaleLowerCase()] = functions[name]; });
lowerCaseFunctions.true = functions.TRUE;
lowerCaseFunctions.false = functions.FALSE;
lowerCaseFunctions.align_center = functions.ALIGN_CENTER;
lowerCaseFunctions.align_bottom = functions.ALIGN_BOTTOM;

lowerCaseFunctions.pi = functions.PI;
lowerCaseFunctions.e = functions.E;
lowerCaseFunctions.hold = functions.HOLD;

lowerCaseFunctions.bicycle = functions.BICYCLE;
lowerCaseFunctions.building = functions.BUILDING;
lowerCaseFunctions.bus = functions.BUS;
lowerCaseFunctions.car = functions.CAR;
lowerCaseFunctions.circle = functions.CIRCLE;
lowerCaseFunctions.circleoutline = functions.CIRCLE_OUTLINE;
lowerCaseFunctions.cross = functions.CROSS;
lowerCaseFunctions.flag = functions.FLAG;
lowerCaseFunctions.house = functions.HOUSE;
lowerCaseFunctions.marker = functions.MARKER;
lowerCaseFunctions.markeroutline = functions.MARKER_OUTLINE;
lowerCaseFunctions.plus = functions.PLUS;
lowerCaseFunctions.square = functions.SQUARE;
lowerCaseFunctions.squareoutline = functions.SQUARE_OUTLINE;
lowerCaseFunctions.star = functions.STAR;
lowerCaseFunctions.staroutline = functions.STAR_OUTLINE;
lowerCaseFunctions.triangle = functions.TRIANGLE;
lowerCaseFunctions.triangleoutline = functions.TRIANGLE_OUTLINE;

lowerCaseFunctions.miter = functions.joins.MITER;
lowerCaseFunctions.bevel = functions.joins.BEVEL;

export function parseVizExpression (str) {
    prepareJsep();
    const r = implicitCast(parseNode(jsep(str)));
    cleanJsep();
    return r;
}

export function parseVizDefinition (str) {
    prepareJsep();
    const ast = jsep(cleanComments(str));
    let vizSpec = { variables: {} };
    if (ast.type === 'Compound') {
        ast.body.map(node => parseVizNamedExpr(vizSpec, node));
    } else {
        parseVizNamedExpr(vizSpec, ast);
    }
    cleanJsep();
    return vizSpec;
}

function parseVizNamedExpr (vizSpec, node) {
    if (node.operator !== ':') {
        throw new Error('Invalid syntax.');
    }
    if (node.left.name.length && node.left.name[0] === '@') {
        node.left.name = '__cartovl_variable_' + node.left.name.substr(1);
    }
    let name = node.left.name;
    if (!name) {
        throw new Error('Invalid syntax.');
    }
    if (name.startsWith('__cartovl_variable_')) {
<<<<<<< HEAD
        vizSpec.variables[node.left.name.substr('__cartovl_variable_'.length)] = implicitCast(parseNode(node.right));
    } else if (name === 'resolution' || name === 'strokeJoin') {
        const value = parseNode(node.right);
        vizSpec[name] = value;
=======
        name = node.left.name.substr('__cartovl_variable_'.length);
        if (name in vizSpec.variables) {
            throw new Error(`Variable '${name}' is already defined.`);
        }
        vizSpec.variables[name] = implicitCast(parseNode(node.right));
>>>>>>> 2ddb58cc
    } else {
        if (name in vizSpec) {
            throw new Error(`Property '${name}' is already defined.`);
        }
        const value = parseNode(node.right);
        vizSpec[name] = (name === 'resolution') ? value : implicitCast(value);
    }
}

function parseFunctionCall (node) {
    const name = node.callee.name.toLowerCase();
    if (aggFns.includes(name)) {
        // node.arguments[0].name += '_' + name;
        const args = node.arguments.map(arg => parseNode(arg));
        return args[0];
    }
    const args = node.arguments.map(arg => parseNode(arg));
    if (lowerCaseFunctions[name]) {
        return lowerCaseFunctions[name](...args);
    }
    throw new Error(`Invalid function name '${node.callee.name}'.`);
}

function parseBinaryOperation (node) {
    const left = parseNode(node.left);
    const right = parseNode(node.right);
    switch (node.operator) {
        case '*':
            return functions.mul(left, right);
        case '/':
            return functions.div(left, right);
        case '+':
            return functions.add(left, right);
        case '-':
            return functions.sub(left, right);
        case '%':
            return functions.mod(left, right);
        case '^':
            return functions.pow(left, right);
        case '>':
            return functions.greaterThan(left, right);
        case '>=':
            return functions.greaterThanOrEqualTo(left, right);
        case '<':
            return functions.lessThan(left, right);
        case '<=':
            return functions.lessThanOrEqualTo(left, right);
        case '==':
            return functions.equals(left, right);
        case '!=':
            return functions.notEquals(left, right);
        case 'and':
            return functions.and(left, right);
        case 'or':
            return functions.or(left, right);
        case 'in':
            return functions.in(left, right);
        case 'nin':
            return functions.nin(left, right);
        default:
            throw new Error(`Invalid binary operator '${node.operator}'.`);
    }
}

function parseUnaryOperation (node) {
    switch (node.operator) {
        case '-':
            return functions.mul(-1, parseNode(node.argument));
        case '+':
            return parseNode(node.argument);
        default:
            throw new Error(`Invalid unary operator '${node.operator}'.`);
    }
}

function parseIdentifier (node) {
    if (node.name.length && node.name[0] === '@') {
        node.name = '__cartovl_variable_' + node.name.substr(1);
    }
    if (node.name.startsWith('__cartovl_variable_')) {
        return functions.variable(node.name.substr('__cartovl_variable_'.length));
    } else if (node.name[0] === '#') {
        return new Hex(node.name);
    } else if (node.name[0] === '$') {
        return functions.property(node.name.substring(1));
    } else if (node.name.toUpperCase() in functions.palettes) {
        return functions.palettes[node.name.toUpperCase()];
    } else if (node.name.toLowerCase() in lowerCaseFunctions) {
        return lowerCaseFunctions[node.name.toLowerCase()];
    } else if (CSS_COLOR_NAMES.includes(node.name.toLowerCase())) {
        return new NamedColor(node.name.toLowerCase());
    } else {
        throw new Error(`Invalid expression '${JSON.stringify(node)}'.`);
    }
}

function parseNode (node) {
    if (node.type === 'CallExpression') {
        return parseFunctionCall(node);
    } else if (node.type === 'Literal') {
        return node.value;
    } else if (node.type === 'ArrayExpression') {
        return node.elements.map(e => parseNode(e));
    } else if (node.type === 'BinaryExpression') {
        return parseBinaryOperation(node);
    } else if (node.type === 'UnaryExpression') {
        return parseUnaryOperation(node);
    } else if (node.type === 'Identifier') {
        return parseIdentifier(node);
    }
    throw new Error(`Invalid expression '${JSON.stringify(node)}'.`);
}

function prepareJsep () {
    // jsep addBinaryOp pollutes its module scope, we need to remove the custom operators afterwards
    jsep.addBinaryOp(':', 0);
    jsep.addBinaryOp('^', 11);
    jsep.addBinaryOp('or', 1);
    jsep.addBinaryOp('and', 2);
    jsep.addBinaryOp('in', 13);
    jsep.addBinaryOp('nin', 13);
    jsep.addIdentifierChar('@');
    jsep.addIdentifierChar('#');
    jsep.removeLiteral('true');
    jsep.removeLiteral('false');
}

function cleanJsep () {
    jsep.removeBinaryOp('in');
    jsep.removeBinaryOp('nin');
    jsep.removeBinaryOp('and');
    jsep.removeBinaryOp('or');
    jsep.removeBinaryOp('^');
    jsep.removeBinaryOp(':');
    jsep.removeIdentifierChar('@');
    jsep.removeIdentifierChar('#');
    jsep.addLiteral('true');
    jsep.addLiteral('false');
}

/**
 * Remove comments from string
 * - // line comments
 * - /* block comments
 * - Keep comments inside single and double quotes tracking escape chars
 * Based on: https://j11y.io/javascript/removing-comments-in-javascript/
 */
export function cleanComments (str) {
    const mode = {
        singleQuote: false,
        doubleQuote: false,
        blockComment: false,
        lineComment: false,
        escape: 0
    };

    // Adding chars to avoid index checking
    str = ('_' + str + '_').split('');

    for (let i = 0, l = str.length; i < l; i++) {
        if (mode.singleQuote) {
            if (str[i] === '\\') {
                mode.escape++;
            } else if (str[i] === '\'' && mode.escape % 2 === 0) {
                mode.singleQuote = false;
                mode.escape = 0;
            }
            continue;
        }

        if (mode.doubleQuote) {
            if (str[i] === '\\') {
                mode.escape++;
            } else if (str[i] === '"' && mode.escape % 2 === 0) {
                mode.doubleQuote = false;
                mode.escape = 0;
            }
            continue;
        }

        if (mode.blockComment) {
            if (str[i] === '*' && str[i + 1] === '/') {
                str[i + 1] = '';
                mode.blockComment = false;
            }
            str[i] = '';
            continue;
        }

        if (mode.lineComment) {
            if (str[i + 1] === '\n' || str[i + 1] === '\r') {
                mode.lineComment = false;
            }
            if (i + 1 < l) {
                str[i] = '';
            }
            continue;
        }

        mode.doubleQuote = str[i] === '"';
        mode.singleQuote = str[i] === '\'';

        if (str[i] === '/') {
            if (str[i + 1] === '*') {
                str[i] = '';
                mode.blockComment = true;
                continue;
            }
            if (str[i + 1] === '/') {
                str[i] = '';
                mode.lineComment = true;
                continue;
            }
        }
    }

    // Remove chars added before
    return str.join('').slice(1, -1);
}<|MERGE_RESOLUTION|>--- conflicted
+++ resolved
@@ -77,24 +77,18 @@
         throw new Error('Invalid syntax.');
     }
     if (name.startsWith('__cartovl_variable_')) {
-<<<<<<< HEAD
-        vizSpec.variables[node.left.name.substr('__cartovl_variable_'.length)] = implicitCast(parseNode(node.right));
-    } else if (name === 'resolution' || name === 'strokeJoin') {
-        const value = parseNode(node.right);
-        vizSpec[name] = value;
-=======
         name = node.left.name.substr('__cartovl_variable_'.length);
         if (name in vizSpec.variables) {
             throw new Error(`Variable '${name}' is already defined.`);
         }
         vizSpec.variables[name] = implicitCast(parseNode(node.right));
->>>>>>> 2ddb58cc
     } else {
         if (name in vizSpec) {
             throw new Error(`Property '${name}' is already defined.`);
         }
         const value = parseNode(node.right);
-        vizSpec[name] = (name === 'resolution') ? value : implicitCast(value);
+        const avoidCast = ['resolution', 'strokeJoin'].includes(name);
+        vizSpec[name] = avoidCast ? value : implicitCast(value);
     }
 }
 
