
import jsep from 'jsep';
import * as functions from './expressions';
import { implicitCast } from './expressions/utils';
import { CSS_COLOR_NAMES } from './expressions/color/cssColorNames';
import NamedColor from './expressions/color/NamedColor';
import Hex from './expressions/color/hex';

// TODO use Schema classes

const aggFns = [];

const lowerCaseFunctions = {};
Object.keys(functions)
    .filter(name => name[0] === name[0].toLowerCase()) // Only get functions starting with lowercase
    .map(name => { lowerCaseFunctions[name.toLocaleLowerCase()] = functions[name]; });
lowerCaseFunctions.true = functions.TRUE;
lowerCaseFunctions.false = functions.FALSE;
lowerCaseFunctions.align_center = functions.ALIGN_CENTER;
lowerCaseFunctions.align_bottom = functions.ALIGN_BOTTOM;

lowerCaseFunctions.pi = functions.PI;
lowerCaseFunctions.e = functions.E;
lowerCaseFunctions.hold = functions.HOLD;

lowerCaseFunctions.bicycle = functions.BICYCLE;
lowerCaseFunctions.building = functions.BUILDING;
lowerCaseFunctions.bus = functions.BUS;
lowerCaseFunctions.car = functions.CAR;
lowerCaseFunctions.circle = functions.CIRCLE;
lowerCaseFunctions.circleoutline = functions.CIRCLE_OUTLINE;
lowerCaseFunctions.cross = functions.CROSS;
lowerCaseFunctions.flag = functions.FLAG;
lowerCaseFunctions.house = functions.HOUSE;
lowerCaseFunctions.marker = functions.MARKER;
lowerCaseFunctions.markeroutline = functions.MARKER_OUTLINE;
lowerCaseFunctions.plus = functions.PLUS;
lowerCaseFunctions.square = functions.SQUARE;
lowerCaseFunctions.squareoutline = functions.SQUARE_OUTLINE;
lowerCaseFunctions.star = functions.STAR;
lowerCaseFunctions.staroutline = functions.STAR_OUTLINE;
lowerCaseFunctions.triangle = functions.TRIANGLE;
lowerCaseFunctions.triangleoutline = functions.TRIANGLE_OUTLINE;

lowerCaseFunctions.miter = functions.joins.MITER;
lowerCaseFunctions.bevel = functions.joins.BEVEL;

lowerCaseFunctions.butt = functions.caps.BUTT;
lowerCaseFunctions.square = functions.caps.SQUARE;

export function parseVizExpression (str) {
    prepareJsep();
    const r = implicitCast(parseNode(jsep(str)));
    cleanJsep();
    return r;
}

export function parseVizDefinition (str) {
    prepareJsep();
    const ast = jsep(cleanComments(str));
    let vizSpec = { variables: {} };
    if (ast.type === 'Compound') {
        ast.body.map(node => parseVizNamedExpr(vizSpec, node));
    } else {
        parseVizNamedExpr(vizSpec, ast);
    }
    cleanJsep();
    return vizSpec;
}

function parseVizNamedExpr (vizSpec, node) {
    if (node.operator !== ':') {
        throw new Error('Invalid syntax.');
    }
    if (node.left.name.length && node.left.name[0] === '@') {
        node.left.name = '__cartovl_variable_' + node.left.name.substr(1);
    }
    let name = node.left.name;
    if (!name) {
        throw new Error('Invalid syntax.');
    }
    if (name.startsWith('__cartovl_variable_')) {
<<<<<<< HEAD
        vizSpec.variables[node.left.name.substr('__cartovl_variable_'.length)] = implicitCast(parseNode(node.right));
    } else if (['resolution', 'strokeJoin', 'strokeCap'].includes(name)) {
        const value = parseNode(node.right);
        vizSpec[name] = value;
=======
        name = node.left.name.substr('__cartovl_variable_'.length);
        if (name in vizSpec.variables) {
            throw new Error(`Variable '${name}' is already defined.`);
        }
        vizSpec.variables[name] = implicitCast(parseNode(node.right));
>>>>>>> a3acdc75
    } else {
        if (name in vizSpec) {
            throw new Error(`Property '${name}' is already defined.`);
        }
        const value = parseNode(node.right);
        const avoidCast = ['resolution', 'strokeJoin'].includes(name);
        vizSpec[name] = avoidCast ? value : implicitCast(value);
    }
}

function parseFunctionCall (node) {
    const name = node.callee.name.toLowerCase();
    if (aggFns.includes(name)) {
        // node.arguments[0].name += '_' + name;
        const args = node.arguments.map(arg => parseNode(arg));
        return args[0];
    }
    const args = node.arguments.map(arg => parseNode(arg));
    if (lowerCaseFunctions[name]) {
        return lowerCaseFunctions[name](...args);
    }
    throw new Error(`Invalid function name '${node.callee.name}'.`);
}

function parseBinaryOperation (node) {
    const left = parseNode(node.left);
    const right = parseNode(node.right);
    switch (node.operator) {
        case '*':
            return functions.mul(left, right);
        case '/':
            return functions.div(left, right);
        case '+':
            return functions.add(left, right);
        case '-':
            return functions.sub(left, right);
        case '%':
            return functions.mod(left, right);
        case '^':
            return functions.pow(left, right);
        case '>':
            return functions.greaterThan(left, right);
        case '>=':
            return functions.greaterThanOrEqualTo(left, right);
        case '<':
            return functions.lessThan(left, right);
        case '<=':
            return functions.lessThanOrEqualTo(left, right);
        case '==':
            return functions.equals(left, right);
        case '!=':
            return functions.notEquals(left, right);
        case 'and':
            return functions.and(left, right);
        case 'or':
            return functions.or(left, right);
        case 'in':
            return functions.in(left, right);
        case 'nin':
            return functions.nin(left, right);
        default:
            throw new Error(`Invalid binary operator '${node.operator}'.`);
    }
}

function parseUnaryOperation (node) {
    switch (node.operator) {
        case '-':
            return functions.mul(-1, parseNode(node.argument));
        case '+':
            return parseNode(node.argument);
        default:
            throw new Error(`Invalid unary operator '${node.operator}'.`);
    }
}

function parseIdentifier (node) {
    if (node.name.length && node.name[0] === '@') {
        node.name = '__cartovl_variable_' + node.name.substr(1);
    }
    if (node.name.startsWith('__cartovl_variable_')) {
        return functions.variable(node.name.substr('__cartovl_variable_'.length));
    } else if (node.name[0] === '#') {
        return new Hex(node.name);
    } else if (node.name[0] === '$') {
        return functions.property(node.name.substring(1));
    } else if (node.name.toUpperCase() in functions.palettes) {
        return functions.palettes[node.name.toUpperCase()];
    } else if (node.name.toLowerCase() in lowerCaseFunctions) {
        return lowerCaseFunctions[node.name.toLowerCase()];
    } else if (CSS_COLOR_NAMES.includes(node.name.toLowerCase())) {
        return new NamedColor(node.name.toLowerCase());
    } else {
        throw new Error(`Invalid expression '${JSON.stringify(node)}'.`);
    }
}

function parseNode (node) {
    if (node.type === 'CallExpression') {
        return parseFunctionCall(node);
    } else if (node.type === 'Literal') {
        return node.value;
    } else if (node.type === 'ArrayExpression') {
        return node.elements.map(e => parseNode(e));
    } else if (node.type === 'BinaryExpression') {
        return parseBinaryOperation(node);
    } else if (node.type === 'UnaryExpression') {
        return parseUnaryOperation(node);
    } else if (node.type === 'Identifier') {
        return parseIdentifier(node);
    }
    throw new Error(`Invalid expression '${JSON.stringify(node)}'.`);
}

function prepareJsep () {
    // jsep addBinaryOp pollutes its module scope, we need to remove the custom operators afterwards
    jsep.addBinaryOp(':', 0);
    jsep.addBinaryOp('^', 11);
    jsep.addBinaryOp('or', 1);
    jsep.addBinaryOp('and', 2);
    jsep.addBinaryOp('in', 13);
    jsep.addBinaryOp('nin', 13);
    jsep.addIdentifierChar('@');
    jsep.addIdentifierChar('#');
    jsep.removeLiteral('true');
    jsep.removeLiteral('false');
}

function cleanJsep () {
    jsep.removeBinaryOp('in');
    jsep.removeBinaryOp('nin');
    jsep.removeBinaryOp('and');
    jsep.removeBinaryOp('or');
    jsep.removeBinaryOp('^');
    jsep.removeBinaryOp(':');
    jsep.removeIdentifierChar('@');
    jsep.removeIdentifierChar('#');
    jsep.addLiteral('true');
    jsep.addLiteral('false');
}

/**
 * Remove comments from string
 * - // line comments
 * - /* block comments
 * - Keep comments inside single and double quotes tracking escape chars
 * Based on: https://j11y.io/javascript/removing-comments-in-javascript/
 */
export function cleanComments (str) {
    const mode = {
        singleQuote: false,
        doubleQuote: false,
        blockComment: false,
        lineComment: false,
        escape: 0
    };

    // Adding chars to avoid index checking
    str = ('_' + str + '_').split('');

    for (let i = 0, l = str.length; i < l; i++) {
        if (mode.singleQuote) {
            if (str[i] === '\\') {
                mode.escape++;
            } else if (str[i] === '\'' && mode.escape % 2 === 0) {
                mode.singleQuote = false;
                mode.escape = 0;
            }
            continue;
        }

        if (mode.doubleQuote) {
            if (str[i] === '\\') {
                mode.escape++;
            } else if (str[i] === '"' && mode.escape % 2 === 0) {
                mode.doubleQuote = false;
                mode.escape = 0;
            }
            continue;
        }

        if (mode.blockComment) {
            if (str[i] === '*' && str[i + 1] === '/') {
                str[i + 1] = '';
                mode.blockComment = false;
            }
            str[i] = '';
            continue;
        }

        if (mode.lineComment) {
            if (str[i + 1] === '\n' || str[i + 1] === '\r') {
                mode.lineComment = false;
            }
            if (i + 1 < l) {
                str[i] = '';
            }
            continue;
        }

        mode.doubleQuote = str[i] === '"';
        mode.singleQuote = str[i] === '\'';

        if (str[i] === '/') {
            if (str[i + 1] === '*') {
                str[i] = '';
                mode.blockComment = true;
                continue;
            }
            if (str[i + 1] === '/') {
                str[i] = '';
                mode.lineComment = true;
                continue;
            }
        }
    }

    // Remove chars added before
    return str.join('').slice(1, -1);
}<|MERGE_RESOLUTION|>--- conflicted
+++ resolved
@@ -80,24 +80,17 @@
         throw new Error('Invalid syntax.');
     }
     if (name.startsWith('__cartovl_variable_')) {
-<<<<<<< HEAD
-        vizSpec.variables[node.left.name.substr('__cartovl_variable_'.length)] = implicitCast(parseNode(node.right));
-    } else if (['resolution', 'strokeJoin', 'strokeCap'].includes(name)) {
-        const value = parseNode(node.right);
-        vizSpec[name] = value;
-=======
         name = node.left.name.substr('__cartovl_variable_'.length);
         if (name in vizSpec.variables) {
             throw new Error(`Variable '${name}' is already defined.`);
         }
         vizSpec.variables[name] = implicitCast(parseNode(node.right));
->>>>>>> a3acdc75
     } else {
         if (name in vizSpec) {
             throw new Error(`Property '${name}' is already defined.`);
         }
         const value = parseNode(node.right);
-        const avoidCast = ['resolution', 'strokeJoin'].includes(name);
+        const avoidCast = ['resolution', 'strokeJoin', 'strokeCap'].includes(name);
         vizSpec[name] = avoidCast ? value : implicitCast(value);
     }
 }
