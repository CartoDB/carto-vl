--- conflicted
+++ resolved
@@ -123,13 +123,7 @@
  * @api
  */
 
-<<<<<<< HEAD
-import svgs from './defaultSVGs';
-=======
 import { showDeprecationWarning } from './utils/warning';
-
-import * as svgs from './builtinSVGs';
->>>>>>> f37e00b1
 
 import Transition from './expressions/transition';
 
@@ -236,15 +230,12 @@
 import XYZ from './expressions/xyz';
 
 import Zoom from './expressions/zoom';
-<<<<<<< HEAD
-import Sprite from './expressions/sprite';
-import SVG from './expressions/svg';
-=======
+
+import Placement from './expressions/placement';
 import Image from './expressions/Image';
+import ImageList from './expressions/ImageList';
 import SVG from './expressions/SVG';
-import ImageList from './expressions/ImageList';
->>>>>>> f37e00b1
-import Placement from './expressions/placement';
+import svgs from './defaultSVGs';
 
 /* Expose classes as constructor functions */
 
