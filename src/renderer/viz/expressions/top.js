--- conflicted
+++ resolved
@@ -2,11 +2,8 @@
 import { checkType, implicitCast, checkFeatureIndependent, checkInstance, checkMaxArguments } from './utils';
 import Property from './basic/property';
 import { number } from '../expressions';
-<<<<<<< HEAD
 import CartoValidationError, { CartoValidationTypes as cvt } from '../../../errors/carto-validation-error';
-=======
 import { OTHERS_INDEX, OTHERS_GLSL_VALUE, OTHERS_LABEL } from './constants';
->>>>>>> 2ce815d8
 
 // Careful! This constant must match with the shader code of the Top expression
 const MAX_TOP_BUCKETS = 16;
