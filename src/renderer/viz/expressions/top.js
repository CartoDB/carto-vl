--- conflicted
+++ resolved
@@ -43,13 +43,8 @@
         this.type = 'category';
     }
     eval (feature) {
-<<<<<<< HEAD
-        const p = this.property.eval(feature);
+        const catID = this._meta.categoryToID.get(this.property.eval(feature));
         const buckets = this.numBuckets;
-=======
-        const catID = this._meta.categoryToID.get(this.property.eval(feature));
-        const buckets = Math.round(this.buckets.eval());
->>>>>>> d6216e9b
         const metaColumn = this._meta.properties[this.property.name];
         const orderedCategoryNames = [...metaColumn.categories].sort((a, b) =>
             b.frequency - a.frequency
