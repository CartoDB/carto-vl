--- conflicted
+++ resolved
@@ -30,30 +30,6 @@
 export class Variable extends BaseExpression {
     constructor() {
         super({});
-<<<<<<< HEAD
-        this.name = name;
-    }
-
-    isFeatureDependent(){
-        return this.alias? this.alias.isFeatureDependent(): undefined;
-    }
-    
-    get value() {
-        return this.eval();
-    }
-    
-    eval(feature) {
-        if (this.alias) {
-            return this.alias.eval(feature);
-        }
-    }
-    
-    _resolveAliases(aliases) {
-        if (aliases[this.name]) {
-            this.childrenNames.push('alias');
-            this.childrenNames = [...(new Set(this.childrenNames))];
-            this.alias = aliases[this.name];
-=======
     }
 }
 function isFunction(functionToCheck) {
@@ -68,32 +44,9 @@
     const resolve = aliases => {
         if (aliases[name]) {
             alias = aliases[name];
->>>>>>> 7a278b77
         } else {
             throw new Error(`variable() name '${name}' doesn't exist`);
         }
-<<<<<<< HEAD
-    }
-    
-    _compile(meta) {
-        this.alias._compile(meta);
-        this.type = this.alias.type;
-        this.numCategories = this.alias.numCategories;
-        this.isBucketComplete = this.alias.isBucketComplete;
-    }
-
-    _applyToShaderSource(getGLSLforProperty) {
-        return this.alias._applyToShaderSource(getGLSLforProperty);
-    }
-
-    _getDependencies() {
-        return [this.alias];
-    }
-    
-    _getMinimumNeededSchema() {
-        return this.alias._getMinimumNeededSchema();
-    }
-=======
     };
     const _getDependencies = () => {
         return [alias];
@@ -131,5 +84,4 @@
     };
     const proxy = new Proxy(new Variable(), aliaser);
     return proxy;
->>>>>>> 7a278b77
 }