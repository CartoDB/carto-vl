import BaseExpression from '../base';
import { checkString, checkMaxArguments } from '../utils';

/**
 * Evaluates the value of a column for every row in the dataset.
 *
 * For example think about a dataset containing 3 cities: Barcelona, Paris and London.
 * The `prop('name')` will return the name of the current city for every point in the dataset.
 *
 * @param {string} name - The property in the dataset that is going to be evaluated
 * @return {Number|Category|Date}
 *
 * @example <caption>Display only cities with name different from "London".</caption>
 * const s = carto.expressions;
 * const viz = new carto.Viz({
 *  filter: s.neq(s.prop('name'), 'london')
 * });
 *
 * @example <caption>Display only cities with name different from "London". (String)</caption>
 * const viz = new carto.Viz(`
 *   filter: neq(prop('name'), 'london')
 * `);
 *
 * const viz = new carto.Viz(`
 *   filter: $name != 'london'
 * `);
 *
 * @memberof carto.expressions
 * @name prop
 * @function
 * @api
 */
export default class Property extends BaseExpression {
    constructor (name) {
        checkMaxArguments(arguments, 1, 'property');
        checkString('property', 'name', 0, name);

        if (name === '') {
            throw new Error('property(): invalid parameter, zero-length string');
        }
        super({});
        this.name = name;
        super._setGenericGLSL((childInlines, getGLSLforProperty) => getGLSLforProperty(this.name));
    }

    isFeatureDependent () {
        return true;
    }

    get value () {
        return this.eval();
    }

    eval (feature) {
        if (!feature) {
            throw new Error('A property needs to be evaluated in a feature');
        }

        return feature[this.name];
    }

    get categories () {
        return this.type === 'category'
            ? this._metadata.properties[this.name].categories
            : undefined;
    }

    getPropertyName () {
        return this.name;
    }

    getPropertyId (feature) {
        const value = this.eval(feature);

        return this.type === 'category'
            ? this._metadata.categoryToID.get(value)
            : this.eval(value);
    }

    _bindMetadata (metadata) {
        if (metadata.properties) {
            const metaColumn = metadata.properties[this.name];

            if (!metaColumn) {
                throw new Error(`Property '${this.name}' does not exist`);
            }

<<<<<<< HEAD
            this._metadata = metadata;
            this._categories = metaColumn.categories;
            this.type = metaColumn.type;

            // FIXME
            if (this.type === 'category' && !this.numCategories) {
                Object.defineProperty(this, 'numCategories', {
                    get: function () {
                        return metaColumn.categories.length;
                    }
                });
            }
=======
        this._metadata = metadata;
        this.type = metaColumn.type;

        if (this.type === 'category' && !this.numCategories) {
            Object.defineProperty(this, 'numCategories', {
                get: function () {
                    return metaColumn.categories.length;
                }
            });
>>>>>>> 9b471bb1
        }
    }

    _applyToShaderSource (getGLSLforProperty) {
        return {
            preface: '',
            inline: getGLSLforProperty(this.name)
        };
    }

    _getMinimumNeededSchema () {
        return {
            columns: [
                this.name
            ]
        };
    }
}<|MERGE_RESOLUTION|>--- conflicted
+++ resolved
@@ -85,12 +85,9 @@
                 throw new Error(`Property '${this.name}' does not exist`);
             }
 
-<<<<<<< HEAD
             this._metadata = metadata;
-            this._categories = metaColumn.categories;
             this.type = metaColumn.type;
 
-            // FIXME
             if (this.type === 'category' && !this.numCategories) {
                 Object.defineProperty(this, 'numCategories', {
                     get: function () {
@@ -98,17 +95,6 @@
                     }
                 });
             }
-=======
-        this._metadata = metadata;
-        this.type = metaColumn.type;
-
-        if (this.type === 'category' && !this.numCategories) {
-            Object.defineProperty(this, 'numCategories', {
-                get: function () {
-                    return metaColumn.categories.length;
-                }
-            });
->>>>>>> 9b471bb1
         }
     }
 
