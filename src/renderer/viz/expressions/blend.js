--- conflicted
+++ resolved
@@ -94,17 +94,9 @@
 }
 
 function abTypeCheck (a, b) {
-<<<<<<< HEAD
-    if (!((a.type === 'number' && b.type === 'number') ||
-    (a.type === 'color' && b.type === 'color') ||
-    (a.type === 'image' && b.type === 'color') ||
-    (a.type === 'color' && b.type === 'image') ||
-    (a.type === 'image' && b.type === 'image'))) {
-=======
     const validTypes = ['number', 'color', 'image', 'placement'];
 
-    if (a.type !== b.type || !(validTypes.includes(a.type) && validTypes.includes(b.type))) {
->>>>>>> f5123662
+    if (a.type !== b.type || !(validTypes.includes(a.type))) {
         throw new Error(`blend(): invalid parameter types\n\t'a' type was '${a.type}'\n\t'b' type was ${b.type}'`);
     }
 }