--- conflicted
+++ resolved
@@ -37,18 +37,11 @@
     }
 
     _bindMetadata (metadata) {
-<<<<<<< HEAD
         this._zoomBreakpointList._bindMetadata(metadata);
 
-        checkType('zoomrange', '_zoomBreakpointList', 0, 'number-list', this._zoomBreakpointList);
+        checkType('zoomrange', 'zoomBreakpointList', 0, 'number-list', this._zoomBreakpointList);
         if (this._zoomBreakpointList.elems.length < 2) {
-            throw new CartoValidationError(`${cvt.INCORRECT_VALUE} zoomrange() function must receive a list with at least two elements.`);
-=======
-        this.zoomBreakpointList._bindMetadata(metadata);
-        checkType('zoomrange', 'zoomBreakpointList', 0, 'number-list', this.zoomBreakpointList);
-        if (this.zoomBreakpointList.elems.length < 2) {
             throw new CartoValidationError('zoomrange() function must receive a list with at least two elements.', CartoValidationErrorTypes.INCORRECT_VALUE);
->>>>>>> 2cc704a0
         }
 
         const breakpointListCopy = [...this._zoomBreakpointList.elems];
