--- conflicted
+++ resolved
@@ -1,11 +1,7 @@
 import BaseExpression from './base';
 import { pow, blend, linear, zoom } from '../expressions';
-<<<<<<< HEAD
-import { implicitCast, checkType } from './utils';
 import CartoValidationError, { CartoValidationTypes as cvt } from '../../../errors/carto-validation-error';
-=======
 import { implicitCast, checkType, checkExpression } from './utils';
->>>>>>> 2ce815d8
 
 /**
  * Define a list of interpolated zoom ranges based on an input breakpoint list. Useful in combination with ramp (see examples).
