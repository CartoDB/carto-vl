--- conflicted
+++ resolved
@@ -93,14 +93,9 @@
     throw new CartoValidationError('expressions', `expressionInvalidType[${errorPreface}, ${expectedType}, ${actualType}]`);
 }
 
-export function throwInvalidInstance (expressionName, parameterName, parameterIndex, expectedClass, actualInstance) {
-<<<<<<< HEAD
+export function throwInvalidInstance (expressionName, parameterName, parameterIndex, expectedClass) {
     const errorPreface = getStringErrorPreface(expressionName, parameterName, parameterIndex);
-    throw new CartoValidationError('expressions', `expressionInvalidInstance[${errorPreface}, ${actualInstance}, ${expectedClass.name}]`);
-=======
-    throw new Error(`${getStringErrorPreface(expressionName, parameterName, parameterIndex)}
-    expected type was instance of '${expectedClass.name}'`);
->>>>>>> 09823560
+    throw new CartoValidationError('expressions', `expressionInvalidInstance[${errorPreface}, ${expectedClass.name}]`);
 }
 
 export function throwInvalidNumber (expressionName, parameterName, parameterIndex, number) {
@@ -114,27 +109,8 @@
 }
 
 export function throwInvalidString (expressionName, parameterName, parameterIndex, str) {
-<<<<<<< HEAD
     const errorPreface = getStringErrorPreface(expressionName, parameterName, parameterIndex);
     throw new CartoValidationError('expressions', `expressionInvalidString[${errorPreface}, ${str}]`);
-}
-
-// Try to check the type, but accept undefined types without throwing, unless the expected type had to be known at constructor time
-// This condition happens with types like color or fade, see isArgConstructorTimeTyped for details
-//
-// This is useful to make constructor-time checks, at constructor-time some types can be already known and errors can be throw.
-// Constructor-time is the best time to throw, but metadata is not provided yet, therefore, the checks cannot be complete,
-// they must be loose, the unknown of variables aliases types makes, also, a point to reduce the strictness of the check
-export function checkLooseType (expressionName, parameterName, parameterIndex, expectedType, parameter) {
-    checkExpression(expressionName, parameterName, parameterIndex, parameter);
-    const constructorTimeTyped = Array.isArray(expectedType) ? expectedType.every(isArgConstructorTimeTyped) : isArgConstructorTimeTyped(expectedType);
-    if (parameter.type !== undefined || constructorTimeTyped) {
-        checkType(expressionName, parameterName, parameterIndex, expectedType, parameter);
-    }
-=======
-    throw new Error(`${getStringErrorPreface(expressionName, parameterName, parameterIndex)}
-    expected type was 'string', but ${str}' is not a string`);
->>>>>>> 09823560
 }
 
 // Returns true if the argument is of a type that cannot be strictly checked at constructor time
