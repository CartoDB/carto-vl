import { number, category, list } from '../expressions';
import BaseExpression from './base';
<<<<<<< HEAD
import CartoValidationError, { CartoValidationTypes as cvt } from '../../../errors/carto-validation-error';
import CartoParsingError from '../../../errors/carto-parsing-error';
=======
import { interpolateRGBAinCieLAB } from '../colorspaces';
>>>>>>> 2ce815d8

export const DEFAULT = undefined;

export function checkMaxArguments (constructorArguments, maxArguments, expressionName) {
    if (constructorArguments.length > maxArguments) {
        throw new CartoValidationError(`${cvt.TOO_MANY_ARGS} Expression '${expressionName}' accepts ${maxArguments} arguments, but ${constructorArguments.length} were passed.`);
    }
}

// To support literals (string and numeric) out of the box we need to cast them implicitly on constructors
export function implicitCast (value) {
    if (_isNumber(value)) {
        return number(value);
    }

    if (typeof value === 'string') {
        return category(value);
    }

    if (Array.isArray(value)) {
        return list(value);
    }

    return value;
}

export function hexToRgb (hex) {
    // Evaluate #ABC
    let result = /^#?([a-f\d]{1})([a-f\d]{1})([a-f\d]{1})$/i.exec(hex);
    if (result) {
        return {
            r: parseInt(result[1] + result[1], 16),
            g: parseInt(result[2] + result[2], 16),
            b: parseInt(result[3] + result[3], 16),
            a: 1
        };
    }

    // Evaluate #ABCD
    result = /^#?([a-f\d]{1})([a-f\d]{1})([a-f\d]{1})([a-f\d]{1})$/i.exec(hex);
    if (result) {
        return {
            r: parseInt(result[1] + result[1], 16),
            g: parseInt(result[2] + result[2], 16),
            b: parseInt(result[3] + result[3], 16),
            a: parseInt(result[4] + result[4], 16) / 255
        };
    }

    // Evaluate #ABCDEF
    result = /^#?([a-f\d]{2})([a-f\d]{2})([a-f\d]{2})$/i.exec(hex);
    if (result) {
        return {
            r: parseInt(result[1], 16),
            g: parseInt(result[2], 16),
            b: parseInt(result[3], 16),
            a: 1
        };
    }

    // Evaluate #ABCDEFAF
    result = /^#?([a-f\d]{2})([a-f\d]{2})([a-f\d]{2})([a-f\d]{2})$/i.exec(hex);
    if (result) {
        return {
            r: parseInt(result[1], 16),
            g: parseInt(result[2], 16),
            b: parseInt(result[3], 16),
            a: parseInt(result[4], 16) / 255
        };
    }

    throw new CartoParsingError('Invalid hexadecimal color');
}

export function getOrdinalFromIndex (index) {
    const indexToOrdinal = {
        1: 'first',
        2: 'second',
        3: 'third',
        4: 'fourth'
    };
    return indexToOrdinal[index] || String(index);
}

export function getStringErrorPreface (expressionName, parameterName, parameterIndex) {
    return `${expressionName}(): invalid ${getOrdinalFromIndex(parameterIndex + 1)} parameter '${parameterName}'`;
}
export function throwInvalidType (expressionName, parameterName, parameterIndex, expectedType, actualType) {
    throw new CartoValidationError(`${cvt.INCORRECT_TYPE} ${getStringErrorPreface(expressionName, parameterName, parameterIndex)}
    expected type was '${expectedType}', actual type was '${actualType}'`);
}

export function throwInvalidInstance (expressionName, parameterName, parameterIndex, expectedClass) {
    throw new CartoValidationError(`${cvt.INCORRECT_TYPE} ${getStringErrorPreface(expressionName, parameterName, parameterIndex)}
    expected type was instance of '${expectedClass.name}'`);
}

export function throwInvalidNumber (expressionName, parameterName, parameterIndex, number) {
    throw new CartoValidationError(`${cvt.INCORRECT_TYPE} ${getStringErrorPreface(expressionName, parameterName, parameterIndex)}
    type of '${number}' is ${typeof number}, 'number' was expected`);
}

export function throwInvalidArray (expressionName, parameterName, parameterIndex, array) {
    throw new CartoValidationError(`${cvt.INCORRECT_TYPE} ${getStringErrorPreface(expressionName, parameterName, parameterIndex)}
    '${array}' is not an array`);
}

export function throwInvalidString (expressionName, parameterName, parameterIndex, str) {
    throw new CartoValidationError(`${cvt.INCORRECT_TYPE} ${getStringErrorPreface(expressionName, parameterName, parameterIndex)}
    expected type was 'string', but ${str}' is not a string`);
}

// Returns true if the argument is of a type that cannot be strictly checked at constructor time
export function isArgConstructorTimeTyped (arg) {
    switch (arg) {
        case 'number':
        case 'number-list':
        case 'number-property':
        case 'category':
        case 'category-list':
        case 'category-property':
            return false;
        default:
            return true;
    }
}

export function checkExpression (expressionName, parameterName, parameterIndex, parameter) {
    if (!(parameter instanceof BaseExpression)) {
        throw new CartoValidationError(`${cvt.INCORRECT_TYPE} ${getStringErrorPreface(expressionName, parameterName, parameterIndex)}
        '${parameter}' is not of type "carto.expressions.Base"`);
    }
}

export function checkType (expressionName, parameterName, parameterIndex, expectedType, parameter) {
    checkExpression(expressionName, parameterName, parameterIndex, parameter);
    if (Array.isArray(expectedType)) {
        const ok = expectedType.some(type =>
            parameter.type === type
        );
        if (!ok) {
            throw new CartoValidationError(`${cvt.INCORRECT_TYPE} ${getStringErrorPreface(expressionName, parameterName, parameterIndex)}
            expected type was one of ${expectedType.join()}, actual type was '${parameter.type}'`);
        }
    } else if (parameter.type !== expectedType) {
        throwInvalidType(expressionName, parameterName, parameterIndex, expectedType, parameter.type);
    }
}

export function checkInstance (expressionName, parameterName, parameterIndex, expectedClass, parameter) {
    checkExpression(expressionName, parameterName, parameterIndex, parameter);
    if (!(parameter.isA(expectedClass))) {
        throwInvalidInstance(expressionName, parameterName, parameterIndex, expectedClass);
    }
}

export function checkNumber (expressionName, parameterName, parameterIndex, number) {
    if (!_isNumber(number)) {
        throwInvalidNumber(expressionName, parameterName, parameterIndex, number);
    }
}

export function checkString (expressionName, parameterName, parameterIndex, str) {
    if (typeof str !== 'string') {
        throwInvalidString(expressionName, parameterName, parameterIndex, str);
    }
}

export function checkArray (expressionName, parameterName, parameterIndex, array) {
    if (!Array.isArray(array)) {
        throwInvalidArray(expressionName, parameterName, parameterIndex, array);
    }
}

export function checkFeatureIndependent (expressionName, parameterName, parameterIndex, parameter) {
    if (parameter.isFeatureDependent()) {
        throw new CartoValidationError(`${cvt.INCORRECT_VALUE} ${getStringErrorPreface(expressionName, parameterName, parameterIndex)}
        parameter cannot be feature dependent`);
    }
}

export function clamp (x, min, max) {
    return Math.min(Math.max(x, min), max);
}

export function mix (x, y, a) {
    return typeof x === 'number'
        ? x * (1 - a) + y * a
        : interpolateRGBAinCieLAB(x, y, a);
}

export function fract (x) {
    return x - Math.floor(x);
}

function _isNumber (value) {
    return Number.isFinite(value) || value === Infinity || value === -Infinity || Number.isNaN(value);
}<|MERGE_RESOLUTION|>--- conflicted
+++ resolved
@@ -1,11 +1,8 @@
 import { number, category, list } from '../expressions';
 import BaseExpression from './base';
-<<<<<<< HEAD
 import CartoValidationError, { CartoValidationTypes as cvt } from '../../../errors/carto-validation-error';
 import CartoParsingError from '../../../errors/carto-parsing-error';
-=======
 import { interpolateRGBAinCieLAB } from '../colorspaces';
->>>>>>> 2ce815d8
 
 export const DEFAULT = undefined;
 
