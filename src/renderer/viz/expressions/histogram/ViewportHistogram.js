import Histogram from './Histogram';
import { checkMaxArguments, implicitCast } from '../utils';
import { checkArray } from '../utils';
import { DEFAULT_OPTIONS } from '../constants';
<<<<<<< HEAD
import Top from '../top';
=======
import { CLUSTER_FEATURE_COUNT } from '../../../../constants/metadata';
>>>>>>> d3300bf3

/**
 * Generates a histogram.
 *
 * The histogram can be based on a categorical expression, in which case each category will correspond to a histogram bar.
 *
 * The histogram can be based on a numeric expression, the buckets for the histogram is controllable through the `sizeOrBuckets` parameter.
 * For numeric values of sizeOrBuckets, the minimum and maximum will be computed automatically and bars will be generated at regular intervals between the minimum and maximum.
 * When providing sizeOrBuckets as a list of buckets, the values will get assigned to the first bucket matching the criteria [bucketMin <= value < bucketMax].
 *
 * The viewportHistogram can also be combined with the `top()` expression.
 *
 * Histograms are useful to get insights and create widgets outside the scope of CARTO VL, see the following example for more info.
 *
 * @param {Number} input - expression to base the histogram
 * @param {Number|Array} sizeOrBuckets - Optional (defaults to 20). Number of bars to use if `x` is a numeric expression; or user-defined buckets for numeric expressions.
 * @param {Number} weight - Optional. Weight each occurrence differently based on this weight, defaults to `1`, which will generate a simple, non-weighted count.
 * @return {ViewportHistogram} ViewportHistogram
 *
 * @example <caption>Create and use an histogram. (String)</caption>
 * const s = carto.expressions;
 * const viz = new carto.Viz(`
 *          \@categoryHistogram:    viewportHistogram($type)
 *          \@numericHistogram:     viewportHistogram($amount, 3, 1)
 *          \@userDefinedHistogram: viewportHistogram($amount, [[0, 10], [10, 20], [20, 30]], 1)
 *          \@topCategoryHistogram: viewportHistogram(top($type, 3))
 * `);
 * ...
 * console.log(viz.variables.categoryHistogram.eval());
 * // [{x: 'typeA', y: 10}, {x: 'typeB', y: 20}]
 * // There are 10 features of type A and 20 of type B
 *
 * console.log(viz.variables.numericHistogram.eval());
 * // [{x: [0,10],  y: 20}, {x: [10,20],  y: 7}, {x: [20, 30], y: 3}]
 * // There are 20 features with an amount between 0 and 10, 7 features with an amount between 10 and 20, and 3 features with an amount between 20 and 30
 *
 * @memberof carto.expressions
 * @name ViewportHistogram
 * @function
 * @api
 */

/**
 * ViewportHistogram Class
 *
 * Generates a histogram based on the features in the viewport.
 * This class is instanced automatically by using the `viewportHistogram` function. It is documented for its methods.
 * Read more about histogram expression at {@link carto.expressions.viewporthistogram}.
 *
 * @name expressions.ViewportHistogram
 * @abstract
 * @hideconstructor
 * @class
 * @api
 */
export default class ViewportHistogram extends Histogram {
    constructor (input, sizeOrBuckets = 20, weight = 1) {
        checkMaxArguments(arguments, 3, 'viewportHistogram');
        super({ input: implicitCast(input), weight: implicitCast(weight) });

        this._sizeOrBuckets = sizeOrBuckets;
        this._isViewport = true;
        this._hasBuckets = Array.isArray(sizeOrBuckets);
        this._cached = null;
    }

    eval () {
        if (this._cached === null) {
            if (!this._histogram) {
                return null;
            }
            this._cached = super.eval();
        }

        return this._cached;
    }

    /**
     * Get an array of joined data by key and sorted by frequency.
     *
     * Note: It can be combined with a `ramp.getLegendData()` method. Take a look at the examples to see how it works.
     *
     * @param {Array} values - Array of { key, value } pairs
     * @return {Array} - { frequency, key, value }
     * @memberof expressions.Histogram
     * @api
     * @example <caption>Get joined data for a categorical property sorted by frequency.</caption>
     * const numberOfWheels = [
     *  { key: 'car', value: 4 },
     *  { key: 'truck', value: 8 },
     *  { key: 'bike', value: 2 }
     * ];
     *
     * const s = carto.expressions;
     * const viz = new carto.Viz({
     *   @histogram: s.viewportHistogram(s.prop('vehicles'))
     * });
     *
     * const data = viz.variables.histogram.getJoinedValues(numberOfWheels);
     * // returns an array with the following format:
     * // [
     * //   { frequency: 10, key: 'truck', value: 8 }
     * //   { frequency: 20, key: 'bike', value: 2 }
     * //   { frequency: 30, key: 'car', value: 4 }
     * // ]
     *
     * @example <caption>Get joined data for a categorical property sorted by frequency. (String)</caption>
     * const numberOfWheels = [
     *  { key: 'car', value: 4 },
     *  { key: 'truck', value: 8 },
     *  { key: 'bike', value: 2 }
     * ];
     *
     * const s = carto.expressions;
     * const viz = new carto.Viz(`
     *   @histogram: viewportHistogram($vehicles)
     * `);
     *
     * const data = viz.variables.histogram.getJoinedValues(numberOfWheels);
     * // returns an array with the following format:
     * // [
     * //   { frequency: 10, key: 'truck', value: 8 }
     * //   { frequency: 20, key: 'bike', value: 2 }
     * //   { frequency: 30, key: 'car', value: 4 }
     * // ]
     *
     * @example <caption>Get color values for the histogram when using a ramp.</caption>
     * const s = carto.expressions;
     * const viz = new carto.Viz(`
     *   @histogram: s.viewportHistogram(s.prop('vehicles'))
     *   color: ramp(s.prop('vehicles'), s.palettes.PRISM)
     * `);
     *
     * const legend = viz.color.getLegendData();
     * const data = viz.variables.histogram.getJoinedValues(legend.data);
     * // returns the following array
     * // [
     * //   { frequency: 10, key: 'truck', value: { r: 95, g: 70, b: 144, a: 1 } }
     * //   { frequency: 20, key: 'bike', value: { r: 29, g: 105, b: 150, a: 1 } }
     * //   { frequency: 30, key: 'car', value: { r: 56, g: 166, b: 165, a: 1 } }
     * // ]
     *
     * @example <caption>Get color values for the histogram when using a ramp. (String)</caption>
     * const s = carto.expressions;
     * const viz = new carto.Viz(`
     *   @histogram: viewportHistogram($vehicles)
     *   color: ramp($vehicles, Prism)
     * `);
     *
     * const legend = viz.color.getLegendData();
     * const data = viz.variables.histogram.getJoinedValues(legend.data);
     * // returns the following array
     * // [
     * //   { frequency: 10, key: 'truck', value: { r: 95, g: 70, b: 144, a: 1 } }
     * //   { frequency: 20, key: 'bike', value: { r: 29, g: 105, b: 150, a: 1 } }
     * //   { frequency: 30, key: 'car', value: { r: 56, g: 166, b: 165, a: 1 } }
     * // ]
     * @example <caption>Get color values for the histogram using a ramp with classified data.</caption>
     * // Note: Both the ramp and the histogram expressions must use the same classification.
     *
     * const s = carto.expressions;
     * const viz = new carto.Viz(`
     *   @histogram: s.viewportHistogram(s.top(s.prop('vehicles'), 2))
     *   color: ramp(s.top(s.prop('vehicles'), 2)), s.palettes.PRISM, s.rgba(0, 128, 0, 1))
     * `);
     *
     * const options = { othersLabel: 'Others '};
     * const legend = viz.color.getLegendData(options);
     * const data = viz.variables.histogram.getJoinedValues(legend.data, options);
     * // returns the following array
     * // [
     * //   { frequency: 10, key: 'truck', value: { r: 95, g: 70, b: 144, a: 1 } }
     * //   { frequency: 20, key: 'bike', value: { r: 29, g: 105, b: 150, a: 1 } }
     * //   { frequency: 30, key: 'Others', value: { r: 0, g: 128, b: 0, a: 1 } }
     * // ]
     *
     * @example <caption>Get color values for the histogram using a ramp with classified data (String).</caption>
     * const s = carto.expressions;
     * const viz = new carto.Viz(`
     *   @histogram: viewportHistogram(top($vehicles, 2))
     *   color: ramp((top($vehicles, 2)), Prism, green)
     * `);
     *
     * const options = { othersLabel: 'Others '};
     * const legend = viz.color.getLegendData(options);
     * const data = viz.variables.histogram.getJoinedValues(legend.data, options);
     * // returns the following array
     * // [
     * //   { frequency: 10, key: 'truck', value: { r: 95, g: 70, b: 144, a: 1 } }
     * //   { frequency: 20, key: 'bike', value: { r: 29, g: 105, b: 150, a: 1 } }
     * //   { frequency: 30, key: 'Others', value: { r: 0, g: 128, b: 0, a: 1 } }
     * // ]
     *
     */
    getJoinedValues (values, options) {
        checkArray('viewportHistogram.getJoinedValues', 'values', 0, values);

        if (!values.length) {
            return [];
        }

        const config = Object.assign({}, DEFAULT_OPTIONS, options);
        const joinedValues = [];
        const otherValues = [];

        this.value.forEach((elem) => {
            const val = values.find(value => {
                if (Array.isArray(value.key)) {
                    return value.key[0] === elem.x[0] && value.key[1] === elem.x[1];
                }
                return elem.x === value.key;
            });

            if (val) {
                const frequency = elem.y;
                const key = val.key;
                const value = val.value;

                joinedValues.push({ frequency, key, value });
            } else {
                otherValues.push(elem.y);
            }
        });

        const others = values.find(value => config.othersLabel === value.key);

        if (others) {
            const frequency = otherValues.reduce((prev, freq) => prev + freq);
            const key = others.key;
            const value = others.value;

            joinedValues.push({ frequency, key, value });
        }

        return joinedValues.sort((a, b) => b.frequency - a.frequency);
    }

    accumViewportAgg (feature) {
        const evalFeature = this.input.eval(feature);
        const property = this.input.isA(Top)
            ? evalFeature.label
            : evalFeature;

        if (property !== undefined) {
            const clusterCount = feature[CLUSTER_FEATURE_COUNT] || 1;
            const weight = clusterCount * this.weight.eval(feature);
            const count = this._histogram.get(property) || 0;
            this._histogram.set(property, count + weight);
        }
    }

    _resetViewportAgg (metadata) {
        if (metadata) {
            this._bindMetadata(metadata);
        }
        this._cached = null;
        this._histogram = new Map();
    }
}<|MERGE_RESOLUTION|>--- conflicted
+++ resolved
@@ -2,11 +2,8 @@
 import { checkMaxArguments, implicitCast } from '../utils';
 import { checkArray } from '../utils';
 import { DEFAULT_OPTIONS } from '../constants';
-<<<<<<< HEAD
 import Top from '../top';
-=======
 import { CLUSTER_FEATURE_COUNT } from '../../../../constants/metadata';
->>>>>>> d3300bf3
 
 /**
  * Generates a histogram.
