import Base from './base';
import { checkArray, checkMaxArguments, checkExpression, checkType } from './utils';

/**
 * ImageList. Load an array of images and use them as a symbols.
 *
 * Note: images RGB color will be overridden if the viz `color` property is set.
 *
 * @internal
 */
export default class ImageList extends Base {
    constructor (imageArray) {
        checkMaxArguments(arguments, 1, 'imageList');
        checkArray('imageArray', 'imageArray', 0, imageArray);

        imageArray.forEach((image, i) => checkExpression('imageArray', `imageArray[${i}]`, 0, image));

        const children = {};

        imageArray.forEach((image, i) => {
            children[`image${i}`] = image;
        });

        super(children);
        this.numImages = imageArray.length;
<<<<<<< HEAD
        this._images = imageArray;
        this.type = 'image';
=======
        this.type = 'image-list';
    }

    _bindMetadata (meta) {
        super._bindMetadata(meta);
        this._getChildren().forEach((image, i) => checkType('imageArray', `imageArray[${i}]`, 0, 'image', image));
>>>>>>> 09823560
    }

    _applyToShaderSource () {
        return {
            preface: this._prefaceCode(`
                uniform sampler2D atlas${this._uid};

                vec4 atlas${this._uid}Fn(vec2 imageUV, float cat) {
                    return texture2D(atlas${this._uid}, imageUV/16. + vec2(mod(cat, 16.), floor(cat/16.))/16. ).rgba;
                }
            `),
            inline: `atlas${this._uid}Fn`
        };
    }

    _postShaderCompile (program, gl) {
        this._getBinding(program).texLoc = gl.getUniformLocation(program, `atlas${this._uid}`);
    }

    _preDraw (program, drawMetadata, gl) {
        this.init = true;
        for (let i = 0; i < this.numImages; i++) {
            const image = this[`image${i}`];
            this.init = this.init && image.canvas;
        }

        if (this.init && !this.texture) {
            const textureAtlasSize = 4096;
            const imageSize = 256;

            gl.activeTexture(gl.TEXTURE0 + drawMetadata.freeTexUnit);
            this.texture = gl.createTexture();
            gl.pixelStorei(gl.UNPACK_PREMULTIPLY_ALPHA_WEBGL, false);
            gl.bindTexture(gl.TEXTURE_2D, this.texture);
            gl.texImage2D(gl.TEXTURE_2D, 0, gl.RGBA, textureAtlasSize, textureAtlasSize, 0, gl.RGBA, gl.UNSIGNED_BYTE, null);
            gl.texParameteri(gl.TEXTURE_2D, gl.TEXTURE_MIN_FILTER, gl.LINEAR_MIPMAP_LINEAR);
            gl.texParameteri(gl.TEXTURE_2D, gl.TEXTURE_MAG_FILTER, gl.LINEAR);
            gl.texParameteri(gl.TEXTURE_2D, gl.TEXTURE_WRAP_S, gl.CLAMP_TO_EDGE);
            gl.texParameteri(gl.TEXTURE_2D, gl.TEXTURE_WRAP_T, gl.CLAMP_TO_EDGE);

            let offsetX = 0;
            let offsetY = 0;
            for (let i = 0; i < this.numImages; i++) {
                const image = this[`image${i}`];
                // get image, push image to texture atlas
                gl.texSubImage2D(gl.TEXTURE_2D, 0, offsetX, offsetY, gl.RGBA, gl.UNSIGNED_BYTE, image.canvas);
                offsetX += imageSize;

                if (offsetX + imageSize > textureAtlasSize) {
                    offsetX = 0;
                    offsetY += imageSize;
                }

                image.canvas = null;
            }

            gl.generateMipmap(gl.TEXTURE_2D);
        }

        if (this.texture) {
            gl.activeTexture(gl.TEXTURE0 + drawMetadata.freeTexUnit);
            gl.bindTexture(gl.TEXTURE_2D, this.texture);
            gl.uniform1i(this._getBinding(program).texLoc, drawMetadata.freeTexUnit);
            drawMetadata.freeTexUnit++;
        }
    }
}<|MERGE_RESOLUTION|>--- conflicted
+++ resolved
@@ -23,17 +23,12 @@
 
         super(children);
         this.numImages = imageArray.length;
-<<<<<<< HEAD
-        this._images = imageArray;
-        this.type = 'image';
-=======
         this.type = 'image-list';
     }
 
     _bindMetadata (meta) {
         super._bindMetadata(meta);
         this._getChildren().forEach((image, i) => checkType('imageArray', `imageArray[${i}]`, 0, 'image', image));
->>>>>>> 09823560
     }
 
     _applyToShaderSource () {
