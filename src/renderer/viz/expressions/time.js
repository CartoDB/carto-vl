--- conflicted
+++ resolved
@@ -29,18 +29,12 @@
         checkMaxArguments(arguments, 1, 'time');
 
         super({});
-<<<<<<< HEAD
-        // TODO improve type check
         this.type = 'date';
-        this.date = util.castDate(date);
-=======
-        this.type = 'time';
         try {
             this.date = util.castDate(date);
         } catch (error) {
             throwInvalidType('time', 'date', 0, 'Date or string or number', 'other type');
         }
->>>>>>> 3e3e488b
         this.inlineMaker = () => undefined;
     }
 
