import BaseExpression from '../../base';
import { number } from '../../../expressions';
import { implicitCast } from '../../utils';
import CartoValidationError, { CartoValidationTypes as cvt } from '../../../../../errors/carto-validation-error';

/**
 * Global aggregation expressions compute summary stats of properties for the whole dataset.
 * As such, they rely on data provided by the backend, and not on the possibly incomplete
 * set of features transferred to the client.
 *
 * In addition, the properties used in the visualization may have been aggregated into
 * clusters, if *cluster* aggregation expressions have been used.
 *
 * Since cluster aggregation is zoom-level-dependant (because the cluster size varies with
 * the zoom level), global aggregates cannot be assigned definite values for
 * cluster-aggregated properties in general.
 *
 * In some specific cases it possible to assign a defined value to the combination of a
 * global aggregation and a cluster aggregation. Such is the case with
 * `globalMin(clusterMin($p))`, `globalMax(clusterMax($p))`,
 * `globalSum(clusterCount($column))` and `globalSum(clusterSum($column))`.
 *
 * In the interest of allowing the use of `linear` without explicit limits in as many cases
 * as possible, we should make `globalMin()` and `globalMax()`, which are used
 * to compute the automatic linear limits, work with as many cluster expressions as possible,
 * to allow the convenient use of cluster aggregations in simple linear expressions.
 *
 * For that reason we'll allow global aggregations to work not only with those cluster
 * aggregations that yield definite values, but also for other cases in which we can
 * efficiently compute (with the available backend stats) the limit value for high zoom
 * level; and only in cases with fast monotonic convergence (which is not the case for example
 * for `globalSum(clusterMin($p)))` or `globalMin(clusterSum($p))`).
 *
 * Here's a table of global-cluster aggregation combinations showing which cases
 * have been implemented (the rest produce invalid input errors). Columns are cluster
 * aggregations and rows are global aggregations. Each cell shows the metadata stat
 * used to compute the combinations. For the cases varying per zoom level a tilde prefixes
 * the stat, two tildes for the more questionable cases.
 *
 * |         | c-Avg   | c-Count | c-Max   | c-Min   | c-Mode | c-Sum |
 * |---------|---------|---------|---------|---------|--------|-------|
 * | g-Avg   |   ~avg  |   ERR   |   ERR   |   ERR   |   ERR  |   ERR |
 * | g-Max   |   ~max  |   ERR   |   max   |  ~~max  |   ERR  |   ERR |
 * | g-Min   |   ~min  |   ERR   |  ~~min  |   min   |   ERR  |   ERR |
 * | g-Sum   |   ERR   |   count |   ERR   |   ERR   |   ERR  |   sum |
 *
 */

export default class GlobalAggregation extends BaseExpression {
    /**
     * @param {*} property
     * @param {*} name
     */
    constructor ({ property, name, type, baseStats = false }) {
        super({ _value: number(0) });
        this.property = implicitCast(property);
        this._name = name;
        this.type = type;
        this.baseStats = baseStats;
        super.inlineMaker = inline => inline._value;
    }

    toString () {
        return `${this.expressionName}(${this.property.toString()})`;
    }
    isFeatureDependent () {
        return false;
    }

    eval () {
        return this._value.expr;
    }

    _resolveAliases (aliases) {
        if (this.property) {
            this.property._resolveAliases(aliases);
        }
    }

    _bindMetadata (metadata) {
        super._bindMetadata(metadata);
        this.property._bindMetadata(metadata);
        const propertyName = this.property.propertyName || this.property.name;
        const value = this._getValueFromStats(metadata, propertyName);
        this._value.expr = metadata.codec(propertyName).sourceToExternal(value);
    }

    _getValueFromStats (metadata, propertyName) {
        let value;
        if (this.baseStats) {
            // Use base stats (pre-aggregation)
            if (this.baseStats === '_count') {
                // Use count
                value = metadata.featureCount;
            } else {
                // Use some specific column stat
                const stats = metadata.stats(this.property.name);
                value = stats && stats[this.baseStats];
            }
        } else {
            // Use stats from actual column corresponding to this aggregate function
            const stats = metadata.stats(propertyName);
            value = stats && stats[this._name];
        }

        if (value === undefined) {
            throw new CartoValidationError(`${cvt.MISSING_REQUIRED} Metadata ${this._name} for property ${propertyName} is not defined`);
        }
<<<<<<< HEAD
        this._value.expr = metadata.codec(propertyName).sourceToExternal(metadata, stats[this._name]);
=======

        return value;
>>>>>>> a2fdec46
    }

    _getMinimumNeededSchema () {
        return this.property._getMinimumNeededSchema();
    }
}<|MERGE_RESOLUTION|>--- conflicted
+++ resolved
@@ -82,7 +82,7 @@
         this.property._bindMetadata(metadata);
         const propertyName = this.property.propertyName || this.property.name;
         const value = this._getValueFromStats(metadata, propertyName);
-        this._value.expr = metadata.codec(propertyName).sourceToExternal(value);
+        this._value.expr = metadata.codec(propertyName).sourceToExternal(metadata, value);
     }
 
     _getValueFromStats (metadata, propertyName) {
@@ -106,12 +106,8 @@
         if (value === undefined) {
             throw new CartoValidationError(`${cvt.MISSING_REQUIRED} Metadata ${this._name} for property ${propertyName} is not defined`);
         }
-<<<<<<< HEAD
-        this._value.expr = metadata.codec(propertyName).sourceToExternal(metadata, stats[this._name]);
-=======
 
         return value;
->>>>>>> a2fdec46
     }
 
     _getMinimumNeededSchema () {
