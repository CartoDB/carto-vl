import BaseExpression from '../base';
<<<<<<< HEAD
import { implicitCast, checkLooseType, checkType, checkExpression, checkMaxArguments } from '../utils';
import CIELabGLSL from './CIELab.glsl';
=======
import { implicitCast, checkType, checkExpression, checkMaxArguments } from '../utils';
>>>>>>> 09823560

/**
 * Evaluates to a CIELab color.
 *
 * @param {Number} l - The lightness of the color
 * @param {Number} a - The green–red color component
 * @param {Number} b - The blue–yellow color component
 * @return {Color}
 *
 * @example <caption>Display blue points.</caption>
 * const s = carto.expressions;
 * const viz = new carto.Viz({
 *   color: s.cielab(32.3, 79.2, -107.86)
 * });
 *
 * @example <caption>Display blue points. (String)</caption>
 * const viz = new carto.Viz(`
 *   color: cielab(32.3, 79.2, -107.86)
 * `);
 *
 * @memberof carto.expressions
 * @name cielab
 * @function
 * @api
 */
export default class CIELab extends BaseExpression {
    constructor (l, a, b) {
        checkMaxArguments(arguments, 3, 'cielab');
        l = implicitCast(l);
        a = implicitCast(a);
        b = implicitCast(b);

        checkExpression('cielab', 'l', 0, l);
        checkExpression('cielab', 'a', 1, a);
        checkExpression('cielab', 'b', 2, b);

        super({ l, a, b });
        this.type = 'color';

        this._setGenericGLSL(inline =>
            `cielabToSRGBA(vec4(${inline.l}, ${inline.a}, ${inline.b}, 1.))`
            , CIELabGLSL);
    }
    // TODO EVAL

    _bindMetadata (meta) {
        super._bindMetadata(meta);
        checkType('cielab', 'l', 0, 'number', this.l);
        checkType('cielab', 'a', 1, 'number', this.a);
        checkType('cielab', 'b', 2, 'number', this.b);
    }
}<|MERGE_RESOLUTION|>--- conflicted
+++ resolved
@@ -1,10 +1,6 @@
 import BaseExpression from '../base';
-<<<<<<< HEAD
-import { implicitCast, checkLooseType, checkType, checkExpression, checkMaxArguments } from '../utils';
+import { implicitCast, checkType, checkExpression, checkMaxArguments } from '../utils';
 import CIELabGLSL from './CIELab.glsl';
-=======
-import { implicitCast, checkType, checkExpression, checkMaxArguments } from '../utils';
->>>>>>> 09823560
 
 /**
  * Evaluates to a CIELab color.
