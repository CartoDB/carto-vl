--- conflicted
+++ resolved
@@ -64,13 +64,8 @@
         return this.expr;
     }
 
-<<<<<<< HEAD
     resetViewportAgg(metadata) {
-        if (!this.viewportFeature) {
-=======
-    _resetViewportAgg(metadata) {
         if (!this._FeatureProxy) {
->>>>>>> 8d1a4763
             if (!this._requiredProperties.every(p => (p.isA(Property)))) {
                 throw new Error('viewportFeatures arguments can only be properties');
             }
