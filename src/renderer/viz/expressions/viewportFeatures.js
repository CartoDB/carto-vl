import BaseExpression from './base';
import Property from './basic/property';
import { implicitCast } from './utils';
import ViewportFeature from '../../ViewportFeature';

/**
 * Generates a list of features in the viewport
 *
 * For each feature, the properties specified as arguments to this expression will be available.
 * Filtered features will not be present in the list.
 * This expression cannot be used for rendering, it can only be used in JavaScript code as in the example below.
 *
 * @param {...Property} properties - properties that will appear in the feature list
 * @return {ViewportFeatures} ViewportFeatures
 *
 * @example <caption>Define and use a list of features. (String)</caption>
 * const source = carto.source.Dataset('data');
 * const viz = new carto.Viz(`
 *          \@list: viewportFeatures($value, $category)
 * `);
 * const layer = carto.Layer('layer', source, viz);
 * ...
 *
 * layer.on('updated', () => {
 *     viz.variables.list.value.forEach(feature => {
 *         console.log('value:', feature.value, 'category:', feature.category);
 *     });
 * });
 *
 * @memberof carto.expressions
 * @name viewportFeatures
 * @function
 * @api
 */
export default class ViewportFeatures extends BaseExpression {
    constructor(...properties) {
        properties = properties.map(p => implicitCast(p));

        // We need to set all the properties as children of the expression
        // in order for variables to be resolved.
        // And as an additional bonus we don't need to define _getMinimumNeededSchema
        super(_childrenFromProperties(properties));

        this.expr = [];
        this.type = 'featureList';
        this._isViewport = true;
        this._requiredProperties = properties;
        this._FeatureProxy = null;
    }

    _compile() {
        throw new Error('viewportFeatures cannot be used in visualizations');
    }

    isFeatureDependent() {
        return false;
    }

    get value() {
        return this.expr;
    }

    eval() {
        return this.expr;
    }

    resetViewportAgg(metadata) {
        if (!this._FeatureProxy) {
            if (!this._requiredProperties.every(p => (p.isA(Property)))) {
                throw new Error('viewportFeatures arguments can only be properties');
            }
            
            const properties = this._getMinimumNeededSchema().columns;
            this.viewportFeature = { properties, metadata };
        }

        this.expr = [];
    }

    accumViewportAgg(feature) {
<<<<<<< HEAD
        this.expr.push(new this._FeatureProxy(feature));
    }

    genViewportFeatureClass(properties) {
        const cls = class ViewportFeature {
            constructor(feature) {
                this._feature = feature;
            }
        };
        properties.forEach(prop => {
            Object.defineProperty(cls.prototype, prop, {
                get: function () {
                    return this._feature[prop];
                }
            });
        });
        return cls;
=======
        this.expr.push(new ViewportFeature(
            feature, 
            this.viewportFeature.properties, 
            this.viewportFeature.metadata
        ));
>>>>>>> d00cae05
    }
}

function _childrenFromProperties(properties) {
    const childContainer = {};
<<<<<<< HEAD
    properties.forEach(property => childContainer['p' + ++i] = property);
=======
    properties.forEach((property, index) => childContainer[`p${index+1}`] = property);
>>>>>>> d00cae05
    return childContainer;
}<|MERGE_RESOLUTION|>--- conflicted
+++ resolved
@@ -45,7 +45,7 @@
         this.type = 'featureList';
         this._isViewport = true;
         this._requiredProperties = properties;
-        this._FeatureProxy = null;
+        this._ViewportFeatureProxy = null;
     }
 
     _compile() {
@@ -64,54 +64,26 @@
         return this.expr;
     }
 
-    resetViewportAgg(metadata) {
-        if (!this._FeatureProxy) {
+    resetViewportAgg() {
+        if (!this._ViewportFeatureProxy) {
             if (!this._requiredProperties.every(p => (p.isA(Property)))) {
                 throw new Error('viewportFeatures arguments can only be properties');
             }
-            
-            const properties = this._getMinimumNeededSchema().columns;
-            this.viewportFeature = { properties, metadata };
+
+            this._ViewportFeatureProxy = ViewportFeature;
         }
-
+        
         this.expr = [];
     }
 
     accumViewportAgg(feature) {
-<<<<<<< HEAD
-        this.expr.push(new this._FeatureProxy(feature));
-    }
-
-    genViewportFeatureClass(properties) {
-        const cls = class ViewportFeature {
-            constructor(feature) {
-                this._feature = feature;
-            }
-        };
-        properties.forEach(prop => {
-            Object.defineProperty(cls.prototype, prop, {
-                get: function () {
-                    return this._feature[prop];
-                }
-            });
-        });
-        return cls;
-=======
-        this.expr.push(new ViewportFeature(
-            feature, 
-            this.viewportFeature.properties, 
-            this.viewportFeature.metadata
-        ));
->>>>>>> d00cae05
+        const properties = this._getMinimumNeededSchema().columns;
+        this.expr.push(new this._ViewportFeatureProxy(feature, properties));
     }
 }
 
 function _childrenFromProperties(properties) {
     const childContainer = {};
-<<<<<<< HEAD
-    properties.forEach(property => childContainer['p' + ++i] = property);
-=======
     properties.forEach((property, index) => childContainer[`p${index+1}`] = property);
->>>>>>> d00cae05
     return childContainer;
 }