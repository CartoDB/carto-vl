import * as earcut from 'earcut';
import { getFloat32ArrayFromArray } from '../utils/util';
import { getJointNormal, getLineNormal } from '../utils/geometry';

// Decode a tile geometry
// If the geometry type is 'point' it will pass trough the geom (the vertex array)
// If the geometry type is 'polygon' it will triangulate the polygon list (geom)
//      geom will be a list of polygons in which each polygon will have a flat array of vertices and a list of holes indices
//      Example:
/*         let geom = [
                {
                    flat: [
                        0.,0., 1.,0., 1.,1., 0.,1., 0.,0, //A square
                        0.25,0.25, 0.75,0.25, 0.75,0.75, 0.25,0.75, 0.25,0.25//A small square
                    ]
                    holes: [5]
                }
            ]
*/
<<<<<<< HEAD
// If the geometry type is 'line' it will generate the appropriate zero-sized, vertex-shader expanded triangle list with `miter` and `bevel` joins.
// The geom will be an array of coordinates in this case
=======
// If the geometry type is 'line' it will generate the appropriate zero-sized, vertex-shader expanded triangle list with mitter joints.
// The geom will be an array of coordinates in this case`
>>>>>>> 9b68109d
export function decodeGeom (geomType, geom) {
    switch (geomType) {
        case 'point':
            return decodePoint(geom);
        case 'polygon':
            return decodePolygon(geom);
        case 'line':
            return decodeLine(geom);
        default:
            throw new Error(`Unimplemented geometry type: '${geomType}'`);
    }
}

function decodePoint (vertices) {
    return {
        vertices: vertices,
        breakpoints: []
    };
}

function isClipped (polygon, i, j) {
    if (polygon.clipped.includes(i) && polygon.clipped.includes(j)) {
        if (polygon.clippedType[polygon.clipped.indexOf(i)] &
            polygon.clippedType[polygon.clipped.indexOf(j)]) {
            return true;
        }
    }
    return false;
}
function decodePolygon (geometry) {
    let vertices = []; // Array of triangle vertices
    let normals = [];
    let breakpoints = []; // Array of indices (to vertexArray) that separate each feature
    let featureIDToVertexIndex = new Map();
    const geometryLength = geometry.length;

    for (let i = 0; i < geometryLength; i++) {
        const feature = geometry[i];
        const featureLength = feature.length;

        for (let j = 0; j < featureLength; j++) {
            const polygon = feature[j];
            const triangles = earcut(polygon.flat, polygon.holes);
            const trianglesLength = triangles.length;

            for (let k = 0; k < trianglesLength; k++) {
                const index = triangles[k];
                vertices.push(polygon.flat[2 * index], polygon.flat[2 * index + 1]);
                normals.push(0, 0);
            }

            const lineString = polygon.flat;
            const lineStringLength = lineString.length;

            for (let l = 0; l < lineStringLength - 2; l += 2) {
                if (polygon.holes.includes((l + 2) / 2)) {
                    // Skip adding the line which connects two rings
                    continue;
                }

                const a = [lineString[l + 0], lineString[l + 1]];
                const b = [lineString[l + 2], lineString[l + 3]];

                if (isClipped(polygon, l, l + 2)) {
                    continue;
                }

                const normal = getLineNormal(b, a);

                if (Number.isNaN(normal[0]) || Number.isNaN(normal[1])) {
                    // Skip when there is no normal vector
                    continue;
                }

<<<<<<< HEAD
                let na = normal;
                let nb = normal;

                // First triangle

                normals.push(-na[0], -na[1]);
                normals.push(-nb[0], -nb[1]);
                normals.push(na[0], na[1]);

                vertices.push(a[0], a[1]);
                vertices.push(b[0], b[1]);
                vertices.push(a[0], a[1]);
=======
                vertices.push(
                    a[0], a[1],
                    a[0], a[1],
                    b[0], b[1],
                    a[0], a[1],
                    b[0], b[1],
                    b[0], b[1]
                );

                normals.push(
                    -normal[0], -normal[1],
                    normal[0], normal[1],
                    -normal[0], -normal[1],
                    normal[0], normal[1],
                    normal[0], normal[1],
                    -normal[0], -normal[1]
                );
            }
        }
>>>>>>> 9b68109d

        featureIDToVertexIndex.set(breakpoints.length, breakpoints.length === 0
            ? { start: 0, end: vertices.length }
            : { start: featureIDToVertexIndex.get(breakpoints.length - 1).end, end: vertices.length });

<<<<<<< HEAD
                normals.push(na[0], na[1]);
                normals.push(-nb[0], -nb[1]);
                normals.push(nb[0], nb[1]);

                vertices.push(a[0], a[1]);
                vertices.push(b[0], b[1]);
                vertices.push(b[0], b[1]);
            }
        });
=======
>>>>>>> 9b68109d
        breakpoints.push(vertices.length);
    }
    return {
        vertices: getFloat32ArrayFromArray(vertices),
        breakpoints,
        featureIDToVertexIndex,
        normals: getFloat32ArrayFromArray(normals)
    };
}

function decodeLine (geometry) {
    let vertices = [];
    let normals = [];
    let breakpoints = []; // Array of indices (to vertexArray) that separate each feature
<<<<<<< HEAD
    geometry.map(feature => {
        feature.map(lineString => {
            addLine(lineString, vertices, normals);
        });
        breakpoints.push(vertices.length);
    });
    return {
        normals: new Float32Array(normals),
        vertices: new Float32Array(vertices),
        breakpoints
    };
}

/**
 * Create a triangulated lineString: zero-sized, vertex-shader expanded triangle list
 * with `miter` joins. For angle < 60 joins are automatically adjusted to `bevel`.
 */
function addLine (lineString, vertices, normals) {
    let prevPoint, currentPoint, nextPoint;
    let prevNormal, nextNormal;
=======
    let featureIDToVertexIndex = new Map();

    const geometryLength = geometry.length;

    for (let i = 0; i < geometryLength; i++) {
        const feature = geometry[i];
        const featureLength = feature.length;

        for (let j = 0; j < featureLength; j++) {
            const lineString = feature[j];
            const lineStringLength = lineString.length;

            for (let k = 0; k < lineStringLength - 2; k += 2) {
                const a = [lineString[k + 0], lineString[k + 1]];
                const b = [lineString[k + 2], lineString[k + 3]];
                const normal = getLineNormal(b, a);
                let na = normal;
                let nb = normal;

                if (k > 0) {
                    const prev = [lineString[k - 2], lineString[k - 1]];
                    na = getJointNormal(prev, a, b) || na;
                }
                if (k < lineStringLength - 4) {
                    const next = [lineString[k + 4], lineString[k + 5]];
                    nb = getJointNormal(a, b, next) || nb;
                }
>>>>>>> 9b68109d

    // We need at least two points
    if (lineString.length >= 4) {
        // Initialize the first two points
        prevPoint = [lineString[0], lineString[1]];
        currentPoint = [lineString[2], lineString[3]];
        prevNormal = getLineNormal(prevPoint, currentPoint);

        for (let i = 4; i <= lineString.length; i += 2) {
            // First triangle
            addTriangle(
                [prevPoint, prevPoint, currentPoint],
                [neg(prevNormal), prevNormal, prevNormal]
            );

            // Second triangle
            addTriangle(
                [prevPoint, currentPoint, currentPoint],
                [neg(prevNormal), prevNormal, neg(prevNormal)]
            );

            if (i <= lineString.length - 2) {
                // If there is a next point, compute its properties
                nextPoint = [lineString[i], lineString[i + 1]];
                nextNormal = getLineNormal(currentPoint, nextPoint);
                // `turnLeft` indicates that the nextLine turns to the left
                // `joinNormal` contains the direction and size for the `miter` vertex
                //  If this is not defined means that the join must be `bevel`.
                let {turnLeft, joinNormal} = getJoinNormal(prevNormal, nextNormal);

                // Third triangle
                addTriangle(
                    [currentPoint, currentPoint, currentPoint],
                    [[0, 0],
                        turnLeft ? prevNormal : neg(nextNormal),
                        turnLeft ? nextNormal : neg(prevNormal)]
                );

                if (joinNormal) {
                    // Forth triangle
                    addTriangle(
                        [currentPoint, currentPoint, currentPoint],
                        [joinNormal,
                            turnLeft ? nextNormal : neg(prevNormal),
                            turnLeft ? prevNormal : neg(nextNormal)]
                    );
                }
            }
<<<<<<< HEAD

            // Update the variables for the next iteration
            prevPoint = currentPoint;
            currentPoint = nextPoint;
            prevNormal = nextNormal;
        }
    }

    function addTriangle (p, n) {
        vertices.push(p[0][0], p[0][1]);
        vertices.push(p[1][0], p[1][1]);
        vertices.push(p[2][0], p[2][1]);
        normals.push(n[0][0], n[0][1]);
        normals.push(n[1][0], n[1][1]);
        normals.push(n[2][0], n[2][1]);
    }
}

/**
 * Compute the normal of a line AB.
 * By definition it is the unitary vector from B to A, rotated +90 degrees
 */
function getLineNormal (a, b) {
    const u = normalize(vector(b, a));
    return [-u[1], u[0]];
}

/**
 * Compute the normal of the join from the lines' normals.
 * By definition this is the sum of the unitary vectors `u` (from B to A) and `v` (from B to C)
 * multiplied by a factor of `1/sin(theta)` to reach the intersecction of the wide lines.
 * Theta is the angle between the vectors `v` and `u`. But instead of computing the angle,
 * the `sin(theta)` (with sign) is obtained directly from the vectorial product of `v` and `u`
 */
function getJoinNormal (prevNormal, nextNormal) {
    const u = [prevNormal[1], -prevNormal[0]];
    const v = [-nextNormal[1], nextNormal[0]];
    const sin = v[0] * u[1] - v[1] * u[0];
    const factor = Math.abs(sin);
    const miterJoin = factor > 0.866; // 60 deg
    return {
        turnLeft: sin > 0,
        joinNormal: miterJoin && neg([
            (u[0] + v[0]) / factor,
            (u[1] + v[1]) / factor
        ])
    };
}

/**
 * Return the negative of the provided vector
 */
function neg (v) {
    return [-v[0], -v[1]];
}

/**
 * Create a vector which goes from p1 to p2
 */
function vector (p1, p2) {
    return [p2[0] - p1[0], p2[1] - p1[1]];
}

/**
 * Return the vector scaled to length 1
 */
function normalize (v) {
    const s = Math.sqrt(v[0] * v[0] + v[1] * v[1]);
    return [v[0] / s, v[1] / s];
=======
        }

        featureIDToVertexIndex.set(breakpoints.length, breakpoints.length === 0
            ? { start: 0, end: vertices.length }
            : { start: featureIDToVertexIndex.get(breakpoints.length - 1).end, end: vertices.length });

        breakpoints.push(vertices.length);
    }

    return {
        vertices: getFloat32ArrayFromArray(vertices),
        breakpoints,
        featureIDToVertexIndex,
        normals: getFloat32ArrayFromArray(normals)
    };
>>>>>>> 9b68109d
}

export default { decodeGeom };<|MERGE_RESOLUTION|>--- conflicted
+++ resolved
@@ -1,6 +1,6 @@
 import * as earcut from 'earcut';
 import { getFloat32ArrayFromArray } from '../utils/util';
-import { getJointNormal, getLineNormal } from '../utils/geometry';
+import { getJoinNormal, getLineNormal, neg } from '../utils/geometry';
 
 // Decode a tile geometry
 // If the geometry type is 'point' it will pass trough the geom (the vertex array)
@@ -17,13 +17,8 @@
                 }
             ]
 */
-<<<<<<< HEAD
 // If the geometry type is 'line' it will generate the appropriate zero-sized, vertex-shader expanded triangle list with `miter` and `bevel` joins.
 // The geom will be an array of coordinates in this case
-=======
-// If the geometry type is 'line' it will generate the appropriate zero-sized, vertex-shader expanded triangle list with mitter joints.
-// The geom will be an array of coordinates in this case`
->>>>>>> 9b68109d
 export function decodeGeom (geomType, geom) {
     switch (geomType) {
         case 'point':
@@ -98,59 +93,38 @@
                     continue;
                 }
 
-<<<<<<< HEAD
-                let na = normal;
-                let nb = normal;
-
-                // First triangle
-
-                normals.push(-na[0], -na[1]);
-                normals.push(-nb[0], -nb[1]);
-                normals.push(na[0], na[1]);
-
-                vertices.push(a[0], a[1]);
-                vertices.push(b[0], b[1]);
-                vertices.push(a[0], a[1]);
-=======
-                vertices.push(
-                    a[0], a[1],
-                    a[0], a[1],
-                    b[0], b[1],
-                    a[0], a[1],
-                    b[0], b[1],
-                    b[0], b[1]
+                addTriangle(
+                    [a, a, b],
+                    [normal, neg(normal), normal]
                 );
 
-                normals.push(
-                    -normal[0], -normal[1],
-                    normal[0], normal[1],
-                    -normal[0], -normal[1],
-                    normal[0], normal[1],
-                    normal[0], normal[1],
-                    -normal[0], -normal[1]
+                addTriangle(
+                    [a, b, b],
+                    [neg(normal), neg(normal), normal]
                 );
             }
         }
->>>>>>> 9b68109d
 
         featureIDToVertexIndex.set(breakpoints.length, breakpoints.length === 0
             ? { start: 0, end: vertices.length }
             : { start: featureIDToVertexIndex.get(breakpoints.length - 1).end, end: vertices.length });
 
-<<<<<<< HEAD
-                normals.push(na[0], na[1]);
-                normals.push(-nb[0], -nb[1]);
-                normals.push(nb[0], nb[1]);
-
-                vertices.push(a[0], a[1]);
-                vertices.push(b[0], b[1]);
-                vertices.push(b[0], b[1]);
-            }
-        });
-=======
->>>>>>> 9b68109d
         breakpoints.push(vertices.length);
     }
+
+    function addTriangle (p, n) {
+        vertices.push(
+            p[0][0], p[0][1],
+            p[1][0], p[1][1],
+            p[2][0], p[2][1]
+        );
+        normals.push(
+            n[0][0], n[0][1],
+            n[1][0], n[1][1],
+            n[2][0], n[2][1]
+        );
+    }
+
     return {
         vertices: getFloat32ArrayFromArray(vertices),
         breakpoints,
@@ -163,17 +137,22 @@
     let vertices = [];
     let normals = [];
     let breakpoints = []; // Array of indices (to vertexArray) that separate each feature
-<<<<<<< HEAD
+
+    let featureIDToVertexIndex = new Map();
     geometry.map(feature => {
         feature.map(lineString => {
             addLine(lineString, vertices, normals);
         });
+        featureIDToVertexIndex.set(breakpoints.length, breakpoints.length === 0
+            ? { start: 0, end: vertices.length }
+            : { start: featureIDToVertexIndex.get(breakpoints.length - 1).end, end: vertices.length });
         breakpoints.push(vertices.length);
     });
     return {
-        normals: new Float32Array(normals),
-        vertices: new Float32Array(vertices),
-        breakpoints
+        vertices: getFloat32ArrayFromArray(vertices),
+        breakpoints,
+        featureIDToVertexIndex,
+        normals: getFloat32ArrayFromArray(normals)
     };
 }
 
@@ -184,35 +163,6 @@
 function addLine (lineString, vertices, normals) {
     let prevPoint, currentPoint, nextPoint;
     let prevNormal, nextNormal;
-=======
-    let featureIDToVertexIndex = new Map();
-
-    const geometryLength = geometry.length;
-
-    for (let i = 0; i < geometryLength; i++) {
-        const feature = geometry[i];
-        const featureLength = feature.length;
-
-        for (let j = 0; j < featureLength; j++) {
-            const lineString = feature[j];
-            const lineStringLength = lineString.length;
-
-            for (let k = 0; k < lineStringLength - 2; k += 2) {
-                const a = [lineString[k + 0], lineString[k + 1]];
-                const b = [lineString[k + 2], lineString[k + 3]];
-                const normal = getLineNormal(b, a);
-                let na = normal;
-                let nb = normal;
-
-                if (k > 0) {
-                    const prev = [lineString[k - 2], lineString[k - 1]];
-                    na = getJointNormal(prev, a, b) || na;
-                }
-                if (k < lineStringLength - 4) {
-                    const next = [lineString[k + 4], lineString[k + 5]];
-                    nb = getJointNormal(a, b, next) || nb;
-                }
->>>>>>> 9b68109d
 
     // We need at least two points
     if (lineString.length >= 4) {
@@ -261,7 +211,6 @@
                     );
                 }
             }
-<<<<<<< HEAD
 
             // Update the variables for the next iteration
             prevPoint = currentPoint;
@@ -271,83 +220,17 @@
     }
 
     function addTriangle (p, n) {
-        vertices.push(p[0][0], p[0][1]);
-        vertices.push(p[1][0], p[1][1]);
-        vertices.push(p[2][0], p[2][1]);
-        normals.push(n[0][0], n[0][1]);
-        normals.push(n[1][0], n[1][1]);
-        normals.push(n[2][0], n[2][1]);
-    }
-}
-
-/**
- * Compute the normal of a line AB.
- * By definition it is the unitary vector from B to A, rotated +90 degrees
- */
-function getLineNormal (a, b) {
-    const u = normalize(vector(b, a));
-    return [-u[1], u[0]];
-}
-
-/**
- * Compute the normal of the join from the lines' normals.
- * By definition this is the sum of the unitary vectors `u` (from B to A) and `v` (from B to C)
- * multiplied by a factor of `1/sin(theta)` to reach the intersecction of the wide lines.
- * Theta is the angle between the vectors `v` and `u`. But instead of computing the angle,
- * the `sin(theta)` (with sign) is obtained directly from the vectorial product of `v` and `u`
- */
-function getJoinNormal (prevNormal, nextNormal) {
-    const u = [prevNormal[1], -prevNormal[0]];
-    const v = [-nextNormal[1], nextNormal[0]];
-    const sin = v[0] * u[1] - v[1] * u[0];
-    const factor = Math.abs(sin);
-    const miterJoin = factor > 0.866; // 60 deg
-    return {
-        turnLeft: sin > 0,
-        joinNormal: miterJoin && neg([
-            (u[0] + v[0]) / factor,
-            (u[1] + v[1]) / factor
-        ])
-    };
-}
-
-/**
- * Return the negative of the provided vector
- */
-function neg (v) {
-    return [-v[0], -v[1]];
-}
-
-/**
- * Create a vector which goes from p1 to p2
- */
-function vector (p1, p2) {
-    return [p2[0] - p1[0], p2[1] - p1[1]];
-}
-
-/**
- * Return the vector scaled to length 1
- */
-function normalize (v) {
-    const s = Math.sqrt(v[0] * v[0] + v[1] * v[1]);
-    return [v[0] / s, v[1] / s];
-=======
-        }
-
-        featureIDToVertexIndex.set(breakpoints.length, breakpoints.length === 0
-            ? { start: 0, end: vertices.length }
-            : { start: featureIDToVertexIndex.get(breakpoints.length - 1).end, end: vertices.length });
-
-        breakpoints.push(vertices.length);
-    }
-
-    return {
-        vertices: getFloat32ArrayFromArray(vertices),
-        breakpoints,
-        featureIDToVertexIndex,
-        normals: getFloat32ArrayFromArray(normals)
-    };
->>>>>>> 9b68109d
+        vertices.push(
+            p[0][0], p[0][1],
+            p[1][0], p[1][1],
+            p[2][0], p[2][1]
+        );
+        normals.push(
+            n[0][0], n[0][1],
+            n[1][0], n[1][1],
+            n[2][0], n[2][1]
+        );
+    }
 }
 
 export default { decodeGeom };