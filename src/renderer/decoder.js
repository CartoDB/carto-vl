--- conflicted
+++ resolved
@@ -178,17 +178,11 @@
 function getJointNormal (a, b, c) {
     const u = normalize([a[0] - b[0], a[1] - b[1]]);
     const v = normalize([c[0] - b[0], c[1] - b[1]]);
-<<<<<<< HEAD
-    const sin = - u[1] * v[0] + u[0] * v[1];
+    const sin = -u[1] * v[0] + u[0] * v[1];
     const x = (u[0] + v[0]);
     const y = (u[1] + v[1]);
     if (Math.abs(sin) > 1E-12 && Math.max(Math.abs(x), Math.abs(y)) < 1.5) {
-        return [x/sin, y/sin];
-=======
-    const sin = -u[1] * v[0] + u[0] * v[1];
-    if (sin !== 0) {
-        return [(u[0] + v[0]) / sin, (u[1] + v[1]) / sin];
->>>>>>> 5be5782b
+        return [x / sin, y / sin];
     }
 }
 
