--- conflicted
+++ resolved
@@ -52,11 +52,6 @@
     let vertices = []; // Array of triangle vertices
     let normals = [];
     let breakpoints = []; // Array of indices (to vertexArray) that separate each feature
-<<<<<<< HEAD
-    for (let i = 0; i < geometry.length; i++) {
-        const feature = geometry[i];
-        for (let j = 0; j < feature.length; j++) {
-=======
 
     const geometryLength = geometry.length;
 
@@ -65,7 +60,6 @@
         const featureLength = feature.length;
 
         for (let j = 0; j < featureLength; j++) {
->>>>>>> c18fc397
             const polygon = feature[j];
             const triangles = earcut(polygon.flat, polygon.holes);
             const trianglesLength = triangles.length;
@@ -77,30 +71,18 @@
             }
 
             const lineString = polygon.flat;
-<<<<<<< HEAD
-            for (let k = 0; k < lineString.length - 2; k += 2) {
-                if (polygon.holes.includes((k + 2) / 2)) {
-=======
             const lineStringLength = lineString.length;
 
             for (let l = 0; l < lineStringLength - 2; l += 2) {
                 if (polygon.holes.includes((l + 2) / 2)) {
->>>>>>> c18fc397
                     // Skip adding the line which connects two rings
                     continue;
                 }
 
-<<<<<<< HEAD
-                const a = [lineString[k + 0], lineString[k + 1]];
-                const b = [lineString[k + 2], lineString[k + 3]];
-
-                if (isClipped(polygon, k, k + 2)) {
-=======
                 const a = [lineString[l + 0], lineString[l + 1]];
                 const b = [lineString[l + 2], lineString[l + 3]];
 
                 if (isClipped(polygon, l, l + 2)) {
->>>>>>> c18fc397
                     continue;
                 }
 
@@ -130,15 +112,8 @@
                 );
             }
         }
-<<<<<<< HEAD
         breakpoints.push(vertices.length);
     }
-=======
-
-        breakpoints.push(vertices.length);
-    }
-
->>>>>>> c18fc397
     return {
         vertices: getFloat32ArrayFromArray(vertices),
         breakpoints,
