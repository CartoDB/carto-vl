--- conflicted
+++ resolved
@@ -112,14 +112,11 @@
                 );
             }
         }
-<<<<<<< HEAD
-=======
 
         featureIDToVertexIndex.set(breakpoints.length, breakpoints.length === 0
             ? { start: 0, end: vertices.length }
             : { start: featureIDToVertexIndex.get(breakpoints.length - 1).end, end: vertices.length });
 
->>>>>>> 4a86bfc1
         breakpoints.push(vertices.length);
     }
     return {
