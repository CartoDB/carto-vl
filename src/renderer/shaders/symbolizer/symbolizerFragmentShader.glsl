precision highp float;

varying highp vec2 featureIDVar;
varying highp vec4 color;
varying highp vec2 pointCoord;
varying highp float filtering;

$symbol_preface
$propertyPreface

void main(void) {
    vec2 featureID = abs(featureIDVar);
<<<<<<< HEAD
    vec2 canvasUV = pointCoord*0.5+vec2(0.5);
=======
    vec2 imageUV = pointCoord;
    imageUV.x = imageUV.x * 0.5 + 0.5;
>>>>>>> b753fae3
    vec4 symbolColor = $symbol_inline;
    vec4 noOverrideColor = vec4(1., 1., 1., 0.);

    vec4 c;
    if (color != noOverrideColor){
        c = color * vec4(vec3(1), symbolColor.a);
    }else{
        c = symbolColor;
    }
<<<<<<< HEAD
    if (canvasUV!=clamp(canvasUV, 0.,1.)){
=======
    c.a *= filtering;
    if (imageUV!=clamp(imageUV, 0.,1.)){
>>>>>>> b753fae3
        c.a = 0.;
    }

    gl_FragColor = vec4(c.rgb*c.a, c.a);
}<|MERGE_RESOLUTION|>--- conflicted
+++ resolved
@@ -10,12 +10,10 @@
 
 void main(void) {
     vec2 featureID = abs(featureIDVar);
-<<<<<<< HEAD
     vec2 canvasUV = pointCoord*0.5+vec2(0.5);
-=======
     vec2 imageUV = pointCoord;
     imageUV.x = imageUV.x * 0.5 + 0.5;
->>>>>>> b753fae3
+
     vec4 symbolColor = $symbol_inline;
     vec4 noOverrideColor = vec4(1., 1., 1., 0.);
 
@@ -25,12 +23,8 @@
     }else{
         c = symbolColor;
     }
-<<<<<<< HEAD
-    if (canvasUV!=clamp(canvasUV, 0.,1.)){
-=======
     c.a *= filtering;
     if (imageUV!=clamp(imageUV, 0.,1.)){
->>>>>>> b753fae3
         c.a = 0.;
     }
 
