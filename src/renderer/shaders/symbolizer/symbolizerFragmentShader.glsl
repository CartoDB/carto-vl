--- conflicted
+++ resolved
@@ -10,14 +10,8 @@
 $propertyPreface
 
 void main(void) {
-<<<<<<< HEAD
-    vec2 featureID = featureIDVar;
-    vec2 imageUV = gl_PointCoord.xy;
-    vec2 labelUV = gl_PointCoord.xy;
-=======
     vec2 featureID = abs(featureIDVar);
     vec2 imageUV = pointCoord*0.5+vec2(0.5);
->>>>>>> 09823560
     vec4 symbolColor = $symbol_inline;
 
     vec4 c;
