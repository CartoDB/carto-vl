--- conflicted
+++ resolved
@@ -333,19 +333,11 @@
             if (!viz.symbol.default) {
                 renderer = viz.symbolShader;
             } else if (tile.type === 'point') {
-<<<<<<< HEAD
-                renderer = this.pointRendererProgram;
-=======
                 renderer = viz.pointShader;
->>>>>>> 4b372291
             } else if (tile.type === 'line') {
                 renderer = viz.lineShader;
             } else {
-<<<<<<< HEAD
-                renderer = this.polygonRendererProgram;
-=======
                 renderer = viz.polygonShader;
->>>>>>> 4b372291
             }
             gl.useProgram(renderer.program);
 
@@ -497,12 +489,6 @@
      * Initialize static shaders
      */
     _initShaders () {
-<<<<<<< HEAD
-        this.pointRendererProgram = shaders.renderer.createPointShader(this.gl);
-        this.polygonRendererProgram = shaders.renderer.createPolygonShader(this.gl);
-        this.lineRendererProgram = shaders.renderer.createLineShader(this.gl);
-=======
->>>>>>> 4b372291
         this._aaBlendShader = new shaders.AABlender(this.gl);
     }
 }
