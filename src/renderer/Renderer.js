--- conflicted
+++ resolved
@@ -428,9 +428,6 @@
                 freeTexUnit++;
             }
 
-<<<<<<< HEAD
-            gl.drawArrays(tile.type === 'point' ? gl.TRIANGLES : gl.TRIANGLES, 0, tile.numVertex);
-=======
             if (tile.type === 'line' /* || tile.type === 'polygon' */) {
                 gl.clearDepth(1);
                 gl.depthRange(0, 1);
@@ -440,8 +437,7 @@
                 gl.enable(gl.DEPTH_TEST);
             }
 
-            gl.drawArrays(tile.type === 'point' ? gl.POINTS : gl.TRIANGLES, 0, tile.numVertex);
->>>>>>> 9f8dd9ac
+            gl.drawArrays(gl.TRIANGLES, 0, tile.numVertex);
 
             gl.disableVertexAttribArray(renderer.vertexPositionAttribute);
             gl.disableVertexAttribArray(renderer.featureIdAttr);
