--- conflicted
+++ resolved
@@ -276,18 +276,11 @@
         gl.blendFunc(gl.ONE, gl.ONE_MINUS_SRC_ALPHA);
         gl.enable(gl.BLEND);
 
-<<<<<<< HEAD
-        if (renderLayer.type === 'point') {
+        if (renderLayer.type === GEOMETRY_TYPE.POINT) {
             gl.bindFramebuffer(gl.FRAMEBUFFER, null);
             gl.viewport(0, 0, gl.drawingBufferWidth, gl.drawingBufferHeight);
         } else {
             // lines & polygon (antialiasing)
-=======
-        gl.bindFramebuffer(gl.FRAMEBUFFER, null);
-        gl.viewport(0, 0, gl.drawingBufferWidth, gl.drawingBufferHeight);
-
-        if (renderLayer.type !== GEOMETRY_TYPE.POINT) {
->>>>>>> 8e114309
             const antialiasingScale = (window.devicePixelRatio || 1) >= 2 ? 1 : 2;
             gl.bindFramebuffer(gl.FRAMEBUFFER, this._AAFB);
             const [w, h] = [gl.drawingBufferWidth, gl.drawingBufferHeight];
@@ -410,13 +403,8 @@
                 freeTexUnit++;
             }
 
-<<<<<<< HEAD
-            if (dataframe.type === 'line' || dataframe.type === 'polygon') {
+            if (dataframe.type === GEOMETRY_TYPE.LINE || dataframe.type === GEOMETRY_TYPE.POLYGON) {
                 gl.clear(gl.DEPTH_BUFFER_BIT); // antialising-related
-=======
-            if (dataframe.type === GEOMETRY_TYPE.LINE || dataframe.type === GEOMETRY_TYPE.POLYGON) {
-                gl.clear(gl.DEPTH_BUFFER_BIT);
->>>>>>> 8e114309
             }
 
             if (!viz.transform.default) {
