import shaders from './shaders';
import { Asc, Desc } from './viz/expressions';

const INITIAL_TIMESTAMP = Date.now();

/**
 * The renderer use fuzzy logic where < 0.5 means false and >= 0.5 means true
 */
const FILTERING_THRESHOLD = 0.5;

/**
 * @typedef {object} RPoint - Point in renderer coordinates space
 * @property {number} x
 * @property {number} y
 */

/**
 * @description The Render To Texture Width limits the maximum number of features per dataframe: *maxFeatureCount = RTT_WIDTH^2*
 *
 * Large RTT_WIDTH values are unsupported by hardware. Limits vary on each machine.
 * Support starts to drop from 2048, with a drastic reduction in support for more than 4096 pixels.
 *
 * Large values imply a small overhead too.
 */
export const RTT_WIDTH = 1024;

/**
 * @description Renderer constructor. Use it to create a new renderer bound to the provided canvas.
 * Initialization will be done synchronously.
 * The function will fail in case that a WebGL context cannot be created this can happen because of the following reasons:
 *   * The provided canvas element is invalid
 *   * The browser or the machine doesn't support WebGL or the required WebGL extension and minimum parameter values
 * @jsapi
 * @memberOf renderer
 * @constructor
 * @param {HTMLElement} canvas - the WebGL context will be created on this element
 */

export default class Renderer {
    constructor (canvas) {
        if (canvas) {
            this.gl = canvas.getContext('webgl');
            if (!this.gl) {
                throw new Error('WebGL 1 is unsupported');
            }
            this._initGL(this.gl);
        }
        this._center = { x: 0, y: 0 };
        this._zoom = 1;
        this.RTT_WIDTH = RTT_WIDTH;
        this.dataframes = [];
    }

    /**
     * Initialize renderer
     * @param {WebGLRenderingContext} gl - WebGL context
     */
    initialize (gl) {
        this._initGL(gl);
    }

    /**
     * Set Renderer visualization center
     * @param {number} x
     * @param {number} y
     */
    setCenter (center) {
        this._center.x = center.x;
        this._center.y = center.y;
    }

    /**
     * Set Renderer visualization zoom
     * @param {number} zoom
     */
    setZoom (zoom) {
        this._zoom = zoom;
    }

    /**
     * Get Renderer visualization bounds
     * @return {*}
     */
    getBounds () {
        const sx = this._zoom * this._getAspect();
        const sy = this._zoom;
        return [this._center.x - sx, this._center.y - sy, this._center.x + sx, this._center.y + sy];
    }

    _initGL (gl) {
        this.gl = gl;
        const OESTextureFloat = gl.getExtension('OES_texture_float');
        if (!OESTextureFloat) {
            throw new Error('WebGL extension OES_texture_float is unsupported');
        }
        const supportedRTT = gl.getParameter(gl.MAX_RENDERBUFFER_SIZE);
        if (supportedRTT < RTT_WIDTH) {
            throw new Error(`WebGL parameter 'gl.MAX_RENDERBUFFER_SIZE' is below the requirement: ${supportedRTT} < ${RTT_WIDTH}`);
        }
        this._initShaders();

        this.auxFB = gl.createFramebuffer();

        // Create a VBO that covers the entire screen
        // Use a "big" triangle instead of a square for performance and simplicity
        this.bigTriangleVBO = gl.createBuffer();
        gl.bindBuffer(gl.ARRAY_BUFFER, this.bigTriangleVBO);
        const vertices = new Float32Array([
            10.0, -10.0,
            0.0, 10.0,
            -10.0, -10.0
        ]);
        gl.bufferData(gl.ARRAY_BUFFER, vertices, gl.STATIC_DRAW);

        // Create a 1x1 RGBA texture set to [0,0,0,0]
        // Needed because sometimes we don't really use some textures within the shader, but they are declared anyway.
        this.zeroTex = gl.createTexture();
        gl.bindTexture(gl.TEXTURE_2D, this.zeroTex);
        gl.texImage2D(gl.TEXTURE_2D, 0, gl.RGBA,
            1, 1, 0, gl.RGBA, gl.UNSIGNED_BYTE,
            new Uint8Array(4));
        gl.texParameteri(gl.TEXTURE_2D, gl.TEXTURE_WRAP_S, gl.CLAMP_TO_EDGE);
        gl.texParameteri(gl.TEXTURE_2D, gl.TEXTURE_WRAP_T, gl.CLAMP_TO_EDGE);
        gl.texParameteri(gl.TEXTURE_2D, gl.TEXTURE_MIN_FILTER, gl.NEAREST);
        gl.texParameteri(gl.TEXTURE_2D, gl.TEXTURE_MAG_FILTER, gl.NEAREST);

        this._AATex = gl.createTexture();
        this._AAFB = gl.createFramebuffer();

        gl.bindFramebuffer(gl.FRAMEBUFFER, null);
        gl.bindTexture(gl.TEXTURE_2D, this.zeroTex);
    }

    _getAspect () {
        if (this.gl) {
            return this.gl.canvas.width / this.gl.canvas.height;
        }
        return 1;
    }

    /**
     * Run aggregation functions over the visible features.
     */
    _runViewportAggregations (renderLayer) {
        const dataframes = renderLayer.getActiveDataframes();
        const viz = renderLayer.viz;

        // Performance optimization to avoid doing DFS at each feature iteration
        const viewportExpressions = this._getViewportExpressions(viz._getRootExpressions());

        if (!viewportExpressions.length) {
            return;
        }

        // Assume that all dataframes of a renderLayer share the same metadata
        const metadata = dataframes.length ? dataframes[0].metadata : null;

        viewportExpressions.forEach(expr => expr._resetViewportAgg(metadata));

        const viewportExpressionsLength = viewportExpressions.length;

        // Avoid acumulating the same feature multiple times keeping a set of processed features (same feature can belong to multiple dataframes).
        const processedFeaturesIDs = new Set();

        const aspect = this.gl.canvas.width / this.gl.canvas.height;
        const scale = 1 / this._zoom;
        dataframes.forEach(dataframe => {
            const aabb = dataframe.getViewportAABB(scale, this._center, aspect);
            for (let i = 0; i < dataframe.numFeatures; i++) {
                const featureId = dataframe.properties[metadata.idProperty][i];

                // If feature has been acumulated ignore it
                if (processedFeaturesIDs.has(featureId)) {
                    continue;
                }
                // Ignore features outside viewport
                if (!dataframe.inViewport(i, viz, aabb)) {
                    continue;
                }

                processedFeaturesIDs.add(featureId);

                const feature = this._featureFromDataFrame(dataframe, i, metadata);

                // Ignore filtered features
                if (viz.filter.eval(feature) < FILTERING_THRESHOLD) {
                    continue;
                }

                for (let j = 0; j < viewportExpressionsLength; j++) {
                    viewportExpressions[j].accumViewportAgg(feature);
                }
            }
        });
    }

    /**
     * Perform a depth first search through the expression tree collecting all viewport expressions.
     */
    _getViewportExpressions (rootExpressions) {
        const viewportExpressions = [];

        function dfs (expr) {
            if (expr._isViewport) {
                viewportExpressions.push(expr);
            } else {
                expr._getChildren().map(dfs);
            }
        }

        rootExpressions.map(dfs);
        return viewportExpressions;
    }

    /**
     * Build a feature object from a dataframe and an index copying all the properties.
     */
    _featureFromDataFrame (dataframe, index, metadata) {
        return dataframe.getFeature(index);
    }

    renderLayer (renderLayer, drawMetadata) {
        const dataframes = renderLayer.getActiveDataframes();
        const viz = renderLayer.viz;
        const gl = this.gl;
        const aspect = this._getAspect();

        this._runViewportAggregations(renderLayer);

        if (!dataframes.length) {
            return;
        }
        viz._getRootExpressions().map(expr => expr._dataReady());

        gl.enable(gl.CULL_FACE);
        gl.disable(gl.BLEND);
        gl.disable(gl.DEPTH_TEST);
        gl.disable(gl.STENCIL_TEST);
        gl.depthMask(false);
        gl.bindFramebuffer(gl.FRAMEBUFFER, this.auxFB);

        const styleDataframe = (dataframe, dataframeTexture, shader, vizExpr) => {
            const textureId = shader.textureIds.get(viz);

            gl.framebufferTexture2D(gl.FRAMEBUFFER, gl.COLOR_ATTACHMENT0, gl.TEXTURE_2D, dataframeTexture, 0);
            gl.viewport(0, 0, RTT_WIDTH, dataframe.height);
            gl.clear(gl.COLOR_BUFFER_BIT);

            gl.useProgram(shader.program);
            // Enforce that property texture TextureUnit don't clash with auxiliar ones
            drawMetadata.freeTexUnit = Object.keys(textureId).length;
            vizExpr._setTimestamp((Date.now() - INITIAL_TIMESTAMP) / 1000.0);
            vizExpr._preDraw(shader.program, drawMetadata, gl);

            Object.keys(textureId).forEach((name, i) => {
                gl.activeTexture(gl.TEXTURE0 + i);
                gl.bindTexture(gl.TEXTURE_2D, dataframe.getPropertyTexture(name));
                gl.uniform1i(textureId[name], i);
            });

            gl.enableVertexAttribArray(shader.vertexAttribute);
            gl.bindBuffer(gl.ARRAY_BUFFER, this.bigTriangleVBO);
            gl.vertexAttribPointer(shader.vertexAttribute, 2, gl.FLOAT, false, 0, 0);

            gl.drawArrays(gl.TRIANGLES, 0, 3);
            gl.disableVertexAttribArray(shader.vertexAttribute);
        };

        dataframes.map(dataframe => styleDataframe(dataframe, dataframe.texColor, viz.colorShader, viz.color));
        dataframes.map(dataframe => styleDataframe(dataframe, dataframe.texWidth, viz.widthShader, viz.width));
        dataframes.map(dataframe => styleDataframe(dataframe, dataframe.texStrokeColor, viz.strokeColorShader, viz.strokeColor));
        dataframes.map(dataframe => styleDataframe(dataframe, dataframe.texStrokeWidth, viz.strokeWidthShader, viz.strokeWidth));
        dataframes.map(dataframe => styleDataframe(dataframe, dataframe.texFilter, viz.filterShader, viz.filter));

        gl.blendFunc(gl.ONE, gl.ONE_MINUS_SRC_ALPHA);
        gl.enable(gl.BLEND);

        gl.bindFramebuffer(gl.FRAMEBUFFER, null);
        gl.viewport(0, 0, gl.drawingBufferWidth, gl.drawingBufferHeight);

        if (renderLayer.type !== 'point') {
            const antialiasingScale = (window.devicePixelRatio || 1) >= 2 ? 1 : 2;
            gl.bindFramebuffer(gl.FRAMEBUFFER, this._AAFB);
            const [w, h] = [gl.drawingBufferWidth, gl.drawingBufferHeight];

            if (w !== this._width || h !== this._height) {
                gl.bindTexture(gl.TEXTURE_2D, this._AATex);
                gl.texImage2D(gl.TEXTURE_2D, 0, gl.RGBA,
                    w * antialiasingScale, h * antialiasingScale, 0, gl.RGBA, gl.UNSIGNED_BYTE, null);
                gl.texParameteri(gl.TEXTURE_2D, gl.TEXTURE_WRAP_S, gl.CLAMP_TO_EDGE);
                gl.texParameteri(gl.TEXTURE_2D, gl.TEXTURE_WRAP_T, gl.CLAMP_TO_EDGE);
                gl.texParameteri(gl.TEXTURE_2D, gl.TEXTURE_MIN_FILTER, gl.LINEAR);
                gl.texParameteri(gl.TEXTURE_2D, gl.TEXTURE_MAG_FILTER, gl.LINEAR);
                gl.framebufferTexture2D(gl.FRAMEBUFFER, gl.COLOR_ATTACHMENT0, gl.TEXTURE_2D, this._AATex, 0);

                const renderbuffer = gl.createRenderbuffer();
                gl.bindRenderbuffer(gl.RENDERBUFFER, renderbuffer);
                gl.renderbufferStorage(gl.RENDERBUFFER, gl.DEPTH_COMPONENT16, w * antialiasingScale, h * antialiasingScale);
                gl.framebufferRenderbuffer(gl.FRAMEBUFFER, gl.DEPTH_ATTACHMENT, gl.RENDERBUFFER, renderbuffer);

                [this._width, this._height] = [w, h];
            }
            gl.viewport(0, 0, w * antialiasingScale, h * antialiasingScale);
            gl.clear(gl.COLOR_BUFFER_BIT);
        }

        const scale = 1.0 / this._zoom;

        const { orderingMins, orderingMaxs } = getOrderingRenderBuckets(renderLayer);

        if (dataframes[0].type === 'line' || dataframes[0].type === 'polygon') {
            gl.clearDepth(1);
            gl.depthRange(0, 1);
            gl.depthFunc(gl.NOTEQUAL);
            gl.depthMask(true);
            gl.enable(gl.DEPTH_TEST);
        }

        const renderDrawPass = orderingIndex => dataframes.forEach(dataframe => {
            let freeTexUnit = 0;
            let renderer = null;
            if (!viz.label.default) {
                renderer = viz.labelShader;
            } else if (dataframe.type === 'point') {
                renderer = viz.pointShader;
            } else if (dataframe.type === 'line') {
                renderer = viz.lineShader;
            } else {
                renderer = viz.polygonShader;
            }
            gl.useProgram(renderer.program);

<<<<<<< HEAD
            if (!viz.label.default) {
                gl.uniform1i(renderer.overrideColor, viz.color.default === undefined ? 1 : 0);
            }

=======
>>>>>>> e9298f30
            // Set filtering condition on "... AND feature is in current order bucket"
            gl.uniform1f(renderer.orderMinWidth, orderingMins[orderingIndex]);
            gl.uniform1f(renderer.orderMaxWidth, orderingMaxs[orderingIndex]);

            gl.uniform2f(renderer.vertexScaleUniformLocation,
                (scale / aspect) * dataframe.scale,
                scale * dataframe.scale);
            gl.uniform2f(renderer.vertexOffsetUniformLocation,
                (scale / aspect) * (this._center.x - dataframe.center.x),
                scale * (this._center.y - dataframe.center.y));
            gl.uniform2f(renderer.normalScale, 1 / gl.canvas.clientWidth, 1 / gl.canvas.clientHeight);

            dataframe.vertexScale = [(scale / aspect) * dataframe.scale, scale * dataframe.scale];

            dataframe.vertexOffset = [(scale / aspect) * (this._center.x - dataframe.center.x), scale * (this._center.y - dataframe.center.y)];

            gl.enableVertexAttribArray(renderer.vertexPositionAttribute);
            gl.bindBuffer(gl.ARRAY_BUFFER, dataframe.vertexBuffer);
            gl.vertexAttribPointer(renderer.vertexPositionAttribute, 2, gl.FLOAT, false, 0, 0);

            gl.enableVertexAttribArray(renderer.featureIdAttr);
            gl.bindBuffer(gl.ARRAY_BUFFER, dataframe.featureIDBuffer);
            gl.vertexAttribPointer(renderer.featureIdAttr, 2, gl.FLOAT, false, 0, 0);

            if (dataframe.type === 'line' || dataframe.type === 'polygon') {
                gl.enableVertexAttribArray(renderer.normalAttr);
                gl.bindBuffer(gl.ARRAY_BUFFER, dataframe.normalBuffer);
                gl.vertexAttribPointer(renderer.normalAttr, 2, gl.FLOAT, false, 0, 0);
            }

            gl.activeTexture(gl.TEXTURE0 + freeTexUnit);
            gl.bindTexture(gl.TEXTURE_2D, dataframe.texColor);
            gl.uniform1i(renderer.colorTexture, freeTexUnit);
            freeTexUnit++;

            gl.activeTexture(gl.TEXTURE0 + freeTexUnit);
            gl.bindTexture(gl.TEXTURE_2D, dataframe.texWidth);
            gl.uniform1i(renderer.widthTexture, freeTexUnit);
            freeTexUnit++;

            gl.activeTexture(gl.TEXTURE0 + freeTexUnit);
            gl.bindTexture(gl.TEXTURE_2D, dataframe.texFilter);
            gl.uniform1i(renderer.filterTexture, freeTexUnit);
            freeTexUnit++;

            if (!viz.label.default) {
                const textureId = viz.labelShader.textureIds.get(viz);
                // Enforce that property texture and style texture TextureUnits don't clash with auxiliar ones
                drawMetadata.freeTexUnit = freeTexUnit + Object.keys(textureId).length;
                viz.label._setTimestamp((Date.now() - INITIAL_TIMESTAMP) / 1000.0);
                viz.label._preDraw(viz.labelShader.program, drawMetadata, gl);

                viz.labelPlacement._setTimestamp((Date.now() - INITIAL_TIMESTAMP) / 1000.0);
                viz.labelPlacement._preDraw(viz.labelShader.program, drawMetadata, gl);

                freeTexUnit = drawMetadata.freeTexUnit;

                Object.keys(textureId).forEach(name => {
                    gl.activeTexture(gl.TEXTURE0 + freeTexUnit);
                    gl.bindTexture(gl.TEXTURE_2D, dataframe.getPropertyTexture(name));
                    gl.uniform1i(textureId[name], freeTexUnit);
                    freeTexUnit++;
                });

                gl.uniform2f(renderer.resolution, gl.canvas.width, gl.canvas.height);
            }

            if (!viz.symbol.default) {
                const textureId = viz.symbolShader.textureIds.get(viz);
                // Enforce that property texture and style texture TextureUnits don't clash with auxiliar ones
                drawMetadata.freeTexUnit = freeTexUnit + Object.keys(textureId).length;
                viz.symbol._setTimestamp((Date.now() - INITIAL_TIMESTAMP) / 1000.0);
                viz.symbol._preDraw(viz.symbolShader.program, drawMetadata, gl);

                viz.symbolPlacement._setTimestamp((Date.now() - INITIAL_TIMESTAMP) / 1000.0);
                viz.symbolPlacement._preDraw(viz.symbolShader.program, drawMetadata, gl);

                freeTexUnit = drawMetadata.freeTexUnit;

                Object.keys(textureId).forEach(name => {
                    gl.activeTexture(gl.TEXTURE0 + freeTexUnit);
                    gl.bindTexture(gl.TEXTURE_2D, dataframe.getPropertyTexture(name));
                    gl.uniform1i(textureId[name], freeTexUnit);
                    freeTexUnit++;
                });

                gl.uniform2f(renderer.resolution, gl.canvas.width, gl.canvas.height);
            } else if (dataframe.type !== 'line') {
                // Lines don't support stroke
                gl.activeTexture(gl.TEXTURE0 + freeTexUnit);
                gl.bindTexture(gl.TEXTURE_2D, dataframe.texStrokeColor);
                gl.uniform1i(renderer.strokeColorTexture, freeTexUnit);
                freeTexUnit++;

                gl.activeTexture(gl.TEXTURE0 + freeTexUnit);
                gl.bindTexture(gl.TEXTURE_2D, dataframe.texStrokeWidth);
                gl.uniform1i(renderer.strokeWidthTexture, freeTexUnit);
                freeTexUnit++;
            }

            if (dataframe.type === 'line' || dataframe.type === 'polygon') {
                gl.clear(gl.DEPTH_BUFFER_BIT);
            }

            if (!viz.offset.default) {
                const textureId = renderer.textureIds.get(viz);
                // Enforce that property texture and style texture TextureUnits don't clash with auxiliar ones
                drawMetadata.freeTexUnit = freeTexUnit + Object.keys(textureId).length;
                viz.offset._setTimestamp((Date.now() - INITIAL_TIMESTAMP) / 1000.0);
                viz.offset._preDraw(renderer.program, drawMetadata, gl);

                freeTexUnit = drawMetadata.freeTexUnit;

                Object.keys(textureId).forEach(name => {
                    gl.activeTexture(gl.TEXTURE0 + freeTexUnit);
                    gl.bindTexture(gl.TEXTURE_2D, dataframe.getPropertyTexture(name));
                    gl.uniform1i(textureId[name], freeTexUnit);
                    freeTexUnit++;
                });

                gl.uniform2f(renderer.resolution, gl.canvas.width, gl.canvas.height);
            }

            gl.drawArrays(gl.TRIANGLES, 0, dataframe.numVertex);

            gl.disableVertexAttribArray(renderer.vertexPositionAttribute);
            gl.disableVertexAttribArray(renderer.featureIdAttr);
            if (dataframe.type === 'line' || dataframe.type === 'polygon') {
                gl.disableVertexAttribArray(renderer.normalAttr);
                gl.disable(gl.DEPTH_TEST);
            }
        });
        orderingMins.map((_, orderingIndex) => {
            renderDrawPass(orderingIndex);
        });

        if (renderLayer.type !== 'point') {
            gl.bindFramebuffer(gl.FRAMEBUFFER, null);
            gl.viewport(0, 0, gl.drawingBufferWidth, gl.drawingBufferHeight);

            gl.useProgram(this._aaBlendShader.program);

            gl.activeTexture(gl.TEXTURE0);
            gl.bindTexture(gl.TEXTURE_2D, this._AATex);
            gl.uniform1i(this._aaBlendShader.readTU, 0);

            gl.enableVertexAttribArray(this._aaBlendShader.vertexAttribute);
            gl.bindBuffer(gl.ARRAY_BUFFER, this.bigTriangleVBO);
            gl.vertexAttribPointer(this._aaBlendShader.vertexAttribute, 2, gl.FLOAT, false, 0, 0);

            gl.drawArrays(gl.TRIANGLES, 0, 3);
            gl.disableVertexAttribArray(this._aaBlendShader.vertexAttribute);
        }

        gl.disable(gl.CULL_FACE);
    }

    /**
     * Initialize static shaders
     */
    _initShaders () {
        this._aaBlendShader = new shaders.AABlender(this.gl);
    }
}

function getOrderingRenderBuckets (renderLayer) {
    const orderer = renderLayer.viz.order;
    const MAX_SIZE = 1030;
    let orderingMins = [0];
    let orderingMaxs = [MAX_SIZE];
    // We divide the ordering into 64 buckets of 2 pixels each, since the size limit is 127 pixels
    const NUM_BUCKETS = 64;
    if (orderer.isA(Asc)) {
        orderingMins = Array.from({ length: NUM_BUCKETS }, (_, i) => ((NUM_BUCKETS - 1) - i) * 2);
        orderingMaxs = Array.from({ length: NUM_BUCKETS }, (_, i) => i === 0 ? MAX_SIZE : ((NUM_BUCKETS - 1) - i + 1) * 2);
    } else if (orderer.isA(Desc)) {
        orderingMins = Array.from({ length: NUM_BUCKETS }, (_, i) => i * 2);
        orderingMaxs = Array.from({ length: NUM_BUCKETS }, (_, i) => i === (NUM_BUCKETS - 1) ? MAX_SIZE : (i + 1) * 2);
    }
    return {
        orderingMins,
        orderingMaxs
    };
}<|MERGE_RESOLUTION|>--- conflicted
+++ resolved
@@ -330,13 +330,10 @@
             }
             gl.useProgram(renderer.program);
 
-<<<<<<< HEAD
             if (!viz.label.default) {
                 gl.uniform1i(renderer.overrideColor, viz.color.default === undefined ? 1 : 0);
             }
 
-=======
->>>>>>> e9298f30
             // Set filtering condition on "... AND feature is in current order bucket"
             gl.uniform1f(renderer.orderMinWidth, orderingMins[orderingIndex]);
             gl.uniform1f(renderer.orderMaxWidth, orderingMaxs[orderingIndex]);
