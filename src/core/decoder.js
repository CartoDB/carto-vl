import * as earcut from 'earcut';
<<<<<<< HEAD
import { getJointNormal, getLineNormal } from '../utils/geometry';
=======
>>>>>>> 0ad5da13

// Decode a tile geometry
// If the geometry type is 'point' it will pass trough the geom (the vertex array)
// If the geometry type is 'polygon' it will triangulate the polygon list (geom)
//      geom will be a list of polygons in which each polygon will have a flat array of vertices and a list of holes indices
//      Example:
/*         let geom = [
                {
                    flat: [
                        0.,0., 1.,0., 1.,1., 0.,1., 0.,0, //A square
                        0.25,0.25, 0.75,0.25, 0.75,0.75, 0.25,0.75, 0.25,0.25//A small square
                    ]
                    holes: [5]
                }
            ]
*/
// If the geometry type is 'line' it will generate the appropriate zero-sized, vertex-shader expanded triangle list with mitter joints.
// The geom will be an array of coordinates in this case
export function decodeGeom(geomType, geom) {
    if (geomType == 'point') {
        return decodePoint(geom);
    }
    if (geomType == 'polygon') {
        return decodePolygon(geom);
    }
    if (geomType == 'line') {
        return decodeLine(geom);
    }
    throw new Error(`Unimplemented geometry type: '${geomType}'`);
}

function decodePoint(vertices) {
    return {
        vertices: vertices,
        breakpoints: []
    };
}

function isClipped(polygon, i, j) {
    if (polygon.clipped.includes(i) && polygon.clipped.includes(j)) {
        if (polygon.clippedType[polygon.clipped.indexOf(i)] &
            polygon.clippedType[polygon.clipped.indexOf(j)]) {
            return true;
        }
    }
    return false;
}

function decodePolygon(geometry) {
    let vertices = []; //Array of triangle vertices
    let normals = [];
    let breakpoints = []; // Array of indices (to vertexArray) that separate each feature
    
    geometry.forEach(feature => {
        feature.forEach(polygon => {
            const triangles = earcut(polygon.flat, polygon.holes);
            const trianglesLength = triangles.length;
            for (let i = 0; i < trianglesLength; i++) {
                const index = triangles[i];
                vertices.push(polygon.flat[2 * index], polygon.flat[2 * index + 1]);
                normals.push(0, 0);
            }

            const lineString = polygon.flat;
            for (let i = 0; i < lineString.length - 2; i += 2) {
                if (polygon.holes.includes((i + 2) / 2)) {
                    // Skip adding the line which connects two rings
                    continue;
                }

                const a = [lineString[i + 0], lineString[i + 1]];
                const b = [lineString[i + 2], lineString[i + 3]];

                if (isClipped(polygon, i, i + 2)) {
                    continue;
                }

                let normal = getLineNormal(b, a);

                if (isNaN(normal[0]) || isNaN(normal[1])) {
                    // Skip when there is no normal vector
                    continue;
                }

                let na = normal;
                let nb = normal;

                // First triangle

                normals.push(-na[0], -na[1]);
                normals.push(na[0], na[1]);
                normals.push(-nb[0], -nb[1]);

                vertices.push(a[0], a[1]);
                vertices.push(a[0], a[1]);
                vertices.push(b[0], b[1]);

                // Second triangle

                normals.push(na[0], na[1]);
                normals.push(nb[0], nb[1]);
                normals.push(-nb[0], -nb[1]);

                vertices.push(a[0], a[1]);
                vertices.push(b[0], b[1]);
                vertices.push(b[0], b[1]);
            }
        });

        breakpoints.push(vertices.length);
    });

    return {
        vertices: new Float32Array(vertices),
        breakpoints,
        normals: new Float32Array(normals)
    };
}

function decodeLine(geom) {
    let vertices = [];
    let normals = [];
    let breakpoints = []; // Array of indices (to vertexArray) that separate each feature
    geom.map(feature => {
        feature.map(lineString => {
            // Create triangulation

            for (let i = 0; i < lineString.length - 2; i += 2) {
                const a = [lineString[i + 0], lineString[i + 1]];
                const b = [lineString[i + 2], lineString[i + 3]];
                const normal = getLineNormal(b, a);
                let na = normal;
                let nb = normal;

                if (i > 0) {
                    const prev = [lineString[i - 2], lineString[i - 1]];
                    na = getJointNormal(prev, a, b) || na;
                }
                if (i < lineString.length - 4) {
                    const next = [lineString[i + 4], lineString[i + 5]];
                    nb = getJointNormal(a, b, next) || nb;
                }

                // First triangle

                normals.push(-na[0], -na[1]);
                normals.push(na[0], na[1]);
                normals.push(-nb[0], -nb[1]);

                vertices.push(a[0], a[1]);
                vertices.push(a[0], a[1]);
                vertices.push(b[0], b[1]);

                // Second triangle

                normals.push(na[0], na[1]);
                normals.push(nb[0], nb[1]);
                normals.push(-nb[0], -nb[1]);

                vertices.push(a[0], a[1]);
                vertices.push(b[0], b[1]);
                vertices.push(b[0], b[1]);
            }
        });
        breakpoints.push(vertices.length);
    });
    return {
        vertices: new Float32Array(vertices),
        breakpoints,
        normals: new Float32Array(normals)
    };
}

export default { decodeGeom };<|MERGE_RESOLUTION|>--- conflicted
+++ resolved
@@ -1,8 +1,5 @@
 import * as earcut from 'earcut';
-<<<<<<< HEAD
 import { getJointNormal, getLineNormal } from '../utils/geometry';
-=======
->>>>>>> 0ad5da13
 
 // Decode a tile geometry
 // If the geometry type is 'point' it will pass trough the geom (the vertex array)
@@ -20,7 +17,7 @@
             ]
 */
 // If the geometry type is 'line' it will generate the appropriate zero-sized, vertex-shader expanded triangle list with mitter joints.
-// The geom will be an array of coordinates in this case
+// The geom will be an array of coordinates in this case`
 export function decodeGeom(geomType, geom) {
     if (geomType == 'point') {
         return decodePoint(geom);
