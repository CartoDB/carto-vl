import { implicitCast, clamp, mix, checkLooseType, checkType, checkExpression } from './utils';
import Animate from './animate';
import BaseExpression from './base';

/**
 * Linearly interpolate from `a` to `b` based on `mix`.
 *
<<<<<<< HEAD
 * @param {carto.expressions.Base|number} a - Numeric or color expression, `a` type must match `b` type
 * @param {carto.expressions.Base|number} b - Numeric or color expression, `b` type must match `a` type
 * @param {carto.expressions.Base|number} mix - Numeric expression with the interpolation parameter in the [0,1] range
 * @returns {carto.expressions.Base} Numeric or color expression with the same type as `a` and `b`
=======
 * @param {Number|Color} a - Numeric or color expression
 * @param {Number|Color} b - Numeric or color expression
 * @param {Number} mix - Numeric expression with the interpolation parameter in the [0,1] range
 * @returns {Number|Color} Numeric expression
>>>>>>> 403ee460
 *
 * @example <caption>Blend based on the zoom level to display a bubble map at high zoom levels and display fixed-sized points at low zoom levels.</caption>
 * const s = carto.expressions;
 * const viz = new carto.Viz({
 *   width: s.blend(3,
 *                  s.prop('dn'),
 *                  s.linear(s.zoom(), s.pow(2, 10), s.pow(2, 14))
 *           );
 * });
 *
 * @example <caption>Blend based on the zoom level to display a bubble map at high zoom levels and display fixed-sized points at low zoom levels. (String)</caption>
 * const viz = new carto.Viz(`
 *   width: blend(3,
 *                $dn,
 *                linear(zoom(), 2^10, 2^14)
 *          )
 * `);
 * 
 * @memberof carto.expressions
 * @name blend
 * @function
 * @api
 */
export default class Blend extends BaseExpression {
    constructor(a, b, mix, interpolator) {
        a = implicitCast(a);
        b = implicitCast(b);
        mix = implicitCast(mix);

        checkExpression('blend', 'a', 0, a);
        checkExpression('blend', 'b', 1, b);
        checkExpression('blend', 'mix', 2, mix);
        if (a.type && b.type) {
            abTypeCheck(a, b);
        }
        checkLooseType('blend', 'mix', 2, 'number', mix);

        // TODO check interpolator type
        const originalMix = mix;
        if (interpolator) {
            mix = interpolator(mix);
        }
        super({ a, b, mix });
        this.originalMix = originalMix;

        if (a.type && b.type) {
            this.type = a.type;
        }
    }
    eval(feature) {
        const a = clamp(this.mix.eval(feature), 0, 1);
        const x = this.a.eval(feature);
        const y = this.b.eval(feature);
        return mix(x, y, a);
    }
    replaceChild(toReplace, replacer) {
        if (toReplace == this.mix) {
            this.originalMix = replacer;
        }
        super.replaceChild(toReplace, replacer);
    }
    _compile(meta) {
        super._compile(meta);

        abTypeCheck(this.a, this.b);
        checkType('blend', 'mix', 1, 'number', this.mix);

        this.type = this.a.type;

        this.inlineMaker = inline => `mix(${inline.a}, ${inline.b}, clamp(${inline.mix}, 0., 1.))`;
    }
    _preDraw(...args) {
        super._preDraw(...args);
        if (this.originalMix instanceof Animate && !this.originalMix.isAnimated()) {
            this.parent.replaceChild(this, this.b);
            this.notify();
        }
    }
}

function abTypeCheck(a, b) {
    if (!((a.type == 'number' && b.type == 'number') || (a.type == 'color' && b.type == 'color'))) {
        throw new Error(`blend(): invalid parameter types\n\t'a' type was '${a.type}'\n\t'b' type was ${b.type}'`);
    }
}<|MERGE_RESOLUTION|>--- conflicted
+++ resolved
@@ -5,17 +5,10 @@
 /**
  * Linearly interpolate from `a` to `b` based on `mix`.
  *
-<<<<<<< HEAD
- * @param {carto.expressions.Base|number} a - Numeric or color expression, `a` type must match `b` type
- * @param {carto.expressions.Base|number} b - Numeric or color expression, `b` type must match `a` type
- * @param {carto.expressions.Base|number} mix - Numeric expression with the interpolation parameter in the [0,1] range
- * @returns {carto.expressions.Base} Numeric or color expression with the same type as `a` and `b`
-=======
- * @param {Number|Color} a - Numeric or color expression
- * @param {Number|Color} b - Numeric or color expression
+ * @param {Number|Color} a - Numeric or color expression, `a` type must match `b` type
+ * @param {Number|Color} b - Numeric or color expression, `b` type must match `a` type
  * @param {Number} mix - Numeric expression with the interpolation parameter in the [0,1] range
- * @returns {Number|Color} Numeric expression
->>>>>>> 403ee460
+ * @returns {Number|Color} Numeric or color expression with the same type as `a` and `b`
  *
  * @example <caption>Blend based on the zoom level to display a bubble map at high zoom levels and display fixed-sized points at low zoom levels.</caption>
  * const s = carto.expressions;
