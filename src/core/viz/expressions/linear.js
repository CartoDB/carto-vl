import BaseExpression from './base';
import { checkExpression, checkLooseType, implicitCast, checkType } from './utils';
import { globalMin, globalMax } from '../functions';

/**
* Linearly interpolates the value of a given input between a minimum and a maximum. If `min` and `max` are not defined they will
* default to `globalMin(input)` and `globalMax(input)`.
*
<<<<<<< HEAD
* @param {Number} input - The input to be evaluated and interpolated, can be a numeric property or a date property
* @param {Number} min - Numeric or date expression pointing to the lower limit
* @param {Number} max - Numeric or date expression pointing to the higher limit
* @return {Number}
=======
* @param {carto.expressions.Base} input - The input to be evaluated and interpolated, can be a numeric property or a date property
* @param {carto.expressions.Base} [min=globalMin(input)] - Numeric or date expression pointing to the lower limit
* @param {carto.expressions.Base} [max=globalMax(input)] - Numeric or date expression pointing to the higher limit
* @return {carto.expressions.Base}
>>>>>>> 2c69ad71
*
* @example <caption> Color by $speed using the CARTOColor Prism by assigning the first color in Prism to features with speeds of 10 or less, the last color in Prism to features with speeds of 100 or more and a interpolated value for the speeds in between.</caption>
* const s = carto.expressions;
* const viz = new carto.Viz({
*   color: s.ramp(s.linear(s.prop('speed'), 10, 100), s.palettes.PRISM)
* });
*
* @example <caption> Color by $speed using the CARTOColor Prism by assigning the first color in Prism to features with speeds of 10 or less, the last color in Prism to features with speeds of 100 or more and a interpolated value for the speeds in between. (String)</caption>
* const viz = new carto.Viz(`
*   color: ramp(linear($speed, 10, 100), PRISM)
* `);
*
* @memberof carto.expressions
* @name linear
* @function
* @api
*/
export default class Linear extends BaseExpression {
    constructor(input, min, max) {
        input = implicitCast(input);

        if (min == undefined && max == undefined) {
            min = globalMin(input);
            max = globalMax(input);
        }

        min = implicitCast(min);
        max = implicitCast(max);

        checkExpression('linear', 'input', 0, input);
        checkExpression('linear', 'min', 1, min);
        checkExpression('linear', 'max', 2, max);

        super({ input, min, max });

        if (this.min.type != 'time') {
            checkLooseType('linear', 'input', 0, 'number', this.input);
            checkLooseType('linear', 'min', 1, 'number', this.min);
            checkLooseType('linear', 'max', 2, 'number', this.max);
        }
        this.type = 'number';
    }
    eval(feature) {
        const v = this.input.eval(feature);
        const min = this.min.eval(feature);
        const max = this.max.eval(feature);
        return (v - min) / (max - min);
    }
    _compile(metadata) {
        super._compile(metadata);

        if (this.input.type == 'date') {
            const min = this.min.eval().getTime();
            const max = this.max.eval().getTime();

            const inputMin = metadata.columns.find(c => c.name == this.input.name).min.getTime();
            const inputMax = metadata.columns.find(c => c.name == this.input.name).max.getTime();
            const inputDiff = inputMax - inputMin;

            const smin = (min - inputMin) / inputDiff;
            const smax = (max - inputMin) / inputDiff;
            this.inlineMaker = (inline) => `((${inline.input}-(${smin.toFixed(20)}))/(${(smax - smin).toFixed(20)}))`;

        } else {
            checkType('linear', 'input', 0, 'number', this.input);
            checkType('linear', 'min', 1, 'number', this.min);
            checkType('linear', 'max', 2, 'number', this.max);

            this.inlineMaker = (inline) => `((${inline.input}-${inline.min})/(${inline.max}-${inline.min}))`;
        }
    }
}<|MERGE_RESOLUTION|>--- conflicted
+++ resolved
@@ -6,17 +6,10 @@
 * Linearly interpolates the value of a given input between a minimum and a maximum. If `min` and `max` are not defined they will
 * default to `globalMin(input)` and `globalMax(input)`.
 *
-<<<<<<< HEAD
-* @param {Number} input - The input to be evaluated and interpolated, can be a numeric property or a date property
-* @param {Number} min - Numeric or date expression pointing to the lower limit
-* @param {Number} max - Numeric or date expression pointing to the higher limit
-* @return {Number}
-=======
-* @param {carto.expressions.Base} input - The input to be evaluated and interpolated, can be a numeric property or a date property
-* @param {carto.expressions.Base} [min=globalMin(input)] - Numeric or date expression pointing to the lower limit
-* @param {carto.expressions.Base} [max=globalMax(input)] - Numeric or date expression pointing to the higher limit
-* @return {carto.expressions.Base}
->>>>>>> 2c69ad71
+* @param {Number|Date} input - The input to be evaluated and interpolated, can be a numeric property or a date property
+* @param {Number|Date} [min=globalMin(input)] - Numeric or date expression pointing to the lower limit
+* @param {Number|Date} [max=globalMax(input)] - Numeric or date expression pointing to the higher limit
+* @return {Number|Date}
 *
 * @example <caption> Color by $speed using the CARTOColor Prism by assigning the first color in Prism to features with speeds of 10 or less, the last color in Prism to features with speeds of 100 or more and a interpolated value for the speeds in between.</caption>
 * const s = carto.expressions;
