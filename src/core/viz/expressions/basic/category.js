import BaseExpression from '../base';
import { checkString } from '../utils';

/**
 * Wrapper around category names. Explicit usage is unnecessary since CARTO VL will wrap implicitly all strings using this function.
 *
 * @param {string} categoryName
 * @returns {Category} category expression with the name provided
 *
 * @memberof carto.expressions
 * @name category
 * @function
 * @IGNOREapi
 */
export default class BaseCategory extends BaseExpression {
    constructor(categoryName) {
        checkString('category', 'categoryName', 0, categoryName);
        super({});
        this.expr = categoryName;
        this.type = 'category';
    }
    
    get value() {
        // Return the plain string
        return this.expr;
    }
    
    eval() {
<<<<<<< HEAD
        if (this._metadata && this._metadata.categoryIDs[this.expr]) {
            return this._metadata.categoryIDs[this.expr];
        }
        
=======
>>>>>>> 3bef8ed4
        return this.expr;
    }
    
    isAnimated() {
        return false;
    }
    
    _compile(metadata) {
        this._metadata = metadata;
    }
    
    _applyToShaderSource() {
        return {
            preface: this._prefaceCode(`uniform float cat${this._uid};\n`),
            inline: `cat${this._uid}`
        };
    }
    
    _postShaderCompile(program, gl) {
        this._getBinding(program).uniformLocation = gl.getUniformLocation(program, `cat${this._uid}`);
    }
    
    _preDraw(program, drawMetadata, gl) {
        const id = this._metadata.categoryToID.get(this.expr);
        gl.uniform1f(this._getBinding(program).uniformLocation, id);
    }
}<|MERGE_RESOLUTION|>--- conflicted
+++ resolved
@@ -25,14 +25,7 @@
         return this.expr;
     }
     
-    eval() {
-<<<<<<< HEAD
-        if (this._metadata && this._metadata.categoryIDs[this.expr]) {
-            return this._metadata.categoryIDs[this.expr];
-        }
-        
-=======
->>>>>>> 3bef8ed4
+    eval() {        
         return this.expr;
     }
     
