import BaseExpression from './base';
<<<<<<< HEAD
import { number } from '../functions';
=======
import * as util from '../../../api/util';
>>>>>>> 00733e55

/**
 * Time contant expression
 *
 * @param {Date|string} date - The date from a JavaScript Date() object or encoded as a string
 * @return {Date}
 *
 * @example <caption>Filter by a date between dates.</caption>
 * const s = carto.expressions;
 * const viz = new carto.Viz({
 *   filter: s.between(s.prop('date'), s.time('2022-03-09T00:00:00Z'), s.time('2033-08-12T00:00:00Z')
 * });
 *
 * @example <caption>Filter by a date between dates. (String)</caption>
 * const viz = new carto.Viz(`
 *   filter: time('2022-03-09T00:00:00Z') < $date < time('2033-08-12T00:00:00Z')
 * `);
 *
 * @memberof carto.expressions
 * @name time
 * @function
 * @api
 */
export default class Time extends BaseExpression {
    constructor(date) {
<<<<<<< HEAD
        if (!(date instanceof Date)) {
            if (typeof (date) === 'number') {
                const epoch = date;
                date = new Date(0);
                date.setUTCSeconds(epoch);
            } else {
                date = new Date(date);
            }
        }
        super({ _impostor: number(0) });
        // TODO improve type check
        this.type = 'time';
        this.date = date;
        this.inlineMaker = inline => inline._impostor;
    }
    _compile(meta) {
        this.metadata = meta;
        const inputMin = this.metadata.columns.find(c => c.name == this.dateProperty.name).min.getTime();
        const inputMax = this.metadata.columns.find(c => c.name == this.dateProperty.name).max.getTime();
        const inputDiff = inputMax - inputMin;

        const t = this.date.getTime();
        const tMapped = (t - inputMin) / inputDiff;

        this._impostor.expr = tMapped;
    }
    getMappedValue() {
        return this._impostor.expr;
=======
        super({});
        // TODO improve type check
        this.type = 'time';
        this.date = util.castDate(date);
        this.inlineMaker = () => undefined;
>>>>>>> 00733e55
    }
    get value() {
        return this.eval();
    }
    eval() {
        return this.date;
    }
    isAnimated() {
        return false;
    }
}<|MERGE_RESOLUTION|>--- conflicted
+++ resolved
@@ -1,9 +1,6 @@
 import BaseExpression from './base';
-<<<<<<< HEAD
 import { number } from '../functions';
-=======
 import * as util from '../../../api/util';
->>>>>>> 00733e55
 
 /**
  * Time contant expression
@@ -29,22 +26,13 @@
  */
 export default class Time extends BaseExpression {
     constructor(date) {
-<<<<<<< HEAD
-        if (!(date instanceof Date)) {
-            if (typeof (date) === 'number') {
-                const epoch = date;
-                date = new Date(0);
-                date.setUTCSeconds(epoch);
-            } else {
-                date = new Date(date);
-            }
-        }
         super({ _impostor: number(0) });
         // TODO improve type check
         this.type = 'time';
-        this.date = date;
+        this.date = util.castDate(date);
         this.inlineMaker = inline => inline._impostor;
     }
+    
     _compile(meta) {
         this.metadata = meta;
         const inputMin = this.metadata.columns.find(c => c.name == this.dateProperty.name).min.getTime();
@@ -56,22 +44,19 @@
 
         this._impostor.expr = tMapped;
     }
+    
     getMappedValue() {
         return this._impostor.expr;
-=======
-        super({});
-        // TODO improve type check
-        this.type = 'time';
-        this.date = util.castDate(date);
-        this.inlineMaker = () => undefined;
->>>>>>> 00733e55
     }
+    
     get value() {
         return this.eval();
     }
+    
     eval() {
         return this.date;
     }
+    
     isAnimated() {
         return false;
     }
