import { implicitCast, checkType, checkLooseType, checkExpression } from './utils';
import BaseExpression from './base';

/**
 * Check if a value belongs to a list of elements.
 *
<<<<<<< HEAD
 * @param {string} value - Expression to be tested against the whitelist
 * @param {string[]} list - Multiple expression parameters that will form the whitelist
 * @return {Number} Numeric expression with the result of the check
=======
 * This returns a numeric expression where 0 means `false` and 1 means `true`.
 *
 * @param {carto.expressions.Base|string} value - Categorical expression to be tested against the categorical whitelist
 * @param {carto.expressions.Base[]|string[]} categories - Multiple categorical expression parameters that will form the whitelist
 * @return {carto.expressions.Base} Numeric expression with the result of the check
>>>>>>> 508671bf
 *
 * @example <caption>Display only cities where $type is 'metropolis' or 'capital'.</caption>
 * const e = carto.expressions;
 * const viz = new carto.Viz({
 *   filter: e.in(e.prop('type'), ['metropolis', 'capital'])
 * });
 *
 * @example <caption>Display only cities where $type is 'metropolis' or 'capital'. (String)</caption>
 * const viz = new carto.Viz(`
 *   filter: in($type, ['metropolis', 'capital'])
 * `);
 *
 * @memberof carto.expressions
 * @name in
 * @function
 * @api
 */
export const In = generateBelongsExpression('in', IN_INLINE_MAKER, (value, list) => list.some(item => item == value) ? 1 : 0);

function IN_INLINE_MAKER(list) {
    if (list.length == 0) {
        return () => '0.';
    }
    return inline => `(${list.map((cat, index) => `(${inline.value} == ${inline[`arg${index}`]})`).join(' || ')})? 1.: 0.`;
}

/**
 * Check if value does not belong to the list of elements.
 *
<<<<<<< HEAD
 * @param {carto.expressions.Property} value - Expression to be tested against the blacklist
 * @param {String[]} list - Multiple expression parameters that will form the blacklist
 * @return {carto.expressions.Number} Numeric expression with the result of the check
=======
 * This returns a numeric expression where 0 means `false` and 1 means `true`.
 *
 * @param {carto.expressions.Base|string} value - Categorical expression to be tested against the categorical blacklist
 * @param {carto.expressions.Base[]|string[]} categories - Multiple categorical expression parameters that will form the blacklist
 * @return {carto.expressions.Base} Numeric expression with the result of the check
>>>>>>> 508671bf
 *
 * @example <caption>Display only cities where $type is not 'metropolis' or 'capital'.</caption>
 * const e = carto.expressions;
 * const viz = new carto.Viz({
 *   filter: e.nin(e.prop('type'), ['metropolis', 'capital'])
 * });
 *
 * @example <caption>Display only cities where $type is not 'metropolis' or 'capital'. (String)</caption>
 * const viz = new carto.Viz(`
 *   filter: nin($type, ['metropolis', 'capital'])
 * `);
 *
 * @memberof carto.expressions
 * @name nin
 * @function
 * @api
 */
export const Nin = generateBelongsExpression('nin', NIN_INLINE_MAKER, (value, list) => list.some(item => item == value) ? 0 : 1);

function NIN_INLINE_MAKER(list) {
    if (list.length == 0) {
        return () => '1.';
    }
    return inline => `(${list.map((cat, index) => `(${inline.value} != ${inline[`arg${index}`]})`).join(' && ')})? 1.: 0.`;
}

function generateBelongsExpression(name, inlineMaker, jsEval) {
    return class BelongExpression extends BaseExpression {
        constructor(value, list) {
            value = implicitCast(value);
            list = implicitCast(list);

            checkExpression(name, 'value', 0, value);
            checkExpression(name, 'list', 1, list);

            checkLooseType(name, 'value', 0, 'string', value);
            checkType(name, 'list', 1, 'string-array', list);

            let children = { value };
            list.expr.map((arg, index) => children[`arg${index}`] = arg);
            super(children);
            this.list = list;
            this.inlineMaker = inlineMaker(this.list.expr);
            this.type = 'number';
        }
        eval(feature) {
            return jsEval(this.value.eval(feature), this.list.eval());
        }
        _compile(meta) {
            super._compile(meta);
            checkType(name, 'value', 0, 'string', this.value);
            checkType(name, 'list', 1, 'string-array', this.list);
        }
    };
}<|MERGE_RESOLUTION|>--- conflicted
+++ resolved
@@ -4,22 +4,14 @@
 /**
  * Check if a value belongs to a list of elements.
  *
-<<<<<<< HEAD
- * @param {string} value - Expression to be tested against the whitelist
- * @param {string[]} list - Multiple expression parameters that will form the whitelist
+ * @param {String|string} value - Expression to be tested against the whitelist
+ * @param {string[]|string[]} list - Multiple expression parameters that will form the whitelist
  * @return {Number} Numeric expression with the result of the check
-=======
- * This returns a numeric expression where 0 means `false` and 1 means `true`.
- *
- * @param {carto.expressions.Base|string} value - Categorical expression to be tested against the categorical whitelist
- * @param {carto.expressions.Base[]|string[]} categories - Multiple categorical expression parameters that will form the whitelist
- * @return {carto.expressions.Base} Numeric expression with the result of the check
->>>>>>> 508671bf
  *
  * @example <caption>Display only cities where $type is 'metropolis' or 'capital'.</caption>
- * const e = carto.expressions;
+ * const s = carto.expressions;
  * const viz = new carto.Viz({
- *   filter: e.in(e.prop('type'), ['metropolis', 'capital'])
+ *   filter: s.in(s.prop('type'), ['metropolis', 'capital'])
  * });
  *
  * @example <caption>Display only cities where $type is 'metropolis' or 'capital'. (String)</caption>
@@ -44,22 +36,14 @@
 /**
  * Check if value does not belong to the list of elements.
  *
-<<<<<<< HEAD
- * @param {carto.expressions.Property} value - Expression to be tested against the blacklist
- * @param {String[]} list - Multiple expression parameters that will form the blacklist
- * @return {carto.expressions.Number} Numeric expression with the result of the check
-=======
- * This returns a numeric expression where 0 means `false` and 1 means `true`.
- *
- * @param {carto.expressions.Base|string} value - Categorical expression to be tested against the categorical blacklist
- * @param {carto.expressions.Base[]|string[]} categories - Multiple categorical expression parameters that will form the blacklist
- * @return {carto.expressions.Base} Numeric expression with the result of the check
->>>>>>> 508671bf
+ * @param {String|string} value - Expression to be tested against the blacklist
+ * @param {String[]|string[]} list - Multiple expression parameters that will form the blacklist
+ * @return {Number} Numeric expression with the result of the check
  *
  * @example <caption>Display only cities where $type is not 'metropolis' or 'capital'.</caption>
- * const e = carto.expressions;
+ * const s = carto.expressions;
  * const viz = new carto.Viz({
- *   filter: e.nin(e.prop('type'), ['metropolis', 'capital'])
+ *   filter: s.nin(s.prop('type'), ['metropolis', 'capital'])
  * });
  *
  * @example <caption>Display only cities where $type is not 'metropolis' or 'capital'. (String)</caption>
