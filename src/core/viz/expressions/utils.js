--- conflicted
+++ resolved
@@ -7,16 +7,12 @@
 export function implicitCast(value) {
     if (_isNumber(value)) {
         return number(value);
-<<<<<<< HEAD
-    } else if (typeof value == 'string') {
-        return string(value);
-    } else if (Array.isArray(value)) {
-        return array(value);
-=======
     }
     if (typeof value == 'string') {
-        return category(value);
->>>>>>> 508671bf
+        return string(value);
+    }
+    if (Array.isArray(value)) {
+        return array(value);
     }
     return value;
 }
@@ -149,11 +145,7 @@
 }
 
 export function checkNumber(expressionName, parameterName, parameterIndex, number) {
-    if (!Number.isFinite(number) &&
-        number !== Infinity &&
-        number !== -Infinity &&
-        !Number.isNaN(number)
-    ) {
+    if (!_isNumber(number)) {
         throwInvalidNumber(expressionName, parameterName, parameterIndex, number);
     }
 }
