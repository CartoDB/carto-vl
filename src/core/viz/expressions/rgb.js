--- conflicted
+++ resolved
@@ -4,17 +4,10 @@
 /**
  * Evaluates to a rgb color.
  *
-<<<<<<< HEAD
- * @param {Number|Property|number} r - The amount of red in the color
- * @param {Number|Property|number} g - The amount of green in the color
- * @param {Number|Property|number} b - The amount of blue in the color
+ * @param {Number|number} r - The amount of red in the color in the [0, 255] range. Numeric expression.
+ * @param {Number|number} g - The amount of green in the color in the [0, 255] range. Numeric expression.
+ * @param {Number|number} b - The amount of blue in the color in the [0, 255] range. Numeric expression.
  * @return {Color}
-=======
- * @param {carto.expressions.Base|number} r - The amount of red in the color in the [0, 255] range. Numeric expression.
- * @param {carto.expressions.Base|number} g - The amount of green in the color in the [0, 255] range. Numeric expression.
- * @param {carto.expressions.Base|number} b - The amount of blue in the color in the [0, 255] range. Numeric expression.
- * @return {carto.expressions.rgb}
->>>>>>> 508671bf
  *
  * @example <caption>Display blue points.</caption>
  * const s = carto.expressions;
@@ -37,19 +30,11 @@
 /**
  * Evaluates to a rgba color.
  *
-<<<<<<< HEAD
- * @param {Number|Property|number} r - The amount of red in the color
- * @param {Number|Property|number} g - The amount of green in the color
- * @param {Number|Property|number} b - The amount of blue in the color
- * @param {Number|Property|number} a - The alpha value of the color
+ * @param {Number|number} r - The amount of red in the color in the [0, 255] range. Numeric expression.
+ * @param {Number|number} g - The amount of green in the color in the [0, 255] range. Numeric expression.
+ * @param {Number|number} b - The amount of blue in the color in the [0, 255] range. Numeric expression.
+ * @param {Number|number} a - The alpha value of the color in the [0, 1] range. Numeric expression.
  * @return {Color}
-=======
- * @param {carto.expressions.Base|number} r - The amount of red in the color in the [0, 255] range. Numeric expression.
- * @param {carto.expressions.Base|number} g - The amount of green in the color in the [0, 255] range. Numeric expression.
- * @param {carto.expressions.Base|number} b - The amount of blue in the color in the [0, 255] range. Numeric expression.
- * @param {carto.expressions.Base|number} a - The alpha value of the color in the [0, 1] range. Numeric expression.
- * @return {carto.expressions.rgba}
->>>>>>> 508671bf
  *
  * @example <caption>Display blue points.</caption>
  * const s = carto.expressions;
