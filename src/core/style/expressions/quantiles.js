import Expression from './expression';
import { float } from '../functions';
import { checkNumber, checkInstance, checkType } from './utils';
import Property from './property';
import * as schema from '../../schema';

let quantilesUID = 0;

function genQuantiles(global) {
    return class Quantiles extends Expression {
        constructor(input, buckets) {
            checkInstance('quantiles', 'input', 0, Property, input && (input.property || input));
            checkNumber('quantiles', 'buckets', 1, buckets);

            let children = {
                input
            };
            let breakpoints = [];
            for (let i = 0; i < buckets - 1; i++) {
                children[`arg${i}`] = float(i * 10);
                breakpoints.push(children[`arg${i}`]);
            }
            super(children);
            this.quantilesUID = quantilesUID++;
            this.numCategories = buckets;
            this.buckets = buckets;
            this.breakpoints = breakpoints;
            this.type = 'category';
        }
        eval(feature) {
            const input = this.input.eval(feature);
            const q = this.breakpoints.findIndex(br => input <= br);
            return q;
        }
        getBreakpointList() {
            return this.breakpoints.map(br => br.expr);
        }
        _compile(metadata) {
            super._compile(metadata);
            checkType('quantiles', 'input', 0, 'float', this.input);
            if (global) {
                const copy = metadata.sample.map(s => s[this.input.name]);
                copy.sort((x, y) => x - y);
                this.breakpoints.map((breakpoint, index) => {
                    const p = (index + 1) / this.buckets;
                    breakpoint.expr = copy[Math.floor(p * copy.length)];
                });
            }
        }
        _getDrawMetadataRequirements() {
            return { columns: [this._getColumnName()] };
        }
        _applyToShaderSource(getGLSLforProperty) {
            const childSources = this.childrenNames.map(name => this[name]._applyToShaderSource(getGLSLforProperty));
            let childInlines = {};
            childSources.map((source, index) => childInlines[this.childrenNames[index]] = source.inline);
            const funcName = `quantiles${this.quantilesUID}`;
            const elif = (_, index) =>
                `${index > 0 ? 'else' : ''} if (x<(${childInlines[`arg${index}`]})){
            return ${index.toFixed(2)};
        }`;
            const funcBody = this.breakpoints.map(elif).join('');
            const preface = `float ${funcName}(float x){
        ${funcBody}
        return ${this.breakpoints.length.toFixed(1)};
    }`;
            return {
                preface: this._prefaceCode(childSources.map(s => s.preface).reduce((a, b) => a + b, '') + preface),
                inline: `${funcName}(${childInlines.input})`
            };
        }
        _preDraw(program, drawMetadata, gl) {
            const name = this._getColumnName();
            const column = drawMetadata.columns.find(c => c.name == name);
            let i = 0;
            const total = column.accumHistogram[column.histogramBuckets - 1];
            let brs = [];

            // TODO OPT: this could be faster with binary search
            if (!global) {
                this.breakpoints.map((breakpoint, index) => {
                    for (i; i < column.histogramBuckets; i++) {
                        if (column.accumHistogram[i] >= (index + 1) / this.buckets * total) {
                            break;
                        }
                    }
                    const percentileValue = i / column.histogramBuckets * (column.max - column.min) + column.min;
                    brs.push(percentileValue);
                    breakpoint.expr = percentileValue;
                });
            }
<<<<<<< HEAD
            if (r > 0.99) {
                console.log(this.breakpoints.map(br => br.expr));
            }
            super._preDraw(program, drawMetadata, gl);
=======
            super._preDraw(drawMetadata, gl);
>>>>>>> cb2f51b4
        }
        _getColumnName() {
            if (this.input.aggName) {
                // Property has aggregation
                return schema.column.aggColumn(this.input.name, this.input.aggName);
            }
            return this.input.name;
        }
    };
}

export const Quantiles = genQuantiles(false);
export const GlobalQuantiles = genQuantiles(true);<|MERGE_RESOLUTION|>--- conflicted
+++ resolved
@@ -89,14 +89,7 @@
                     breakpoint.expr = percentileValue;
                 });
             }
-<<<<<<< HEAD
-            if (r > 0.99) {
-                console.log(this.breakpoints.map(br => br.expr));
-            }
             super._preDraw(program, drawMetadata, gl);
-=======
-            super._preDraw(drawMetadata, gl);
->>>>>>> cb2f51b4
         }
         _getColumnName() {
             if (this.input.aggName) {
