import * as rsys from '../client/rsys';
import Dataframe from '../renderer/Dataframe';
import Metadata from './GeoJSONMetadata';
import CartoValidationError, { CartoValidationTypes as cvt } from '../../src/errors/carto-validation-error';
import CartoRuntimeError, { CartoRuntimeTypes as crt } from '../../src/errors/carto-runtime-error';
import util from '../utils/util';
import Base from './Base';
import schema from '../renderer/schema';

const SAMPLE_TARGET_SIZE = 1000;

export default class GeoJSON extends Base {
    /**
     * Create a carto.source.GeoJSON source from a GeoJSON object.
     *
     * @param {Object} data - A GeoJSON data object
     * @param {Object} options - Options
     * @param {array<string>} options.dateColumns - List of columns that contain dates.
     *
     * The combination of different type of geometries on the same source is not supported. Valid geometry types are `Point`, `LineString`, `MultiLineString`, `Polygon` and `MultiPolygon`.
     *
     * @example
     * const source = new carto.source.GeoJSON({
     *   "type": "Feature",
     *   "geometry": {
     *     "type": "Point",
     *     "coordinates": [ 0, 0 ]
     *   },
     *   "properties": {
     *     "index": 1
     *   }
     * });
     *
     * @throws CartoError
     *
     * @memberof carto.source
     * @name GeoJSON
     * @api
     */
    constructor (data, options = {}) {
        super();
        this._checkData(data);

        this._type = ''; // Point, LineString, MultiLineString, Polygon, MultiPolygon
        this._categoryStringToIDMap = {};
        this._numCategories = 0;
        this._numFields = new Set();
        this._catFields = new Set();
        this._dateFields = new Set();
        this._providedDateColumns = new Set(options.dateColumns);
        this._properties = {};
        this._boundColumns = new Set();

        this._data = data;
        if (data.type === 'FeatureCollection') {
            this._features = data.features;
        } else if (data.type === 'Feature') {
            this._features = [data];
        } else {
            throw new CartoValidationError(`${cvt.INCORRECT_VALUE} 'data' property must be a GeoJSON object.`);
        }

        this._features = this._initializeFeatureProperties(this._features);

        this._setCoordinatesCenter();
    }

    bindLayer (addDataframe, dataLoadedCallback) {
        this._addDataframe = addDataframe;
        this._dataLoadedCallback = dataLoadedCallback;
    }

    requestMetadata (viz) {
        return Promise.resolve(this._computeMetadata(viz));
    }

    requestData () {
        if (this._dataframe) {
            const newProperties = this._decodeUnboundProperties();
            this._dataframe.addProperties(newProperties);
            Object.keys(newProperties).forEach(propertyName => {
                this._boundColumns.add(propertyName);
            });
            return;
        }
        const dataframe = new Dataframe({
            active: true,
            center: this._dataframeCenter,
            geom: this._decodeGeometry(),
            properties: this._decodeUnboundProperties(),
            scale: 1,
            size: this._features.length,
            type: this._getDataframeType(this._type),
            metadata: this._metadata
        });
        this._boundColumns = new Set(Object.keys(dataframe.properties));
        this._dataframe = dataframe;
        this._addDataframe(dataframe);
        this._dataLoadedCallback();
    }

    requiresNewMetadata () {
        return false;
    }

    _clone () {
        return new GeoJSON(this._data, { dateColumns: Array.from(this._providedDateColumns) });
    }

    _checkData (data) {
        if (util.isUndefined(data)) {
            throw new CartoValidationError(`${cvt.MISSING_REQUIRED} 'data'`);
        }
        if (!util.isObject(data)) {
            throw new CartoValidationError(`${cvt.INCORRECT_TYPE} 'data' property must be an object.`);
        }
    }

    _initializeFeatureProperties (features) {
        for (let i = 0; i < features.length; i++) {
            features[i].properties = features[i].properties || {};
        }

        return features;
    }

    _computeMetadata (viz) {
        const sample = [];
        this._addNumericColumnField('cartodb_id');

        const featureCount = this._features.length;
        const requiredColumns = new Set(Object.keys(schema.simplify(viz.getMinimumNeededSchema())));
        for (let i = 0; i < this._features.length; i++) {
            const properties = this._features[i].properties;
            const keys = Object.keys(properties);
            for (let j = 0, len = keys.length; j < len; j++) {
                const name = keys[j];
                if (!requiredColumns.has(name) || this._boundColumns.has(name)) {
                    continue;
                }
                const value = properties[name];
                this._addPropertyToMetadata(name, value);
            }
            this._sampleFeatureOnMetadata(properties, sample, this._features.length);
        }

        this._numFields.forEach(name => {
            const property = this._properties[name];
            property.avg = property.sum / property.count;
        });

        let geomType = '';
        if (featureCount > 0) {
            // Set the geomType of the first feature to the metadata
            geomType = this._getDataframeType(this._features[0].geometry.type);
        }
        const idProperty = 'cartodb_id';

        this._metadata = new Metadata({ properties: this._properties, featureCount, sample, geomType, idProperty });

        return this._metadata;
    }

    _sampleFeatureOnMetadata (properties, sample, featureCount) {
        if (featureCount > SAMPLE_TARGET_SIZE) {
            const sampling = SAMPLE_TARGET_SIZE / featureCount;
            if (Math.random() > sampling) {
                return;
            }
        }
        sample.push(properties);
    }

    _addNumericPropertyToMetadata (propertyName, value) {
        if (this._catFields.has(propertyName) || this._dateFields.has(propertyName)) {
            throw new CartoValidationError(`${cvt.INCORRECT_TYPE} Unsupported GeoJSON: the property '${propertyName}' has different types in different features.`);
        }
        this._addNumericColumnField(propertyName);
        const property = this._properties[propertyName];
        property.min = Math.min(property.min, value);
        property.max = Math.max(property.max, value);
        property.sum += value;
    }

    _addNumericColumnField (propertyName) {
        if (!this._numFields.has(propertyName)) {
            this._numFields.add(propertyName);
            this._properties[propertyName] = {
                type: 'number',
                min: Number.POSITIVE_INFINITY,
                max: Number.NEGATIVE_INFINITY,
                avg: Number.NaN,
                sum: 0,
                count: 0
            };
        }
    }

    _addDatePropertyToMetadata (propertyName, value) {
        if (this._catFields.has(propertyName) || this._numFields.has(propertyName)) {
            throw new CartoRuntimeError(
                `${crt.NOT_SUPPORTED} Unsupported GeoJSON: the property '${propertyName}' has different types in different features.`
            );
        }
        this._addDateColumnField(propertyName);
        const column = this._properties[propertyName];
        const dateValue = util.castDate(value);
        column.min = column.min ? util.castDate(Math.min(column.min, dateValue)) : dateValue;
        column.max = column.max ? util.castDate(Math.max(column.max, dateValue)) : dateValue;
        column.sum += value;
        column.count++;
    }

    _addDateColumnField (propertyName) {
        if (!this._dateFields.has(propertyName)) {
            this._dateFields.add(propertyName);
            this._properties[propertyName] = {
                type: 'date',
                min: null,
                max: null,
                avg: null,
                sum: 0,
                count: 0
            };
        }
    }

    _addPropertyToMetadata (propertyName, value) {
        if (this._providedDateColumns.has(propertyName)) {
            return this._addDatePropertyToMetadata(propertyName, value);
        }
        if (Number.isFinite(value)) {
            return this._addNumericPropertyToMetadata(propertyName, value);
        }
        this._addCategoryPropertyToMetadata(propertyName, value);
    }

    _addCategoryPropertyToMetadata (propertyName, value) {
        if (this._numFields.has(propertyName) || this._dateFields.has(propertyName)) {
            throw new CartoRuntimeError(
                `${crt.NOT_SUPPORTED} Unsupported GeoJSON: the property '${propertyName}' has different types in different features.`
            );
        }
        if (!this._catFields.has(propertyName)) {
            this._catFields.add(propertyName);
            this._properties[propertyName] = {
                type: 'category',
                categories: []
            };
        }
        const property = this._properties[propertyName];
        const cat = property.categories.find(cat => cat.name === value);
        if (cat) {
            cat.frequency++;
        } else {
            property.categories.push({ name: value, frequency: 1 });
        }
    }

    _decodeUnboundProperties () {
        const properties = {};
        [...this._numFields].concat([...this._catFields]).concat([...this._dateFields]).map(name => {
            if (this._boundColumns.has(name)) {
                return;
            }
            // The dataframe expects to have a padding of 1024, adding 1024 empty values assures this condition is met
            properties[name] = new Float32Array(this._features.length + 1024);
        });

        const catFields = [...this._catFields].filter(name => !this._boundColumns.has(name));
        const numFields = [...this._numFields].filter(name => !this._boundColumns.has(name));
        const dateFields = [...this._dateFields].filter(name => !this._boundColumns.has(name));
        const fields = [...catFields, ...numFields, ...dateFields];

        for (let i = 0; i < this._features.length; i++) {
            const f = this._features[i];
            fields.forEach(name => {
                if (name === 'cartodb_id' && !Number.isFinite(f.properties.cartodb_id)) {
                    // Using negative ids for GeoJSON features
                    f.properties.cartodb_id = -i;
                }
<<<<<<< HEAD
                properties[name][i] = this._metadata.decode(name, f.properties[name]);
=======
                const numericValue = Number(f.properties[name]);
                properties[name][i] = Number.isNaN(numericValue)
                    ? Number.MIN_SAFE_INTEGER
                    : numericValue;
            });
            dateFields.forEach(name => {
                const property = this._properties[name];
                // dates in Dataframes are mapped to [0,1] to maximize precision
                const d = util.castDate(f.properties[name]).getTime();
                const min = property.min;
                const max = property.max;
                const n = (d - min.getTime()) / (max.getTime() - min.getTime());
                properties[name][i] = n;
>>>>>>> 3fd6dc65
            });
        }
        return properties;
    }

    _getDataframeType (type) {
        switch (type) {
            case 'Point':
                return 'point';
            case 'LineString':
            case 'MultiLineString':
                return 'line';
            case 'Polygon':
            case 'MultiPolygon':
                return 'polygon';
            default:
                return '';
        }
    }

    _fetchFeatureGeometry (options = {}, callback) {
        let geometry = null;
        const numFeatures = this._features.length;
        const incr = options.sample ? Math.max(1, Math.floor(numFeatures / options.sample)) : 1;

        for (let i = 0; i < numFeatures; i += incr) {
            const feature = this._features[i];
            if (feature.type === 'Feature') {
                callback(i, feature.geometry);
            }
        }
        return geometry;
    }

    _allocGeometry () {
        if (this._type === 'Point') {
            return new Float32Array(this._features.length * 6);
        }
        return [];
    }

    _decodeGeometry () {
        let geometries = this._allocGeometry();

        this._fetchFeatureGeometry({}, (i, geometry) => {
            const type = geometry.type;
            const coordinates = geometry.coordinates;
            if (this._type !== type) {
                throw new CartoValidationError(`${cvt.INCORRECT_TYPE} multiple geometry types not supported: found '${type}' instead of '${this._type}'.`);
            }
            if (type === 'Point') {
                const point = this._computePointGeometry(coordinates);
                geometries[6 * i + 0] = point.x;
                geometries[6 * i + 1] = point.y;
                geometries[6 * i + 2] = point.x;
                geometries[6 * i + 3] = point.y;
                geometries[6 * i + 4] = point.x;
                geometries[6 * i + 5] = point.y;
            } else if (type === 'LineString') {
                const line = this._computeLineStringGeometry(coordinates);
                geometries.push([line]);
            } else if (type === 'MultiLineString') {
                const multiline = this._computeMultiLineStringGeometry(coordinates);
                geometries.push(multiline);
            } else if (type === 'Polygon') {
                const polygon = this._computePolygonGeometry(coordinates);
                geometries.push([polygon]);
            } else if (type === 'MultiPolygon') {
                const multipolygon = this._computeMultiPolygonGeometry(coordinates);
                geometries.push(multipolygon);
            }
        });

        return geometries;
    }

    _computePointGeometry (data) {
        const lat = data[1];
        const lng = data[0];
        const wm = util.projectToWebMercator({ lat, lng });
        return rsys.wToR(wm.x, wm.y, { scale: util.WM_R, center: this._center });
    }

    _computeLineStringGeometry (data, reverse) {
        let line = [];
        for (let i = 0; i < data.length; i++) {
            const point = this._computePointGeometry(
                data[reverse ? (data.length - i - 1) : i]
            );
            line.push(point.x, point.y);
        }
        return line;
    }

    _computeMultiLineStringGeometry (data) {
        let multiline = [];
        for (let i = 0; i < data.length; i++) {
            let line = this._computeLineStringGeometry(data[i]);
            if (line.length > 0) {
                multiline.push(line);
            }
        }
        return multiline;
    }

    _computePolygonGeometry (data) {
        let polygon = {
            flat: [],
            holes: [],
            clipped: []
        };
        let holeIndex = 0;
        let firstReverse = false;

        if (data.length) {
            firstReverse = this._isReversed(data[0]);
            const flat = this._computeLineStringGeometry(data[0], firstReverse);
            polygon.flat = polygon.flat.concat(flat);
        }
        for (let i = 1; i < data.length; i++) {
            if (firstReverse !== this._isReversed(data[i])) {
                holeIndex += data[i - 1].length;
                polygon.holes.push(holeIndex);
            }
            const flat = this._computeLineStringGeometry(data[i], firstReverse);
            polygon.flat = polygon.flat.concat(flat);
        }
        return polygon;
    }

    _computeMultiPolygonGeometry (data) {
        let multipolygon = [];
        for (let i = 0; i < data.length; i++) {
            let polygon = this._computePolygonGeometry(data[i]);
            if (polygon.flat.length > 0) {
                multipolygon.push(polygon);
            }
        }
        return multipolygon;
    }

    _isReversed (vertices) {
        let total = 0;
        let pt1 = vertices[0];
        let pt2;
        for (let i = 0; i < vertices.length - 1; i++) {
            pt2 = vertices[i + 1];
            total += (pt2[1] - pt1[1]) * (pt2[0] + pt1[0]);
            pt1 = pt2;
        }
        // When total is positive it means that vertices are oriented clock wise
        // and, since positive orientation is counter-clock wise, it is reversed.
        return total >= 0;
    }

    _samplePoint (geometry) {
        const type = geometry.type;

        const coordinates = geometry.coordinates;
        if (type === 'Point') {
            return coordinates;
        } else if (type === 'LineString') {
            return coordinates[0];
        } else if (type === 'MultiLineString' || type === 'Polygon') {
            return coordinates[0][0];
        } else if (type === 'MultiPolygon') {
            return coordinates[0][0][0];
        }
    }

    // sets this._type, this._center, this._dataframeCenter
    _setCoordinatesCenter () {
        let x = 0;
        let y = 0;
        let nPoints = 0;
        this._fetchFeatureGeometry({ sample: 10 }, (_, geometry) => {
            if (!this._type) {
                this._type = geometry.type;
            }
            const samplePoint = this._samplePoint(geometry);
            const sampleXY = util.projectToWebMercator({ lng: samplePoint[0], lat: samplePoint[1] });
            x += sampleXY.x;
            y += sampleXY.y;
            nPoints += 1;
        });
        if (nPoints > 1) {
            x /= nPoints;
            y /= nPoints;
        }

        this._center = { x, y };
        this._dataframeCenter = rsys.wToR(this._center.x, this._center.y, { scale: util.WM_R, center: { x: 0, y: 0 } });
    }

    free () {
    }
}<|MERGE_RESOLUTION|>--- conflicted
+++ resolved
@@ -279,9 +279,7 @@
                     // Using negative ids for GeoJSON features
                     f.properties.cartodb_id = -i;
                 }
-<<<<<<< HEAD
                 properties[name][i] = this._metadata.decode(name, f.properties[name]);
-=======
                 const numericValue = Number(f.properties[name]);
                 properties[name][i] = Number.isNaN(numericValue)
                     ? Number.MIN_SAFE_INTEGER
@@ -295,7 +293,6 @@
                 const max = property.max;
                 const n = (d - min.getTime()) / (max.getTime() - min.getTime());
                 properties[name][i] = n;
->>>>>>> 3fd6dc65
             });
         }
         return properties;
