--- conflicted
+++ resolved
@@ -354,134 +354,7 @@
         };
     }
 
-<<<<<<< HEAD
-    getDataframe(x, y, z) {
-        const id = `${x},${y},${z}`;
-        const c = this.cache.get(id);
-        if (c) {
-            return c;
-        }
-        const promise = this.requestDataframe(x, y, z);
-        this.cache.set(id, promise);
-        return promise;
-    }
-
-    requestDataframe(x, y, z) {
-        const mvt_extent = 4096;
-        return fetch(this._getTileUrl(x, y, z))
-            .then(rawData => rawData.arrayBuffer())
-            .then(response => {
-
-                if (response.byteLength == 0 || response == 'null') {
-                    return { empty: true };
-                }
-                let tile = new VectorTile(new Protobuf(response));
-                const mvtLayer = tile.layers[Object.keys(tile.layers)[0]];
-                let fieldMap = {};
-
-                const numFields = [];
-                const catFields = [];
-                const dateFields = [];
-                this._MNS.columns.map(name => {
-                    const basename = R.schema.column.getBase(name);
-                    const type = this.metadata.columns.find(c => c.name == basename).type;
-                    if (type == 'category') {
-                        catFields.push(name);
-                    } else if (type == 'number') {
-                        numFields.push(name);
-                    } else if (type == 'date') {
-                        dateFields.push(name);
-                    } else {
-                        throw new Error(`Column type '${type}' not supported`);
-                    }
-
-                });
-                catFields.map((name, i) => fieldMap[name] = i);
-                numFields.map((name, i) => fieldMap[name] = i + catFields.length);
-                dateFields.map((name, i) => fieldMap[name] = i + catFields.length + numFields.length);
-
-                const { points, featureGeometries, properties, numFeatures } = this._decodeMVTLayer(mvtLayer, this.metadata, mvt_extent, catFields, numFields, dateFields);
-
-                let rs = rsys.getRsysFromTile(x, y, z);
-                let dataframeProperties = {};
-                Object.keys(fieldMap).map((name, pid) => {
-                    dataframeProperties[name] = properties[pid];
-                });
-                let dataFrameGeometry = this.metadata.geomType == geometryTypes.POINT ? points : featureGeometries;
-                const dataframe = this._generateDataFrame(rs, dataFrameGeometry, dataframeProperties, numFeatures, this.metadata.geomType);
-                this._addDataframe(dataframe);
-                return dataframe;
-            });
-    }
-
-    _getTileUrl(x, y, z) {
-        return this.urlTemplate.replace('{x}', x).replace('{y}', y).replace('{z}', z).replace('{s}', this._getSubdomain(x, y));
-    }
-
-    _getSubdomain(x, y) {
-        // Reference https://github.com/Leaflet/Leaflet/blob/v1.3.1/src/layer/tile/TileLayer.js#L214-L217
-        return this._subdomains[Math.abs(x + y) % this._subdomains.length];
-    }
-
-    _decodeMVTLayer(mvtLayer, metadata, mvt_extent, catFields, numFields, dateFields) {
-        const properties = [];
-        for (let i = 0; i < catFields.length + numFields.length + dateFields.length; i++) {
-            properties.push(new Float32Array(mvtLayer.length + 1024));
-        }
-        let points;
-        if (metadata.geomType == geometryTypes.POINT) {
-            points = new Float32Array(mvtLayer.length * 2);
-        }
-        let featureGeometries = [];
-        let numFeatures = 0;
-        for (let i = 0; i < mvtLayer.length; i++) {
-            const f = mvtLayer.feature(i);
-            const geom = f.loadGeometry();
-            if (metadata.geomType == geometryTypes.POINT) {
-                const x = 2 * (geom[0][0].x) / mvt_extent - 1.;
-                const y = 2 * (1. - (geom[0][0].y) / mvt_extent) - 1.;
-                // Tiles may contain points in the border;
-                // we'll avoid here duplicatend points between tiles by excluding the 1-edge
-                if (x < -1 || x >= 1 || y < -1 || y >= 1) {
-                    continue;
-                }
-                points[2 * numFeatures + 0] = x;
-                points[2 * numFeatures + 1] = y;
-
-            } else if (metadata.geomType == geometryTypes.POLYGON) {
-                const decodedPolygons = featureDecoder.decodePolygons(geom, mvt_extent);
-                featureGeometries.push(decodedPolygons);
-            } else if (metadata.geomType == geometryTypes.LINE) {
-                const decodedLines = featureDecoder.decodeLines(geom, mvt_extent);
-                featureGeometries.push(decodedLines);
-            } else {
-                throw new Error(`Unimplemented geometry type: '${metadata.geomType}'`);
-            }
-
-            catFields.map((name, index) => {
-                properties[index][numFeatures] = this._getCategoryIDFromString(f.properties[name]);
-            });
-            numFields.map((name, index) => {
-                properties[index + catFields.length][numFeatures] = Number(f.properties[name]);
-            });
-            dateFields.map((name, index) => {
-                const d = f.properties[name] * 1000;
-                const metadataColumn = metadata.columns.find(c => c.name == name);
-                const min = metadataColumn.min;
-                const max = metadataColumn.max;
-                const n = (d - min.getTime()) / (max.getTime() - min.getTime());
-                properties[index + catFields.length + numFields.length][numFeatures] = n;
-            });
-            numFeatures += 1;
-        }
-
-        return { properties, points, featureGeometries, numFeatures };
-    }
-
-    _adaptMetadata(meta) {
-=======
     _adaptMetadata(meta, agg) {
->>>>>>> 3bef8ed4
         const { stats, aggregation, dates_as_numbers } = meta;
         const featureCount = stats.hasOwnProperty('featureCount') ? stats.featureCount : stats.estimatedFeatureCount;
         const geomType = adaptGeometryType(stats.geometryType);
