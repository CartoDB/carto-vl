--- conflicted
+++ resolved
@@ -72,16 +72,12 @@
     async getMetadata(style) {
         const MNS = style.getMinimumNeededSchema();
         const resolution = style.getResolution();
-<<<<<<< HEAD
         const filtering = windshaftFiltering.getFiltering(style, { exclusive: this._exclusive });
-=======
-        const filtering = windshaftFiltering.getFiltering(style);
         // Force to include `cartodb_id` in the MNS columns.
         // TODO: revisit this request to Maps API
         if (!MNS.columns.includes('cartodb_id')) {
             MNS.columns.push('cartodb_id');
         }
->>>>>>> 43804c9d
         if (this._needToInstantiate(MNS, resolution, filtering)) {
             await this._instantiate(MNS, resolution, filtering);
         }
@@ -224,25 +220,15 @@
 
         MRS.columns
             .forEach(name => {
-<<<<<<< HEAD
-                if (R.schema.column.isAggregated(name)) {
-                    aggregation.columns[name] = {
-                        aggregate_function: R.schema.column.getAggFN(name),
-                        aggregated_column: R.schema.column.getBase(name)
-                    };
-                } else {
-                    aggregation.dimensions[name] = name;
-=======
                 if (name !== 'cartodb_id') {
-                    if (name.startsWith('_cdb_agg_')) {
+                    if (R.schema.column.isAggregated(name)) {
                         aggregation.columns[name] = {
-                            aggregate_function: getAggFN(name),
-                            aggregated_column: getBase(name)
+                            aggregate_function: R.schema.column.getAggFN(name),
+                            aggregated_column: R.schema.column.getBase(name)
                         };
                     } else {
                         aggregation.dimensions[name] = name;
                     }
->>>>>>> 43804c9d
                 }
             });
 
@@ -252,12 +238,8 @@
     _buildSelectClause(MRS, dateFields = []) {
         return MRS.columns.map(name => R.schema.column.getBase(name)).map(
             name => dateFields.includes(name) ? name + '::text' : name
-<<<<<<< HEAD
-        ).concat(['the_geom', 'the_geom_webmercator']);
-=======
         )
             .concat(['the_geom', 'the_geom_webmercator', 'cartodb_id']);
->>>>>>> 43804c9d
     }
 
     _buildQuery(select, filters) {
