import * as R from '../core/renderer';
import * as rsys from './rsys';

import * as Protobuf from 'pbf';
import * as LRU from 'lru-cache';
import * as windshaftFiltering from './windshaft-filtering';
import { VectorTile } from '@mapbox/vector-tile';

const SAMPLE_ROWS = 1000;
const MIN_FILTERING = 500000;

// Get dataframes <- MVT <- Windshaft
// Get metadata
// Instantiate map Windshaft
// Requrest SQL API (temp)
// Cache dataframe

export default class Windshaft {

    constructor(source) {
        this._source = source;

        this._requestGroupID = 0;
        this._oldDataframes = [];
        this._MNS = null;
        this._promiseMNS = null;
        this._categoryStringToIDMap = {};
        this._numCategories = 0;
        const lruOptions = {
            max: 1000
            // TODO improve cache length heuristic
            , length: function () { return 1; }
            , dispose: (key, promise) => {
                promise.then(dataframe => {
                    if (!dataframe.empty) {
                        dataframe.free();
                        this._removeDataframe(dataframe);
                    }
                });
            }
            , maxAge: 1000 * 60 * 60
        };
        this.cache = LRU(lruOptions);
        this.inProgressInstantiations = {};
        this._subdomainCounter = 0;
    }

    _bindLayer(addDataframe, removeDataframe, dataLoadedCallback) {
        this._addDataframe = addDataframe;
        this._removeDataframe = removeDataframe;
        this._dataLoadedCallback = dataLoadedCallback;
    }

    /**
     * Should be called whenever the viewport or the style changes
     * Returns falseable if the metadata didn't changed, or a promise to a Metadata if it did change
     * @param {*} viewport
     * @param {*} MNS
     * @param {*} addDataframe
     * @param {*} styleDataframe
     */
    getData(viewport, style) {
        const MNS = style.getMinimumNeededSchema();
        const resolution = style.getResolution();
        const filtering = windshaftFiltering.getFiltering(style);
        if (!R.schema.equals(this._MNS, MNS) || resolution != this.resolution ||
            (JSON.stringify(filtering) != JSON.stringify(this.filtering) && this.metadata.featureCount > MIN_FILTERING)) {
            const promise = this.inProgressInstantiations[JSON.stringify(
                {
                    MNS,
                    resolution,
                    filtering: this.metadata && this.metadata.featureCount > MIN_FILTERING ? filtering : null
                })];
            // Only instantiate if the same map is not being resintantiated now
            if (!promise) {
                const p = this._instantiate(MNS, resolution, filtering);
                this.inProgressInstantiations[JSON.stringify({ MNS, resolution })] = p;
                console.log('Instantiating map:', JSON.stringify(MNS));
                p.finally(() => {
                    this.inProgressInstantiations[JSON.stringify({ MNS, resolution })] = null;
                }, () => { }).catch(err => console.log(err));
                return p;
            }
            return promise;
        }
        if (!this.urlTemplate) {
            // Instantiation is in progress, nothing to do yet
            return;
        }

        const tiles = rsys.rTiles(viewport);
        this._requestGroupID++;
        var completedTiles = [];
        var needToComplete = tiles.length;
        const requestGroupID = this._requestGroupID;
        tiles.forEach(t => {
            // TODO object deconstruction
            const x = t.x;
            const y = t.y;
            const z = t.z;
            this.getDataframe(x, y, z).then(dataframe => {
                if (dataframe.empty) {
                    needToComplete--;
                } else {
                    completedTiles.push(dataframe);
                }
                if (completedTiles.length == needToComplete && requestGroupID == this._requestGroupID) {
                    this._oldDataframes.map(d => d.active = false);
                    completedTiles.map(d => d.active = true);
                    this._oldDataframes = completedTiles;
                    this._dataLoadedCallback();
                }
            });
        });
    }

    _getCategoryIDFromString(category) {
        if (this._categoryStringToIDMap[category] !== undefined) {
            return this._categoryStringToIDMap[category];
        }
        this._categoryStringToIDMap[category] = this._numCategories;
        this._numCategories++;
        return this._categoryStringToIDMap[category];
    }

    async _instantiate(MRS, resolution, filters) {
        const conf = this._getConfig();
        const agg = await this._generateAggregation(MRS, resolution);
        const select = this._buildSelectClause(MRS);
        let aggSQL = this._buildQuery(select);

        const query = `(${aggSQL}) AS tmp`;
        const metadata = await this.getMetadata(query, MRS, conf);

        // If the number of features is higher than the minimun, enable server filtering.
        if (metadata.featureCount > MIN_FILTERING) {
            aggSQL = `SELECT ${select.filter((item, pos) => select.indexOf(item) == pos).join()} FROM ${this._source._query ? `(${this._source._query}) as _cdb_query_wrapper` : this._source._tableName} ${windshaftFiltering.getSQLWhere(filters)}`;
        }

        const urlTemplate = await this._getUrlPromise(query, conf, agg, aggSQL);
        this._oldDataframes = [];
        this.cache.reset();
        this.urlTemplate = urlTemplate;
        this.metadata = metadata;
        this._MNS = MRS;
        this.filtering = filters;
        this.resolution = resolution;

        return metadata;
    }

    _generateAggregation(MRS, resolution) {
        let aggregation = {
            columns: {},
            dimensions: {},
            placement: 'centroid',
            resolution: resolution,
            threshold: 1,
        };

        MRS.columns
            .forEach(name => {
                if (name.startsWith('_cdb_agg_')) {
                    aggregation.columns[name] = {
                        aggregate_function: getAggFN(name),
                        aggregated_column: getBase(name)
                    };
                } else {
                    aggregation.dimensions[name] = name;
                }
            });

        return aggregation;
    }

    _buildSelectClause(MRS) {
        return MRS.columns.map(name => name.startsWith('_cdb_agg_') ? getBase(name) : name).concat(['the_geom', 'the_geom_webmercator']);
    }

    _buildQuery(select) {
        return `SELECT ${select.filter((item, pos) => select.indexOf(item) == pos).join()} FROM ${this._source._query ? `(${this._source._query}) as _cdb_query_wrapper` : this._source._tableName}`;
    }

    _getConfig() {
        return {
            apiKey: this._source._apiKey,
            username: this._source._username,
            serverURL: this._source._serverURL
        };
<<<<<<< HEAD

        const metadataPromise = this.getMetadata(query, MNS, conf);//TODO pass filtering WHERE clause

        return new Promise((resolve, reject) => {
            metadataPromise.then(metadata => {
                if (metadata.featureCount > MIN_FILTERING) {
                    aggSQL = `SELECT ${select.filter((item, pos) => select.indexOf(item) == pos).join()} FROM ${this._source._query ? `(${this._source._query}) as _cdb_query_wrapper` : this._source._tableName} ${windshaftFiltering.getSQLWhere(filtering)}`;
                }
                this._getUrlPromise(query, conf, agg, aggSQL).then(url => {
                    metadataPromise.then((metadata) => {
                        this._oldDataframes = [];
                        this.cache.reset();
                        this.url = url;
                        this.metadata = metadata;
                        this._MNS = MNS;
                        this.filtering = filtering;
                        this.resolution = resolution;

                        resolve(metadata);
                    }, err => {
                        console.log(333, err);
                        reject(err);
                    });
                }).catch(err => {
                    metadataPromise.catch(err => console.log(123, err));

                    reject(err);
                });
            }).catch(err => reject(err));
        });
=======
>>>>>>> 4ac6fa1a
    }

    free() {
        this.cache.reset();
    }

    _generateDataFrame(rs, geometry, properties, size, type) {
        // TODO: Should the dataframe constructor have type and size parameters?
        const dataframe = new R.Dataframe(
            rs.center,
            rs.scale,
            geometry,
            properties,
        );
        dataframe.type = type;
        dataframe.size = size;

        return dataframe;
    }

    async _getUrlPromise(query, conf, agg, aggSQL) {
        const LAYER_INDEX = 0;
        this.geomType = await this.getGeometryType(query, conf);

        if (this.geomType != 'point') {
            agg = false;
        }

        const mapConfigAgg = {
            buffersize: {
                'mvt': 0
            },
            layers: [
                {
                    type: 'mapnik',
                    options: {
                        sql: aggSQL,
                        aggregation: agg
                    }
                }
            ]
        };
        const response = await fetch(endpoint(conf), this._getRequestConfig(mapConfigAgg));
        const layergroup = await response.json();
        this._subdomains = layergroup.cdn_url.templates.https.subdomains;
        return getLayerUrl(layergroup, LAYER_INDEX, conf);
    }

    _getRequestConfig(mapConfigAgg) {
        return {
            method: 'POST',
            headers: {
                'Accept': 'application/json',
                'Content-Type': 'application/json'
            },
            body: JSON.stringify(mapConfigAgg),
        };
    }

    getDataframe(x, y, z) {
        const id = `${x},${y},${z}`;
        const c = this.cache.get(id);
        if (c) {
            return c;
        }
        const promise = this.requestDataframe(x, y, z);
        this.cache.set(id, promise);
        return promise;
    }

    requestDataframe(x, y, z) {
        const mvt_extent = 4096;

        return fetch(this._getTileUrl(x, y, z))
            .then(rawData => rawData.arrayBuffer())
            .then(response => {

                if (response.byteLength == 0 || response == 'null') {
                    return { empty: true };
                }
                var tile = new VectorTile(new Protobuf(response));
                const mvtLayer = tile.layers[Object.keys(tile.layers)[0]];
                var fieldMap = {};

                const numFields = [];
                const catFields = [];
                const catFieldsReal = [];
                const numFieldsReal = [];
                this._MNS.columns.map(name => {
                    const basename = name.startsWith('_cdb_agg_') ? getBase(name) : name;
                    if (this.metadata.columns.find(c => c.name == basename).type == 'category') {
                        catFields.push(name);
                        catFieldsReal.push(name);
                    } else {
                        numFields.push(name);
                        numFieldsReal.push(name);
                    }

                }
                );
                catFieldsReal.map((name, i) => fieldMap[name] = i);
                numFieldsReal.map((name, i) => fieldMap[name] = i + catFields.length);

                const { points, featureGeometries, properties } = this._decodeMVTLayer(mvtLayer, this.metadata, mvt_extent, catFields, catFieldsReal, numFields);

                var rs = rsys.getRsysFromTile(x, y, z);
                let dataframeProperties = {};
                Object.keys(fieldMap).map((name, pid) => {
                    dataframeProperties[name] = properties[pid];
                });
                let dataFrameGeometry = this.geomType == 'point' ? points : featureGeometries;
                const dataframe = this._generateDataFrame(rs, dataFrameGeometry, dataframeProperties, mvtLayer.length, this.geomType);
                this._addDataframe(dataframe);
                return dataframe;
            });
    }

    _getTileUrl(x, y, z) {
        const s = this._subdomains[this._subdomainCounter++ % this._subdomains.length];
        return this.urlTemplate.replace('{x}', x).replace('{y}', y).replace('{z}', z).replace('{s}', s);
    }

    _decodePolygons(geom, featureGeometries, mvt_extent) {
        let polygon = null;
        let geometry = [];
        /*
            All this clockwise non-sense is needed because the MVT decoder dont decode the MVT fully.
            It doesn't distinguish between internal polygon rings (which defines holes) or external ones, which defines more polygons (mulipolygons)
            See:
                https://github.com/mapbox/vector-tile-spec/tree/master/2.1
                https://en.wikipedia.org/wiki/Shoelace_formula
        */
        for (let j = 0; j < geom.length; j++) {
            //if exterior
            //   push current polygon & set new empty
            //else=> add index to holes
            if (isClockWise(geom[j])) {
                if (polygon) {
                    geometry.push(polygon);
                }
                polygon = {
                    flat: [],
                    holes: []
                };
            } else {
                if (j == 0) {
                    throw new Error('Invalid MVT tile: first polygon ring MUST be external');
                }
                polygon.holes.push(polygon.flat.length / 2);
            }
            for (let k = 0; k < geom[j].length; k++) {
                polygon.flat.push(2 * geom[j][k].x / mvt_extent - 1.);
                polygon.flat.push(2 * (1. - geom[j][k].y / mvt_extent) - 1.);
            }
        }
        //if current polygon is not empty=> push it
        if (polygon && polygon.flat.length > 0) {
            geometry.push(polygon);
        }
        featureGeometries.push(geometry);
    }

    _decodeLines(geom, featureGeometries, mvt_extent) {
        let geometry = [];
        geom.map(l => {
            let line = [];
            l.map(point => {
                line.push(2 * point.x / mvt_extent - 1, 2 * (1 - point.y / mvt_extent) - 1);
            });
            geometry.push(line);
        });
        featureGeometries.push(geometry);
    }

    _decodeMVTLayer(mvtLayer, metadata, mvt_extent, catFields, catFieldsReal, numFields) {
        var properties = [new Float32Array(mvtLayer.length + 1024), new Float32Array(mvtLayer.length + 1024), new Float32Array(mvtLayer.length + 1024), new Float32Array(mvtLayer.length + 1024)];
        if (this.geomType == 'point') {
            var points = new Float32Array(mvtLayer.length * 2);
        }
        let featureGeometries = [];
        for (var i = 0; i < mvtLayer.length; i++) {
            const f = mvtLayer.feature(i);
            const geom = f.loadGeometry();
            if (this.geomType == 'point') {
                points[2 * i + 0] = 2 * (geom[0][0].x) / mvt_extent - 1.;
                points[2 * i + 1] = 2 * (1. - (geom[0][0].y) / mvt_extent) - 1.;
            } else if (this.geomType == 'polygon') {
                this._decodePolygons(geom, featureGeometries, mvt_extent);
            } else if (this.geomType == 'line') {
                this._decodeLines(geom, featureGeometries, mvt_extent);
            } else {
                throw new Error(`Unimplemented geometry type: '${this.geomType}'`);
            }

            catFields.map((name, index) => {
                properties[index][i] = this._getCategoryIDFromString(f.properties[name]);
            });
            numFields.map((name, index) => {
                properties[index + catFields.length][i] = Number(f.properties[name]);
            });
        }

        return { properties, points, featureGeometries };
    }
    async getMetadata(query, proto, conf) {
        //Get column names and types with a limit 0
        //Get min,max,sum and count of numerics
        //for each category type
        //Get category names and counts by grouping by
        //Assign ids
        const metadata = {
            columns: [],
        };
        const fields = await this.getColumnTypes(query, conf);
        let numerics = [];
        let categories = [];
        Object.keys(fields).map(name => {
            const type = fields[name].type;
            if (type == 'number') {
                numerics.push(name);
            } else if (type == 'string') {
                categories.push(name);
            }
        });

        metadata.featureCount = await this.getFeatureCount(query, conf);
        const numericsTypes = await this.getNumericTypes(numerics, query, conf);//TODO use filtering WHERE
        const categoriesTypes = await this.getCategoryTypes(categories, query, conf);//TODO use filtering WHERE
        const sampling = Math.min(SAMPLE_ROWS / metadata.featureCount, 1);
        const sample = await this.getSample(conf, sampling);// TODO pass filtering WHERE

        numerics.map((name, index) => {
            const t = numericsTypes[index];
            metadata.columns.push(t);
        });
        metadata.categoryIDs = {};
        metadata.sample = sample;
        categories.map((name, index) => {
            const t = categoriesTypes[index];
            t.categoryNames.map(name => metadata.categoryIDs[name] = this._getCategoryIDFromString(name));
            metadata.columns.push(t);
        });
        return metadata;
    }

    async getSample(conf, sampling) {
        //TODO use filtering WHERE
        let q;
        if (this._source._tableName) {
            q = `SELECT * FROM ${this._source._tableName} TABLESAMPLE BERNOULLI (${100 * sampling}) REPEATABLE (0);`;
        } else {
            // Fallback to random() since 'TABLESAMPLE BERNOULLI' is not supported on queries
            q = `WITH _rndseed as (SELECT setseed(0.5))
                    SELECT * FROM (${this._source._query}) as _cdb_query_wrapper WHERE random() < ${sampling};`;
        }

        const response = await fetch(`${conf.serverURL}/api/v2/sql?q=` + encodeURIComponent(q));
        const json = await response.json();
        console.log(json);
        return json.rows;
    }

    // Returns the total feature count, including possibly filtered features
    async getFeatureCount(query, conf) {
        const q = `SELECT COUNT(*) FROM ${query};`;
        const response = await fetch(`${conf.serverURL}/api/v2/sql?q=` + encodeURIComponent(q));
        const json = await response.json();
        return json.rows[0].count;
    }

    async getColumnTypes(query, conf) {
        const columnListQuery = `select * from ${query} limit 0;`;
        const response = await fetch(`${conf.serverURL}/api/v2/sql?q=` + encodeURIComponent(columnListQuery));
        const json = await response.json();
        return json.fields;
    }

    async getGeometryType(query, conf) {
        const columnListQuery = `SELECT ST_GeometryType(the_geom) AS type FROM ${query} WHERE the_geom IS NOT NULL LIMIT 1;`;
        const response = await fetch(`${conf.serverURL}/api/v2/sql?q=` + encodeURIComponent(columnListQuery));
        const json = await response.json();
        const type = json.rows[0].type;
        switch (type) {
        case 'ST_MultiPolygon':
            return 'polygon';
        case 'ST_Point':
            return 'point';
        case 'ST_MultiLineString':
            return 'line';
        default:
            throw new Error(`Unimplemented geometry type ''${type}'`);
        }
    }

    async getNumericTypes(names, query, conf) {
        const aggFns = ['min', 'max', 'sum', 'avg'];
        const numericsSelect = names.map(name =>
            aggFns.map(fn => `${fn}(${name}) AS ${name}_${fn}`)
        ).concat(['COUNT(*)']).join();
        const numericsQuery = `SELECT ${numericsSelect} FROM ${query};`;
        const response = await fetch(`${conf.serverURL}/api/v2/sql?q=` + encodeURIComponent(numericsQuery));
        const json = await response.json();
        return names.map(name => {
            return {
                name,
                type: 'float',
                min: json.rows[0][`${name}_min`],
                max: json.rows[0][`${name}_max`],
                avg: json.rows[0][`${name}_avg`],
                sum: json.rows[0][`${name}_sum`],
            };
        }
        );
    }

    async getCategoryTypes(names, query, conf) {
        return Promise.all(names.map(async name => {
            const catQuery = `SELECT COUNT(*), ${name} AS name FROM ${query} GROUP BY ${name} ORDER BY COUNT(*) DESC;`;
            const response = await fetch(`${conf.serverURL}/api/v2/sql?q=` + encodeURIComponent(catQuery));
            const json = await response.json();
            let counts = [];
            let names = [];
            json.rows.map(row => {
                counts.push(row.count);
                names.push(row.name);
            });
            return {
                name,
                type: 'category',
                categoryNames: names,
                categoryCounts: counts
            };
        }));
    }
}


function isClockWise(vertices) {
    let a = 0;
    for (let i = 0; i < vertices.length; i++) {
        let j = (i + 1) % vertices.length;
        a += vertices[i].x * vertices[j].y;
        a -= vertices[j].x * vertices[i].y;
    }
    return a > 0;
}

function getBase(name) {
    return name.replace(/_cdb_agg_[a-zA-Z0-9]+_/g, '');
}

function getAggFN(name) {
    let s = name.substr('_cdb_agg_'.length);
    return s.substr(0, s.indexOf('_'));
}

const endpoint = (conf) => {
    return `${conf.serverURL}/api/v1/map?api_key=${conf.apiKey}`;
};

function getLayerUrl(layergroup, layerIndex, conf) {
    if (layergroup.cdn_url && layergroup.cdn_url.templates) {
        const urlTemplates = layergroup.cdn_url.templates.https;
        return `${urlTemplates.url}/${conf.username}/api/v1/map/${layergroup.layergroupid}/${layerIndex}/{z}/{x}/{y}.mvt?api_key=${conf.apiKey}`;
    }
    return `${endpoint(conf)}/${layergroup.layergroupid}/${layerIndex}/{z}/{x}/{y}.mvt`;
}

/**
 * Responsabilities: get tiles, decode tiles, return dataframe promises, optionally: cache, coalesce all layer with a source engine, return bound dataframes
 */<|MERGE_RESOLUTION|>--- conflicted
+++ resolved
@@ -187,39 +187,6 @@
             username: this._source._username,
             serverURL: this._source._serverURL
         };
-<<<<<<< HEAD
-
-        const metadataPromise = this.getMetadata(query, MNS, conf);//TODO pass filtering WHERE clause
-
-        return new Promise((resolve, reject) => {
-            metadataPromise.then(metadata => {
-                if (metadata.featureCount > MIN_FILTERING) {
-                    aggSQL = `SELECT ${select.filter((item, pos) => select.indexOf(item) == pos).join()} FROM ${this._source._query ? `(${this._source._query}) as _cdb_query_wrapper` : this._source._tableName} ${windshaftFiltering.getSQLWhere(filtering)}`;
-                }
-                this._getUrlPromise(query, conf, agg, aggSQL).then(url => {
-                    metadataPromise.then((metadata) => {
-                        this._oldDataframes = [];
-                        this.cache.reset();
-                        this.url = url;
-                        this.metadata = metadata;
-                        this._MNS = MNS;
-                        this.filtering = filtering;
-                        this.resolution = resolution;
-
-                        resolve(metadata);
-                    }, err => {
-                        console.log(333, err);
-                        reject(err);
-                    });
-                }).catch(err => {
-                    metadataPromise.catch(err => console.log(123, err));
-
-                    reject(err);
-                });
-            }).catch(err => reject(err));
-        });
-=======
->>>>>>> 4ac6fa1a
     }
 
     free() {
