
import MVT from '../sources/MVT';
import Metadata from './WindshaftMetadata';
import { DEFAULT_ID_PROPERTY } from '../renderer/Metadata';
import schema from '../renderer/schema';
import * as windshaftFiltering from './windshaft-filtering';
import WindshaftRequestHelper from './WindshaftRequestHelper';

import CartoValidationError, { CartoValidationErrorTypes } from '../errors/carto-validation-error';
import CartoMapsAPIError, { CartoMapsAPIErrorTypes } from '../errors/carto-maps-api-error';
import { GEOMETRY_TYPE } from '../utils/geometry';
import { CLUSTER_FEATURE_COUNT, aggregationTypes } from '../constants/metadata';

const SAMPLE_ROWS = 1000;
const MIN_FILTERING = 2000000;
const MAX_CATEGORIES = 32768;
const TILE_EXTENT = 2048;

export default class Windshaft {
    constructor (source) {
        this._source = source;
        this._exclusive = true;

        this._MNS = null;
        this._promiseMNS = null;
        this.inProgressInstantiations = {};
    }

    bindLayer (addDataframe) {
        this._addDataframe = addDataframe;
        this._mvtClient.bindLayer(addDataframe);
    }

    _getInstantiationID (vizInfo, choices) {
        const { MNS, resolution, filtering } = vizInfo;

        return JSON.stringify({
            MNS: schema.simplify(MNS),
            resolution,
            filtering: choices.backendFilters ? filtering : null,
            options: choices
        });
    }

    /**
     * Should be called whenever the viz changes, even if metadata is not going to be used.
     * This not only computes metadata: it also updates the map (instantiates) for the new viz if needed
     * Returns  a promise to a Metadata
     * @param {*} viz
     */
    async getMetadata (viz) {
<<<<<<< HEAD
        const MNS = viz.getMinimumNeededSchema();
        this._checkAcceptableMNS(MNS);
        const resolution = viz.resolution.value;
        const filtering = windshaftFiltering.getFiltering(viz, { exclusive: this._exclusive });
        this._forceIncludeCartodbId(MNS);
        if (this._needToInstantiate(MNS, resolution, filtering)) {
            const instantiationData = await this._repeatableInstantiate(MNS, resolution, filtering);
=======
        const vizInfo = this._getServerInfoFrom(viz);

        if (this._needToInstantiateMap(vizInfo)) {
            const instantiationData = await this._repeatableInstantiate(vizInfo);
>>>>>>> b8b94ee0
            this._updateStateAfterInstantiating(instantiationData);
        }

        return this.metadata;
    }

    /**
     * Get relevant info from Viz related to windshaft requests
     */
    _getServerInfoFrom (viz) {
        const MNS = this._getMinNeededSchemaFrom(viz);
        const resolution = viz.resolution.eval();
        const filtering = windshaftFiltering.getFiltering(viz, { exclusive: this._exclusive });

        // TODO: properly document returned output at jsdoc (with typedef?)
        const vizInfo = { MNS, resolution, filtering }; // TODO this looks like a Type or even a Class
        return vizInfo;
    }

    /**
     * Get the minimum schema from the viz, validated and with DEFAULT_ID_PROPERTY
    */
    _getMinNeededSchemaFrom (viz) {
        const MNS = viz.getMinimumNeededSchema();
        this._checkAcceptableMNS(MNS);
        this._forceIncludeCartodbId(MNS);

        return MNS;
    }

    _forceIncludeCartodbId (MNS) {
        // Force to include DEFAULT_ID_PROPERTY in the MNS columns.
        // TODO: revisit this request to Maps API
        if (!MNS[DEFAULT_ID_PROPERTY]) {
            MNS[DEFAULT_ID_PROPERTY] = [{ type: aggregationTypes.UNAGGREGATED }];
        }
    }

    requiresNewMetadata (viz) {
        const vizInfo = this._getServerInfoFrom(viz);
        return this._needToInstantiateMap(vizInfo);
    }

    _checkAcceptableMNS (MNS) {
        Object.keys(MNS).forEach(propertyName => {
            const usages = MNS[propertyName];
            const aggregatedUsage = usages.some(x => x.type === aggregationTypes.AGGREGATED);
            const unAggregatedUsage = usages.some(x => x.type === aggregationTypes.UNAGGREGATED);
            if (aggregatedUsage && unAggregatedUsage) {
                const aggregationUssages = JSON.stringify(usages.filter(x => x.type !== 'aggregated'));
                throw new CartoValidationError(
                    `Incompatible combination of cluster aggregation usages (${aggregationUssages}) with unaggregated usage for property '${propertyName}'`,
                    CartoValidationErrorTypes.INCORRECT_VALUE
                );
            }
        });
    }

    /**
     * After calling getMetadata(), data for a viewport can be obtained with this function.
     * So long as the viz doesn't change, getData() can be called repeatedly for different
     * viewports. If viz changes getMetadata() should be called before requesting data
     * for the new viz.
     */
    getData (zoom, viewport) {
        if (this._mvtClient) {
            return this._mvtClient.requestData(zoom, viewport);// FIXME extend
        }
    }

    /**
     * Check if the map needs to be reinstantiated
     * This happens:
     *  - When the minimun required schema changed.
     *  - When the resolution changed.
     *  - When the filter conditions changed and the dataset should be server-filtered.
     */
    _needToInstantiateMap (vizInfo) {
        const { MNS, resolution, filtering } = vizInfo;

        const schemaChanged = schema.notEquals(this._MNS, MNS);
        const resolutionChanged = this.resolution !== resolution;
        const filteringChanged = JSON.stringify(this.filtering) !== JSON.stringify(filtering);
        const shouldBeServerFiltered = this.metadata && (this.metadata.featureCount > MIN_FILTERING);

        return schemaChanged || resolutionChanged || (filteringChanged && shouldBeServerFiltered);
    }

    _isInstantiated () {
        return !!this.metadata;
    }

    _instantiationChoices (metadata) {
        let choices = {
            backendFilters: true // default choices
        };

        const thereAreFeatures = metadata && metadata.featureCount >= 0;
        if (thereAreFeatures) {
            const shouldBeServerFiltered = metadata.featureCount > MIN_FILTERING;
            choices.backendFilters = shouldBeServerFiltered || !metadata.backendFiltersApplied;
        }

        return choices;
    }

    async _instantiateUncached (vizInfo, choices = { backendFilters: true }, overrideMetadata = null) {
        const { MNS, resolution, filters } = vizInfo;

        const agg = await this._generateAggregation(MNS, resolution);
        let select = this._buildSelectClause(MNS);
        let aggSQL = this._buildQuery(select);

        const query = `(${aggSQL}) AS tmp`;

        let backendFilters = choices.backendFilters ? filters : null;
        let backendFiltersApplied = false;
        if (backendFilters && this._requiresAggregation(MNS)) {
            agg.filters = windshaftFiltering.getAggregationFilters(backendFilters);
            if (agg.filters) {
                backendFiltersApplied = true;
            }
            if (!this._exclusive) {
                backendFilters = null;
            }
        }
        if (backendFilters) {
            const filteredSQL = this._buildQuery(select, backendFilters);
            backendFiltersApplied = backendFiltersApplied || filteredSQL !== aggSQL;
            aggSQL = filteredSQL;
        }

        const conf = this._getConfig();
        let { urlTemplates, metadata } = await this._getInstantiationPromise(query, conf, agg, aggSQL, select, overrideMetadata, MNS);
        metadata.backendFiltersApplied = backendFiltersApplied;

        return { MNS, resolution, filters, metadata, urlTemplates };
    }

    _updateStateAfterInstantiating ({ MNS, resolution, filters, metadata, urlTemplates }) {
        if (this._mvtClient) {
            this._mvtClient.free();
        }
        metadata.extent = TILE_EXTENT;
        this._mvtClient = new MVT(urlTemplates, metadata);
        this._mvtClient._workerName = 'windshaft';
        this._mvtClient.bindLayer(this._addDataframe);
        this.urlTemplates = urlTemplates;
        this.metadata = metadata;
        this._MNS = MNS;
        this.filtering = filters;
        this.resolution = resolution;
        this._checkLayerMeta(MNS);
    }

    async _instantiate (vizInfo, choices, metadata) {
        const id = this._getInstantiationID(vizInfo, choices);
        if (this.inProgressInstantiations[id]) {
            return this.inProgressInstantiations[id];
        }

        const instantiationPromise = this._instantiateUncached(vizInfo, choices, metadata);
        this.inProgressInstantiations[id] = instantiationPromise;
        return instantiationPromise;
    }

    async _repeatableInstantiate (vizInfo) {
        // TODO: we shouldn't reinstantiate just to not apply backend filters
        // (we'd need to add a choice comparison function argument to repeatablePromise)
        let finalMetadata = null;
        const initialChoices = this._instantiationChoices(this.metadata);
        const finalChoices = instantiation => {
            // first instantiation metadata is kept
            finalMetadata = instantiation.metadata;
            return this._instantiationChoices(instantiation.metadata);
        };

        return repeatablePromise(initialChoices, finalChoices, choices => this._instantiate(vizInfo, choices, finalMetadata));
    }

    _checkLayerMeta (MNS) {
        if (!this._isAggregated() && this._requiresAggregation(MNS)) {
            throw new CartoMapsAPIError('Aggregation not supported for this dataset', CartoMapsAPIErrorTypes.NOT_SUPPORTED);
        }
    }

    _isAggregated () {
        return this.metadata && this.metadata.isAggregated;
    }

    _requiresAggregation (MNS) {
        return Object.values(MNS).some(propertyUsages =>
            propertyUsages.some(u => u.type === aggregationTypes.AGGREGATED)
        );
    }

    _generateAggregation (MNS, resolution) {
        let aggregation = {
            columns: {},
            dimensions: {},
            placement: 'centroid',
            resolution: resolution,
            threshold: 1
        };

        Object.keys(MNS)
            .forEach(propertyName => {
                if (propertyName !== DEFAULT_ID_PROPERTY) {
                    const propertyUsages = MNS[propertyName];
                    propertyUsages.forEach(usage => {
                        if (usage.type === 'aggregated') {
                            aggregation.columns[schema.column.aggColumn(propertyName, usage.op)] = {
                                aggregate_function: usage.op,
                                aggregated_column: propertyName
                            };
                        } else if (usage.type === 'dimension') {
                            const dimension = usage.dimension;
                            const { group, format } = dimension;
                            const parameters = { column: propertyName, group, format };
                            aggregation.dimensions[dimension.propertyName] = parameters;
                        } else {
                            // automatic ungrouped dimension
                            // TODO:
                            // we should consider eliminating this and requiring
                            // all dimensions to be used through clusterXXX functions
                            aggregation.dimensions[propertyName] = {
                                column: propertyName
                            };
                        }
                    });
                }
            });

        return aggregation;
    }

    _buildSelectClause (MNS) {
        const columns = Object.keys(MNS).concat(['the_geom_webmercator', DEFAULT_ID_PROPERTY]);
        return columns.filter((item, pos) => columns.indexOf(item) === pos); // get unique values
    }

    _buildQuery (select, filters) {
        const columns = select.map(column => `"${column}"`).join();
        const condition = filters ? windshaftFiltering.getSQLWhere(filters) : '';
        return `SELECT ${columns} FROM ${this._source._getFromClause()} ${condition}`;
    }

    _getConfig () {
        return {
            apiKey: this._source._apiKey,
            username: this._source._username,
            serverURL: this._source._serverURL
        };
    }

    free () {
        if (this._mvtClient) {
            this._mvtClient.free();
        }
    }

    async _getInstantiationPromise (query, conf, agg, aggSQL, columns, overrideMetadata, MNS) {
        const mapConfigAgg = this._getMapConfigAgg(agg, aggSQL);
        if (!overrideMetadata) {
            this._completeMapConfigWithColumns(mapConfigAgg, columns);
        }

        const layergroup = await this._getLayerGroupFromWindshaft(conf, mapConfigAgg);

        return {
            urlTemplates: layergroup.metadata.tilejson.vector.tiles,
            metadata: overrideMetadata || this._adaptMetadata(layergroup.metadata.layers[0].meta, agg, MNS)
        };
    }

    _getMapConfigAgg (agg, aggSQL) {
        const mapConfigAgg = {
            buffersize: {
                mvt: 1
            },
            layers: [
                {
                    type: 'mapnik',
                    options: {
                        sql: aggSQL,
                        aggregation: agg,
                        vector_extent: TILE_EXTENT,
                        vector_simplify_extent: TILE_EXTENT,
                        dates_as_numbers: true
                    }
                }
            ]
        };
        return mapConfigAgg;
    }

    _completeMapConfigWithColumns (mapConfigAgg, columns) {
        const excludedColumns = ['the_geom', 'the_geom_webmercator'];
        const includedColumns = columns.filter(name => !excludedColumns.includes(name));
        mapConfigAgg.layers[0].options.metadata = {
            geometryType: true,
            columnStats: {
                topCategories: MAX_CATEGORIES,
                includeNulls: true
            },
            dimensions: true,
            sample: {
                num_rows: SAMPLE_ROWS,
                include_columns: includedColumns // TODO: when supported by Maps API: exclude_columns: excludedColumns
            }
        };
    }

    async _getLayerGroupFromWindshaft (conf, mapConfigAgg) {
        const requestHelper = new WindshaftRequestHelper(conf, mapConfigAgg);
        return requestHelper.getLayerGroup();
    }

    _adaptMetadata (meta, agg, MNS) {
        meta.datesAsNumbers = meta.dates_as_numbers;
        const { stats, aggregation, datesAsNumbers } = meta;
        const featureCount = stats.hasOwnProperty('featureCount') ? stats.featureCount : stats.estimatedFeatureCount;
        const geomType = stats.geometryType && adaptGeometryType(stats.geometryType);

        const properties = stats.columns;
        Object.keys(agg.columns).forEach(aggName => {
            const basename = agg.columns[aggName].aggregated_column;
            const fnName = agg.columns[aggName].aggregate_function;

            if (!properties[basename].aggregations) {
                properties[basename].aggregations = {};
            }

            properties[basename].aggregations[fnName] = aggName;

            if (basename !== aggName) {
                properties[aggName] = JSON.parse(JSON.stringify(properties[basename]));
            }
        });

        Object.keys(agg.dimensions).forEach(dimName => {
            const dimension = agg.dimensions[dimName];
            if (stats.dimensions && stats.dimensions[dimName].type) {
                // otherwise, the dimension is a (legacy) ungrouped dimension
                const dimensionStats = stats.dimensions[dimName];
                const dimType = adaptColumnType(dimensionStats.type);
                const { column, ...params } = dimension;
                if (properties[column].dimension) {
                    throw new CartoMapsAPIError(`Multiple dimensions based on same column '${column}'.`, CartoMapsAPIErrorTypes.NOT_SUPPORTED);
                }
                properties[column].dimension = {
                    propertyName: dimName,
                    grouping: Object.keys(params).length === 0 ? undefined : dimensionStats.params,
                    type: dimType,
                    // TODO: merge all properties of dimensionStats except params, type
                    min: dimensionStats.min,
                    max: dimensionStats.max
                };
                const range = MNS[column].some(c => c.range);

                if (range > 0) {
                    properties[column].dimension.range = ['start', 'end'].map(mode => `${dimName}_${mode}`);
                }
            }
        });

        Object.values(properties).map(property => {
            property.type = adaptColumnType(property.type);
        });

        Object.keys(properties).forEach(propertyName => {
            const property = properties[propertyName];
            if (property.type === 'category' && property.categories) {
                property.categories.forEach(category => {
                    category.name = category.category;
                    delete category.category;
                });
            } else if (datesAsNumbers && datesAsNumbers.includes(propertyName)) {
                property.type = 'date';
            }
        });

        if (geomType === GEOMETRY_TYPE.POINT) {
            properties[CLUSTER_FEATURE_COUNT] = { type: 'number' };
        }

        return new Metadata({
            properties,
            featureCount,
            sample: stats.sample,
            geomType,
            isAggregated: aggregation.mvt,
            idProperty: DEFAULT_ID_PROPERTY
        });
    }
}

function adaptGeometryType (type) {
    switch (type) {
        case 'ST_MultiPolygon':
        case 'ST_Polygon':
            return GEOMETRY_TYPE.POLYGON;
        case 'ST_Point':
            return GEOMETRY_TYPE.POINT;
        case 'ST_MultiLineString':
        case 'ST_LineString':
            return GEOMETRY_TYPE.LINE;
        default:
            throw new CartoMapsAPIError(`Unimplemented geometry type '${type}'.`, CartoMapsAPIErrorTypes.NOT_SUPPORTED);
    }
}

function adaptColumnType (type) {
    if (type === 'string') {
        return 'category';
    }
    return type;
}

// generate a promise under certain assumptions/choices; then if the result changes the assumptions,
// repeat the generation with the new information
async function repeatablePromise (initialAssumptions, assumptionsFromResult, promiseGenerator) {
    let promise = promiseGenerator(initialAssumptions);
    let result = await promise;
    let finalAssumptions = assumptionsFromResult(result);
    if (JSON.stringify(initialAssumptions) === JSON.stringify(finalAssumptions)) {
        return promise;
    } else {
        return promiseGenerator(finalAssumptions);
    }
}<|MERGE_RESOLUTION|>--- conflicted
+++ resolved
@@ -49,20 +49,10 @@
      * @param {*} viz
      */
     async getMetadata (viz) {
-<<<<<<< HEAD
-        const MNS = viz.getMinimumNeededSchema();
-        this._checkAcceptableMNS(MNS);
-        const resolution = viz.resolution.value;
-        const filtering = windshaftFiltering.getFiltering(viz, { exclusive: this._exclusive });
-        this._forceIncludeCartodbId(MNS);
-        if (this._needToInstantiate(MNS, resolution, filtering)) {
-            const instantiationData = await this._repeatableInstantiate(MNS, resolution, filtering);
-=======
         const vizInfo = this._getServerInfoFrom(viz);
 
         if (this._needToInstantiateMap(vizInfo)) {
             const instantiationData = await this._repeatableInstantiate(vizInfo);
->>>>>>> b8b94ee0
             this._updateStateAfterInstantiating(instantiationData);
         }
 
@@ -74,7 +64,7 @@
      */
     _getServerInfoFrom (viz) {
         const MNS = this._getMinNeededSchemaFrom(viz);
-        const resolution = viz.resolution.eval();
+        const resolution = viz.resolution.value;
         const filtering = windshaftFiltering.getFiltering(viz, { exclusive: this._exclusive });
 
         // TODO: properly document returned output at jsdoc (with typedef?)
