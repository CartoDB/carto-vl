--- conflicted
+++ resolved
@@ -362,17 +362,12 @@
 
         const properties = stats.columns;
         Object.keys(agg.columns).forEach(aggName => {
-<<<<<<< HEAD
             const basename = schema.column.getBase(aggName);
-            properties[basename].sourceName = aggName;
-=======
-            const basename = R.schema.column.getBase(aggName);
-            const fnName = R.schema.column.getAggFN(aggName);
+            const fnName = schema.column.getAggFN(aggName);
             if (!properties[basename].aggregations) {
                 properties[basename].aggregations = {};
             }
             properties[basename].aggregations[fnName] = aggName;
->>>>>>> 62ef7662
         });
         Object.values(properties).map(property => {
             property.type = adaptColumnType(property.type);
