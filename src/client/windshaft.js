--- conflicted
+++ resolved
@@ -474,12 +474,8 @@
             points = new Float32Array(mvtLayer.length * 2);
         }
         let featureGeometries = [];
-<<<<<<< HEAD
         let numFeatures = 0;
-        for (var i = 0; i < mvtLayer.length; i++) {
-=======
         for (let i = 0; i < mvtLayer.length; i++) {
->>>>>>> 8685448d
             const f = mvtLayer.feature(i);
             const geom = f.loadGeometry();
             if (metadata.geomType == geometryTypes.POINT) {
@@ -513,14 +509,9 @@
                 const metadataColumn = metadata.columns.find(c => c.name == name);
                 const min = metadataColumn.min;
                 const max = metadataColumn.max;
-<<<<<<< HEAD
-                const n = (d - min) / (max.getTime() - min.getTime());
+                const n = (d - min.getTime()) / (max.getTime() - min.getTime());
+
                 properties[index + catFields.length + numFields.length][numFeatures] = n;
-=======
-                const n = (d - min.getTime()) / (max.getTime() - min.getTime());
-
-                properties[index + catFields.length + numFields.length][i] = n;
->>>>>>> 8685448d
             });
             numFeatures += 1;
         }
