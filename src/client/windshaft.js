import * as R from '../core/renderer';
import * as rsys from './rsys';
import Dataframe from '../core/dataframe';
import * as Protobuf from 'pbf';
import * as LRU from 'lru-cache';
import * as windshaftFiltering from './windshaft-filtering';
import { VectorTile } from '@mapbox/vector-tile';
import Metadata from '../core/metadata';

const SAMPLE_ROWS = 1000;
const MIN_FILTERING = 2000000;

// Get dataframes <- MVT <- Windshaft
// Get metadata
// Instantiate map Windshaft
// Requrest SQL API (temp)
// Cache dataframe

export default class Windshaft {

    constructor(source) {
        this._source = source;
        this.geomType = 'point';
        this._requestGroupID = 0;
        this._oldDataframes = [];
        this._MNS = null;
        this._promiseMNS = null;
        this._categoryStringToIDMap = {};
        this._numCategories = 0;
        const lruOptions = {
            max: 1000
            // TODO improve cache length heuristic
            , length: function () { return 1; }
            , dispose: (key, promise) => {
                promise.then(dataframe => {
                    if (!dataframe.empty) {
                        dataframe.free();
                        this._removeDataframe(dataframe);
                    }
                });
            }
            , maxAge: 1000 * 60 * 60
        };
        this.cache = LRU(lruOptions);
        this.inProgressInstantiations = {};
    }

    _bindLayer(addDataframe, removeDataframe, dataLoadedCallback) {
        this._addDataframe = addDataframe;
        this._removeDataframe = removeDataframe;
        this._dataLoadedCallback = dataLoadedCallback;
    }

    _getInstantiationID(MNS, resolution, filtering) {
        return JSON.stringify({
            MNS,
            resolution,
            filtering: this.metadata && this.metadata.featureCount > MIN_FILTERING ? filtering : null
        });
    }

    /**
     * Should be called whenever the style changes (even if metadata is not going to be used)
     * This not only computes metadata: it also updates the map (instantiates) for the new style if needed
     * Returns  a promise to a Metadata
     * @param {*} viewport
     * @param {*} MNS
     * @param {*} addDataframe
     * @param {*} styleDataframe
     */
    async getMetadata(style) {
        const MNS = style.getMinimumNeededSchema();
        const resolution = style.getResolution();
        const filtering = windshaftFiltering.getFiltering(style);
        if (this._needToInstantiate(MNS, resolution, filtering)) {
            await this._instantiate(MNS, resolution, filtering);
        }
        return this.metadata;
    }

    getData(viewport) {
        if (this._isInstantiated()) {
            const tiles = rsys.rTiles(viewport);
            this._getTiles(tiles);
        }
    }


    _getTiles(tiles) {
        this._requestGroupID++;
        var completedTiles = [];
        var needToComplete = tiles.length;
        const requestGroupID = this._requestGroupID;
        tiles.forEach(t => {
            const { x, y, z } = t;
            this.getDataframe(x, y, z).then(dataframe => {
                if (dataframe.empty) {
                    needToComplete--;
                } else {
                    completedTiles.push(dataframe);
                }
                if (completedTiles.length == needToComplete && requestGroupID == this._requestGroupID) {
                    this._oldDataframes.map(d => d.active = false);
                    completedTiles.map(d => d.active = true);
                    this._oldDataframes = completedTiles;
                    this._dataLoadedCallback();
                }
            });
        });
    }

    /**
     * Check if the map needs to be reinstantiated
     * This happens:
     *  - When the minimun required schema changed.
     *  - When the resolution changed.
     *  - When the filter conditions changed and the dataset should be server-filtered.
     */
    _needToInstantiate(MNS, resolution, filtering) {
        return !R.schema.equals(this._MNS, MNS) || resolution != this.resolution || (JSON.stringify(filtering) != JSON.stringify(this.filtering) && this.metadata.featureCount > MIN_FILTERING);
    }

    _isInstantiated() {
        return !!this.metadata;
    }

    _getCategoryIDFromString(category) {
        if (this._categoryStringToIDMap[category] !== undefined) {
            return this._categoryStringToIDMap[category];
        }
        this._categoryStringToIDMap[category] = this._numCategories;
        this._numCategories++;
        return this._categoryStringToIDMap[category];
    }


    async _instantiateUncached(MNS, resolution, filters) {
        const conf = this._getConfig();
        const agg = await this._generateAggregation(MNS, resolution);
        let select = this._buildSelectClause(MNS);
        let aggSQL = this._buildQuery(select);

        const query = `(${aggSQL}) AS tmp`;
        const metadata = await this._getMetadata(query, MNS, conf);

        select = this._buildSelectClause(MNS, metadata.columns.filter(c => c.type == 'date').map(c => c.name));
        // If the number of features is higher than the minimun, enable server filtering.
        if (metadata.featureCount > MIN_FILTERING) {
            aggSQL = `SELECT ${select.filter((item, pos) => select.indexOf(item) == pos).join()} FROM ${this._source._query ? `(${this._source._query}) as _cdb_query_wrapper` : this._source._tableName} ${windshaftFiltering.getSQLWhere(filters)}`;
        } else {
            aggSQL = this._buildQuery(select);
        }

        const urlTemplate = await this._getUrlPromise(query, conf, agg, aggSQL);
        this._oldDataframes = [];
        this.cache.reset();
        this.urlTemplate = urlTemplate;
        this.metadata = metadata;
        this._MNS = MNS;
        this.filtering = filters;
        this.resolution = resolution;

        // Store instantiation
        return metadata;
    }
    async _instantiate(MNS, resolution, filters) {
        if (this.inProgressInstantiations[this._getInstantiationID(MNS, resolution, filters)]) {
            return this.inProgressInstantiations[this._getInstantiationID(MNS, resolution, filters)];
        }
        console.log(this._getInstantiationID(MNS, resolution, filters));
        const promise = this._instantiateUncached(MNS, resolution, filters);
        this.inProgressInstantiations[this._getInstantiationID(MNS, resolution, filters)] = promise;
        return promise;
    }

    _generateAggregation(MRS, resolution) {
        let aggregation = {
            columns: {},
            dimensions: {},
            placement: 'centroid',
            resolution: resolution,
            threshold: 1,
        };

        MRS.columns
            .forEach(name => {
                if (name.startsWith('_cdb_agg_')) {
                    aggregation.columns[name] = {
                        aggregate_function: getAggFN(name),
                        aggregated_column: getBase(name)
                    };
                } else {
                    aggregation.dimensions[name] = name;
                }
            });

        return aggregation;
    }

    _buildSelectClause(MRS, dateFields = []) {
        return MRS.columns.map(name => name.startsWith('_cdb_agg_') ? getBase(name) : name).map(
            name => dateFields.includes(name) ? name + '::text' : name
        )
            .concat(['the_geom', 'the_geom_webmercator']);
    }

    _buildQuery(select) {
        return `SELECT ${select.filter((item, pos) => select.indexOf(item) == pos).join()} FROM ${this._source._query ? `(${this._source._query}) as _cdb_query_wrapper` : this._source._tableName}`;
    }

    _getConfig() {
        // for local environments, which require direct access to Maps and SQL API ports, end the configured URL with "{local}"
        return {
            apiKey: this._source._apiKey,
            username: this._source._username,
            mapsServerURL: this._source._serverURL.maps,
            sqlServerURL: this._source._serverURL.sql
        };
    }

    free() {
        this.cache.reset();
        this._oldDataframes = [];
    }

    _generateDataFrame(rs, geometry, properties, size, type) {
        const dataframe = new Dataframe({
            active: false,
            center: rs.center,
            geom: geometry,
            properties: properties,
            scale: rs.scale,
            size: size,
            type: type,
        });

        return dataframe;
    }

    async _getUrlPromise(query, conf, agg, aggSQL) {
        return `https://cartodata.blob.core.windows.net/cartotest2/tile_area/liveramp_nyc/result_diff_4/{z}/{x}/{y}.mvt`;

        const LAYER_INDEX = 0;
        this.geomType = 'point';//await this.getGeometryType(query, conf);

        if (this.geomType != 'point') {
            agg = false;
        }

        const mapConfigAgg = {
            buffersize: {
                'mvt': 0
            },
            layers: [
                {
                    type: 'mapnik',
                    options: {
                        sql: aggSQL,
                        aggregation: agg
                    }
                }
            ]
        };
        const response = await fetch(endpoint(conf), this._getRequestConfig(mapConfigAgg));
        const layergroup = await response.json();
        this._subdomains = layergroup.cdn_url ? layergroup.cdn_url.templates.https.subdomains : [];
        return getLayerUrl(layergroup, LAYER_INDEX, conf);
    }

    _getRequestConfig(mapConfigAgg) {
        return {
            method: 'POST',
            headers: {
                'Accept': 'application/json',
                'Content-Type': 'application/json'
            },
            body: JSON.stringify(mapConfigAgg),
        };
    }

    getDataframe(x, y, z) {
        const id = `${x},${y},${z}`;
        const c = this.cache.get(id);
        if (c) {
            return c;
        }
        const promise = this.requestDataframe(x, y, z);
        this.cache.set(id, promise);
        return promise;
    }

    requestDataframe(x, y, z) {
        const mvt_extent = 4096;

        return fetch(this._getTileUrl(x, y, z))
            .then(rawData => rawData.arrayBuffer())
            .then(response => {

                if (response.byteLength == 0 || response == 'null') {
                    return { empty: true };
                }
                var tile = new VectorTile(new Protobuf(response));
                const mvtLayer = tile.layers[Object.keys(tile.layers)[0]];
                var fieldMap = {};

                const numFields = [];
                const catFields = [];
                const dateFields = [];
                this._MNS.columns.map(name => {
                    const basename = name.startsWith('_cdb_agg_') ? getBase(name) : name;
                    const type = this.metadata.columns.find(c => c.name == basename).type;
                    if (type == 'category') {
                        catFields.push(name);
                    } else if (type == 'float') {
                        numFields.push(name);
                    } else if (type == 'date') {
                        dateFields.push(name);
                    } else {
                        throw new Error(`Column type '${type}' not supported`);
                    }

                });
                catFields.map((name, i) => fieldMap[name] = i);
                numFields.map((name, i) => fieldMap[name] = i + catFields.length);
                dateFields.map((name, i) => fieldMap[name] = i + catFields.length + numFields.length);

                const { points, featureGeometries, properties } = this._decodeMVTLayer(mvtLayer, this.metadata, mvt_extent, catFields, numFields, dateFields);

                var rs = rsys.getRsysFromTile(x, y, z);
                let dataframeProperties = {};
                Object.keys(fieldMap).map((name, pid) => {
                    dataframeProperties[name] = properties[pid];
                });
                let dataFrameGeometry = this.geomType == 'point' ? points : featureGeometries;
                const dataframe = this._generateDataFrame(rs, dataFrameGeometry, dataframeProperties, mvtLayer.length, this.geomType);
                this._addDataframe(dataframe);
                return dataframe;
            });
    }

    _getTileUrl(x, y, z) {
<<<<<<< HEAD
        //const s = this._subdomains[this._subdomainCounter++ % this._subdomains.length];
        return this.urlTemplate.replace('{x}', x).replace('{y}', y).replace('{z}', z);//.replace('{s}', s);
=======
        return this.urlTemplate.replace('{x}', x).replace('{y}', y).replace('{z}', z).replace('{s}', this._getSubdomain(x, y));
    }

    _getSubdomain(x, y) {
        // Reference https://github.com/Leaflet/Leaflet/blob/v1.3.1/src/layer/tile/TileLayer.js#L214-L217
        return this._subdomains[Math.abs(x + y) % this._subdomains.length];
>>>>>>> d919101c
    }

    _decodePolygons(geom, featureGeometries, mvt_extent) {
        let polygon = null;
        let geometry = [];
        /*
            All this clockwise non-sense is needed because the MVT decoder dont decode the MVT fully.
            It doesn't distinguish between internal polygon rings (which defines holes) or external ones, which defines more polygons (mulipolygons)
            See:
                https://github.com/mapbox/vector-tile-spec/tree/master/2.1
                https://en.wikipedia.org/wiki/Shoelace_formula
        */
        for (let j = 0; j < geom.length; j++) {
            //if exterior
            //   push current polygon & set new empty
            //else=> add index to holes
            if (isClockWise(geom[j])) {
                if (polygon) {
                    geometry.push(polygon);
                }
                polygon = {
                    flat: [],
                    holes: []
                };
            } else {
                if (j == 0) {
                    throw new Error('Invalid MVT tile: first polygon ring MUST be external');
                }
                polygon.holes.push(polygon.flat.length / 2);
            }
            for (let k = 0; k < geom[j].length; k++) {
                polygon.flat.push(2 * geom[j][k].x / mvt_extent - 1.);
                polygon.flat.push(2 * (1. - geom[j][k].y / mvt_extent) - 1.);
            }
        }
        //if current polygon is not empty=> push it
        if (polygon && polygon.flat.length > 0) {
            geometry.push(polygon);
        }
        featureGeometries.push(geometry);
    }

    _decodeLines(geom, featureGeometries, mvt_extent) {
        let geometry = [];
        geom.map(l => {
            let line = [];
            l.map(point => {
                line.push(2 * point.x / mvt_extent - 1, 2 * (1 - point.y / mvt_extent) - 1);
            });
            geometry.push(line);
        });
        featureGeometries.push(geometry);
    }

    _decodeMVTLayer(mvtLayer, metadata, mvt_extent, catFields, numFields, datesField) {
        var properties = [new Float32Array(mvtLayer.length + 1024), new Float32Array(mvtLayer.length + 1024), new Float32Array(mvtLayer.length + 1024), new Float32Array(mvtLayer.length + 1024)];
        if (this.geomType == 'point') {
            var points = new Float32Array(mvtLayer.length * 2);
        }
        let mx = 0;
        let featureGeometries = [];
        for (var i = 0; i < mvtLayer.length; i++) {
            const f = mvtLayer.feature(i);
            const geom = f.loadGeometry();
            const count = Object.keys(f.properties).filter(name => name.includes('2017')).map(name => f.properties[name]).reduce((x, y) => x + y, 0);

            const x = (geom[0][0].x + geom[0][2].x) / 2;
            const y = (geom[0][0].y + geom[0][2].y) / 2;

            mx = Math.max(mx, count);

            points[2 * i + 0] = 2 * (x) / mvt_extent - 1.;
            points[2 * i + 1] = 2 * (1. - (y) / mvt_extent) - 1.;


            catFields.map((name, index) => {
                properties[index][i] = this._getCategoryIDFromString(f.properties[name]);
            });
            numFields.map((name, index) => {
                properties[index + catFields.length][i] = count;
            });
            datesField.map((name, index) => {
                const d = Date.parse(f.properties[name]);
                if (Number.isNaN(d)) {
                    throw new Error('invalid MVT date');
                }
                const metadataColumn = metadata.columns.find(c => c.name == name);
                const min = metadataColumn.min;
                const max = metadataColumn.max;
                const n = (d - min) / (max.getTime() - min.getTime());
                properties[index + catFields.length + numFields.length][i] = n;
            });
        }
        console.log('max', mx);

        return { properties, points, featureGeometries };
    }

    async _getMetadata(query, proto, conf) {
        //Get column names and types with a limit 0
        //Get min,max,sum and count of numerics
        //for each category type
        //Get category names and counts by grouping by
        //Assign ids
<<<<<<< HEAD
        const metadata = {
            columns: [],
        };
        return {
            columns: [
                {
                    name: 'count',
                    type: 'float'
                }
            ]
        };
=======

        const [{ numerics, categories, dates }, featureCount] = await Promise.all([
            this._getColumnTypes(query, conf),
            this.getFeatureCount(query, conf)]);

        const sampling = Math.min(SAMPLE_ROWS / featureCount, 1);

        const [sample, numericsTypes, datesTypes, categoriesTypes] = await Promise.all([
            this.getSample(conf, sampling),
            this.getNumericTypes(numerics, query, conf),
            this.getDatesTypes(dates, query, conf),
            this.getCategoryTypes(categories, query, conf)]);

        const columns = [];
        numerics.forEach((name, index) => columns.push(numericsTypes[index]));
        dates.forEach((name, index) => columns.push(datesTypes[index]));

        const categoryIDs = {};
        categories.map((name, index) => {
            const t = categoriesTypes[index];
            t.categoryNames.map(name => categoryIDs[name] = this._getCategoryIDFromString(name));
            columns.push(t);
        });
        const metadata = new Metadata(categoryIDs, columns, featureCount, sample);
        console.log(metadata);
        return metadata;
    }

    /**
     * Return an object with the names of the columns clasified by type.
     */
    async _getColumnTypes(query, conf) {
>>>>>>> d919101c
        const fields = await this.getColumnTypes(query, conf);
        let numerics = [];
        let categories = [];
        let dates = [];
        Object.keys(fields).map(name => {
            const type = fields[name].type;
            if (type == 'number') {
                numerics.push(name);
            } else if (type == 'string') {
                categories.push(name);
            } else if (type == 'date') {
                dates.push(name);
            } else if (type != 'geometry') {
                throw new Error(`Unsuportted type ${type}`);
            }
        });

        return { numerics, categories, dates };
    }

    async getSample(conf, sampling) {
        let q;
        if (this._source._tableName) {
            q = `SELECT * FROM ${this._source._tableName} TABLESAMPLE BERNOULLI (${100 * sampling}) REPEATABLE (0);`;
        } else {
            // Fallback to random() since 'TABLESAMPLE BERNOULLI' is not supported on queries
            q = `WITH _rndseed as (SELECT setseed(0.5))
                    SELECT * FROM (${this._source._query}) as _cdb_query_wrapper WHERE random() < ${sampling};`;
        }

        const response = await getSQL(q, conf);
        const json = await response.json();
        console.log(json);
        return json.rows;
    }

    // Returns the total feature count, including possibly filtered features
    async getFeatureCount(query, conf) {
        const q = `SELECT COUNT(*) FROM ${query};`;
        const response = await getSQL(q, conf);
        const json = await response.json();
        return json.rows[0].count;
    }

    async getColumnTypes(query, conf) {
        const columnListQuery = `select * from ${query} limit 0;`;
        const response = await getSQL(columnListQuery, conf);
        const json = await response.json();
        return json.fields;
    }

    async getGeometryType(query, conf) {
        const columnListQuery = `SELECT ST_GeometryType(the_geom) AS type FROM ${query} WHERE the_geom IS NOT NULL LIMIT 1;`;
        const response = await getSQL(columnListQuery, conf);
        const json = await response.json();
        const type = json.rows[0].type;
        switch (type) {
            case 'ST_MultiPolygon':
                return 'polygon';
            case 'ST_Point':
                return 'point';
            case 'ST_MultiLineString':
                return 'line';
            default:
                throw new Error(`Unimplemented geometry type ''${type}'`);
        }
    }

    async getNumericTypes(names, query, conf) {
        const aggFns = ['min', 'max', 'sum', 'avg'];
        const numericsSelect = names.map(name =>
            aggFns.map(fn => `${fn}(${name}) AS ${name}_${fn}`)
        ).concat(['COUNT(*)']).join();
        const numericsQuery = `SELECT ${numericsSelect} FROM ${query};`;
        const response = await getSQL(numericsQuery, conf);
        const json = await response.json();
        return names.map(name => {
            return {
                name,
                type: 'float',
                min: json.rows[0][`${name}_min`],
                max: json.rows[0][`${name}_max`],
                avg: json.rows[0][`${name}_avg`],
                sum: json.rows[0][`${name}_sum`],
            };
        }
        );
    }

    _getDateFromStr(str) {
        if (Number.isNaN(Date.parse(str))) {
            throw new Error(`Invalid date: '${str}'`);
        }
        return new Date(str);
    }

    async getDatesTypes(names, query, conf) {
        if (names.length == 0) {
            return [];
        }
        const aggFns = ['min', 'max'];
        const datesSelect = names.map(name =>
            aggFns.map(fn => `${fn}(${name}) AS ${name}_${fn}`)
        ).join();
        const numericsQuery = `SELECT ${datesSelect} FROM ${query};`;
        const response = await getSQL(numericsQuery, conf);
        const json = await response.json();
        return names.map(name => {
            return {
                name,
                type: 'date',
                min: this._getDateFromStr(json.rows[0][`${name}_min`]),
                max: this._getDateFromStr(json.rows[0][`${name}_max`]),
            };
        }
        );
    }

    async getCategoryTypes(names, query, conf) {
        return Promise.all(names.map(async name => {
            const catQuery = `SELECT COUNT(*), ${name} AS name FROM ${query} GROUP BY ${name} ORDER BY COUNT(*) DESC;`;
            const response = await getSQL(catQuery, conf);
            const json = await response.json();
            let counts = [];
            let names = [];
            json.rows.map(row => {
                counts.push(row.count);
                names.push(row.name);
            });
            return {
                name,
                type: 'category',
                categoryNames: names,
                categoryCounts: counts
            };
        }));
    }
}


function isClockWise(vertices) {
    let a = 0;
    for (let i = 0; i < vertices.length; i++) {
        let j = (i + 1) % vertices.length;
        a += vertices[i].x * vertices[j].y;
        a -= vertices[j].x * vertices[i].y;
    }
    return a > 0;
}

function getBase(name) {
    return name.replace(/_cdb_agg_[a-zA-Z0-9]+_/g, '');
}

function getAggFN(name) {
    let s = name.substr('_cdb_agg_'.length);
    return s.substr(0, s.indexOf('_'));
}

const endpoint = (conf, path = '') => {
    let url = `${conf.mapsServerURL}/api/v1/map`;
    if (path) {
        url += '/' + path;
    }
    url = authURL(url, conf);
    return url;
};

function getLayerUrl(layergroup, layerIndex, conf) {
    if (layergroup.cdn_url && layergroup.cdn_url.templates) {
        const urlTemplates = layergroup.cdn_url.templates.https;
        return authURL(`${urlTemplates.url}/${conf.username}/api/v1/map/${layergroup.layergroupid}/${layerIndex}/{z}/{x}/{y}.mvt`, conf);
    }
    return endpoint(conf, `${layergroup.layergroupid}/${layerIndex}/{z}/{x}/{y}.mvt`);
}

function getSQL(query, conf) {
    let url = `${conf.sqlServerURL}/api/v2/sql?q=` + encodeURIComponent(query);
    url = authURL(url, conf);
    return fetch(url);
}

function authURL(url, conf) {
    if (conf.apiKey) {
        const sep = url.includes('?') ? '&' : '?';
        url += sep + 'api_key=' + encodeURIComponent(conf.apiKey);
    }
    return url;
}

/**
 * Responsabilities: get tiles, decode tiles, return dataframe promises, optionally: cache, coalesce all layer with a source engine, return bound dataframes
 */<|MERGE_RESOLUTION|>--- conflicted
+++ resolved
@@ -339,17 +339,13 @@
     }
 
     _getTileUrl(x, y, z) {
-<<<<<<< HEAD
-        //const s = this._subdomains[this._subdomainCounter++ % this._subdomains.length];
-        return this.urlTemplate.replace('{x}', x).replace('{y}', y).replace('{z}', z);//.replace('{s}', s);
-=======
+        return this.urlTemplate.replace('{x}', x).replace('{y}', y).replace('{z}', z);
         return this.urlTemplate.replace('{x}', x).replace('{y}', y).replace('{z}', z).replace('{s}', this._getSubdomain(x, y));
     }
 
     _getSubdomain(x, y) {
         // Reference https://github.com/Leaflet/Leaflet/blob/v1.3.1/src/layer/tile/TileLayer.js#L214-L217
         return this._subdomains[Math.abs(x + y) % this._subdomains.length];
->>>>>>> d919101c
     }
 
     _decodePolygons(geom, featureGeometries, mvt_extent) {
@@ -449,24 +445,20 @@
     }
 
     async _getMetadata(query, proto, conf) {
+        return {
+            columns: [
+                {
+                    name: 'count',
+                    type: 'float'
+                }
+            ]
+        };
+        
         //Get column names and types with a limit 0
         //Get min,max,sum and count of numerics
         //for each category type
         //Get category names and counts by grouping by
         //Assign ids
-<<<<<<< HEAD
-        const metadata = {
-            columns: [],
-        };
-        return {
-            columns: [
-                {
-                    name: 'count',
-                    type: 'float'
-                }
-            ]
-        };
-=======
 
         const [{ numerics, categories, dates }, featureCount] = await Promise.all([
             this._getColumnTypes(query, conf),
@@ -499,7 +491,6 @@
      * Return an object with the names of the columns clasified by type.
      */
     async _getColumnTypes(query, conf) {
->>>>>>> d919101c
         const fields = await this.getColumnTypes(query, conf);
         let numerics = [];
         let categories = [];
