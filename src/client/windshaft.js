--- conflicted
+++ resolved
@@ -385,16 +385,11 @@
     }
 }
 
-<<<<<<< HEAD
 const endpoint = (url, parameters = []) => `${url}?${parameters.join('&')}`;
 const param = (key, value) => `${key}=${encodeURIComponent(value)}`;
 const authParam = conf => param('api_key', conf.apiKey);
 const mapsApiUrl = (conf, path = null) => {
     let url = `${conf.mapsServerURL}/api/v1/map`;
-=======
-const endpoint = (conf, path = '') => {
-    let url = `${conf.serverURL}/api/v1/map`;
->>>>>>> 2b1832bb
     if (path) {
         url += path;
     }
