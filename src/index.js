import * as shaders from './shaders';
import * as Style from './style';
import * as schema from './schema';

export { Renderer, Style, Dataframe };

import * as schema from './schema';
export { schema };

/**
 * @api
 * @typedef {object} RPoint - Point in renderer coordinates space
 * @property {number} x
 * @property {number} y
 */

/**
 * @api
 * @typedef {object} Dataframe - Point in renderer coordinates space
 * @property {RPoint} center
 * @property {number} scale
 * @property {geom} geometry
 * @property {Properties} properties
 */


// TODO remove
var gl;

/**
 * @description The Render To Texture Width limits the maximum number of features per tile: *maxFeatureCount = RTT_WIDTH^2*
 *
 * Large RTT_WIDTH values are unsupported by hardware. Limits vary on each machine.
 * Support starts to drop from 2048, with a drastic reduction in support for more than 4096 pixels.
 *
 * Large values imply a small overhead too.
 */
const RTT_WIDTH = 1024;


/**
 * @description Renderer constructor. Use it to create a new renderer bound to the provided canvas.
 * Initialization will be done synchronously.
 * The function will fail in case that a WebGL context cannot be created this can happen because of the following reasons:
 *   * The provided canvas element is invalid
 *   * The browser or the machine doesn't support WebGL or the required WebGL extension and minimum parameter values
 * @jsapi
 * @memberOf renderer
 * @constructor
 * @param {HTMLElement} canvas - the WebGL context will be created on this element
 */
function Renderer(canvas) {
    this.canvas = canvas;
    this.tiles = [];
    if (!gl) { //TODO remove hack: remove global context
        gl = canvas.getContext('webgl');
        if (!gl) {
            throw new Error("WebGL extension OES_texture_float is unsupported");
        }
        var ext = gl.getExtension("OES_texture_float");
        if (!ext) {
            throw new Error("WebGL extension OES_texture_float is unsupported");
        }
        this.EXT_blend_minmax = gl.getExtension('EXT_blend_minmax');
        if (!this.EXT_blend_minmax) {
            throw new Error("WebGL extension EXT_blend_minmax is unsupported");
        }
        const supportedRTT = gl.getParameter(gl.MAX_RENDERBUFFER_SIZE);
        if (supportedRTT < RTT_WIDTH) {
            throw new Error(`WebGL parameter 'gl.MAX_RENDERBUFFER_SIZE' is below the requirement: ${supportedRTT} < ${RTT_WIDTH}`);
        }
        Style.setGL(gl);
        this._initShaders();
        this._center = { x: 0, y: 0 };
        this._zoom = 1;
    }
    this.auxFB = gl.createFramebuffer();
    this.squareBuffer = gl.createBuffer();
    gl.bindBuffer(gl.ARRAY_BUFFER, this.squareBuffer);
    var vertices = [
        10.0, -10.0,
        0.0, 10.0,
        -10.0, -10.0,
    ];
    gl.bufferData(gl.ARRAY_BUFFER, new Float32Array(vertices), gl.STATIC_DRAW);
}

/**
 * Get Renderer visualization center
 * @api
 * @return {RPoint}
 */
Renderer.prototype.getCenter = function () {
    return { x: this._center.x, y: this._center.y };
};
/**
 * Set Renderer visualization center
 * @api
 * @param {number} x
 * @param {number} y
 */
Renderer.prototype.setCenter = function (x, y) {
    this._center.x = x;
    this._center.y = y;
    window.requestAnimationFrame(refresh.bind(this));
};
/**
 * Get Renderer visualization center
 * @api
 * @return {*}
 */
Renderer.prototype.getBounds = function () {
    const center = this.getCenter();
    const sx = this.getZoom() * this.getAspect();
    const sy = this.getZoom();
    return [center.x - sx, center.y - sy, center.x + sx, center.y + sy];
}
/**
 * Get Renderer visualization zoom
 * @api
 * @return {number}
 */
Renderer.prototype.getZoom = function () {
    return this._zoom;
};
/**
 * Set Renderer visualization zoom
 * @api
 * @param {number} zoom
 */
Renderer.prototype.setZoom = function (zoom) {
    this._zoom = zoom;
    window.requestAnimationFrame(refresh.bind(this));
};

/**
 * Removes a dataframe for the renderer. Freeing its resources.
 * @api
 * @param {*} tile
 */
Renderer.prototype.removeDataframe = function (dataframe) {
    this.tiles = this.tiles.filter(t => t !== dataframe);
    dataframe.propertyTex.map(tex => gl.deleteTexture(tex));
    gl.deleteTexture(dataframe.texColor);
    gl.deleteTexture(dataframe.texWidth);
    gl.deleteBuffer(dataframe.vertexBuffer);
    gl.deleteBuffer(dataframe.featureIDBuffer);
};


class Dataframe {
    /**
     * @constructor
     * @jsapi
     */
    constructor(center, scale, geom, properties) {
        this.center = center;
        this.scale = scale;
        this.geom = geom;
        this.properties = properties;
    }
}

class BoundDataframe extends Dataframe {
    /**
    * @jsapi
    * Apply a style
    * @name setStyle
    * @param style
    */
}

/**
 * @jsapi
 * @description Adds a new dataframe to the renderer.
 *
 * Performance-intensive. The required allocation and copy of resources will happen synchronously.
 * To achieve good performance, avoid multiple calls within the same event, particularly with large dataframes.
 * @param {Dataframe} dataframe
 * @returns {BoundDataframe}
 */
Renderer.prototype.addDataframe = function (dataframe) {
    this.tiles.push(dataframe);
    dataframe.propertyTex = [];

    var points = dataframe.geom;
    const level = 0;
    const width = RTT_WIDTH;
    dataframe.numVertex = points.length / 2;
    const height = Math.ceil(dataframe.numVertex / width);
    const border = 0;
    const srcFormat = gl.RED;
    const srcType = gl.FLOAT;
    dataframe.height = height;
    dataframe.propertyID = {}; //Name => PID
    dataframe.propertyCount = 0;


    for (var k in dataframe.properties) {
        if (dataframe.properties.hasOwnProperty(k) && dataframe.properties[k].length > 0) {
            const isCategory = !Number.isFinite(dataframe.properties[k][0]);
            const property = dataframe.properties[k];
            var propertyID = dataframe.propertyID[k];
            if (propertyID === undefined) {
                propertyID = dataframe.propertyCount;
                dataframe.propertyCount++;
                dataframe.propertyID[k] = propertyID;
            }
            dataframe.propertyTex[propertyID] = gl.createTexture();
            gl.bindTexture(gl.TEXTURE_2D, dataframe.propertyTex[propertyID]);
            const pixel = new Float32Array(width * height);
            for (var i = 0; i < property.length; i++) {
                pixel[i] = property[i];
            }
            gl.texImage2D(gl.TEXTURE_2D, level, gl.ALPHA,
                width, height, 0, gl.ALPHA, gl.FLOAT,
                pixel);
            gl.texParameteri(gl.TEXTURE_2D, gl.TEXTURE_WRAP_S, gl.CLAMP_TO_EDGE);
            gl.texParameteri(gl.TEXTURE_2D, gl.TEXTURE_WRAP_T, gl.CLAMP_TO_EDGE);
            gl.texParameteri(gl.TEXTURE_2D, gl.TEXTURE_MIN_FILTER, gl.NEAREST);
            gl.texParameteri(gl.TEXTURE_2D, gl.TEXTURE_MAG_FILTER, gl.NEAREST);
        }
    }

    dataframe.setStyle = (style) => {
        schema.checkSchemaMatch(style.schema, dataframe.schema);
        dataframe.style = style;
        window.requestAnimationFrame(refresh.bind(this));
    }
    dataframe.style = null;

    dataframe.vertexBuffer = gl.createBuffer();
    dataframe.featureIDBuffer = gl.createBuffer();


    dataframe.texColor = gl.createTexture();
    gl.bindTexture(gl.TEXTURE_2D, dataframe.texColor);
    gl.texImage2D(gl.TEXTURE_2D, level, gl.RGBA,
        width, height, border, gl.RGBA, gl.UNSIGNED_BYTE,
        new Uint8Array(4 * width * height).fill(255));
    gl.texParameteri(gl.TEXTURE_2D, gl.TEXTURE_WRAP_S, gl.CLAMP_TO_EDGE);
    gl.texParameteri(gl.TEXTURE_2D, gl.TEXTURE_WRAP_T, gl.CLAMP_TO_EDGE);
    gl.texParameteri(gl.TEXTURE_2D, gl.TEXTURE_MIN_FILTER, gl.NEAREST);
    gl.texParameteri(gl.TEXTURE_2D, gl.TEXTURE_MAG_FILTER, gl.NEAREST);

    dataframe.texWidth = gl.createTexture();
    gl.bindTexture(gl.TEXTURE_2D, dataframe.texWidth);
    gl.texImage2D(gl.TEXTURE_2D, level, gl.RGBA,
        width, height, border, gl.RGBA, gl.UNSIGNED_BYTE,
        new Uint8Array(4 * width * height).fill(100));
    gl.texParameteri(gl.TEXTURE_2D, gl.TEXTURE_WRAP_S, gl.CLAMP_TO_EDGE);
    gl.texParameteri(gl.TEXTURE_2D, gl.TEXTURE_WRAP_T, gl.CLAMP_TO_EDGE);
    gl.texParameteri(gl.TEXTURE_2D, gl.TEXTURE_MIN_FILTER, gl.NEAREST);
    gl.texParameteri(gl.TEXTURE_2D, gl.TEXTURE_MAG_FILTER, gl.NEAREST);



    var ids = new Float32Array(points.length);
    for (var i = 0; i < points.length; i += 2) {
        ids[i + 0] = ((i / 2) % width) / width;
        ids[i + 1] = Math.floor((i / 2) / width) / height;
    }

    gl.bindBuffer(gl.ARRAY_BUFFER, dataframe.vertexBuffer);
    gl.bufferData(gl.ARRAY_BUFFER, points, gl.STATIC_DRAW);

    gl.bindBuffer(gl.ARRAY_BUFFER, dataframe.featureIDBuffer);
    gl.bufferData(gl.ARRAY_BUFFER, ids, gl.STATIC_DRAW);

    gl.bindBuffer(gl.ARRAY_BUFFER, null);

    window.requestAnimationFrame(refresh.bind(this));

    return dataframe;
};

Renderer.prototype.getAspect = function () {
    return this.canvas.clientWidth / this.canvas.clientHeight;
};


/**
 * Refresh the canvas by redrawing everything needed.
 * Should only be called by requestAnimationFrame
 * @param timestamp - timestamp of the animation provided by requestAnimationFrame
 */
Renderer.prototype.refresh = refresh;
function refresh(timestamp) {
    // Don't re-render more than once per animation frame
    if (this.lastFrame == timestamp) {
        return;
    }
    this.lastFrame = timestamp;
    var canvas = this.canvas;
    var width = gl.canvas.clientWidth;
    var height = gl.canvas.clientHeight;
    if (gl.canvas.width != width ||
        gl.canvas.height != height) {
        gl.canvas.width = width;
        gl.canvas.height = height;
    }
    var aspect = canvas.clientWidth / canvas.clientHeight;
<<<<<<< HEAD
    gl.clearColor(0., 0., 0., 0.);
=======

    gl.bindFramebuffer(gl.FRAMEBUFFER, null);

    gl.clearColor(0., 0., 0., 0.);//TODO this should be a renderer property
>>>>>>> 3cb58427
    gl.clear(gl.COLOR_BUFFER_BIT | gl.DEPTH_BUFFER_BIT);

    gl.enable(gl.CULL_FACE);

    gl.disable(gl.BLEND);
    gl.disable(gl.DEPTH_TEST);


    // Render To Texture
    // COLOR
    gl.bindFramebuffer(gl.FRAMEBUFFER, this.auxFB);
    this.tiles.forEach(tile => {
        gl.framebufferTexture2D(gl.FRAMEBUFFER, gl.COLOR_ATTACHMENT0, gl.TEXTURE_2D, tile.texColor, 0);
        gl.viewport(0, 0, RTT_WIDTH, tile.height);
        gl.clear(gl.COLOR_BUFFER_BIT);

        gl.useProgram(tile.style.colorShader.program);
        var obj = {
            freeTexUnit: 4
        }
        tile.style._color._preDraw(obj);

        Object.keys(tile.style.propertyColorTID).forEach((name, i) => {
            gl.activeTexture(gl.TEXTURE0 + i);
            gl.bindTexture(gl.TEXTURE_2D, tile.propertyTex[tile.propertyID[name]]);
            gl.uniform1i(tile.style.colorShader.textureLocations[i], i);
        });

        gl.enableVertexAttribArray(tile.style.colorShader.vertexAttribute);
        gl.bindBuffer(gl.ARRAY_BUFFER, this.squareBuffer);
        gl.vertexAttribPointer(tile.style.colorShader.vertexAttribute, 2, gl.FLOAT, false, 0, 0);

        gl.drawArrays(gl.TRIANGLES, 0, 3);
        gl.disableVertexAttribArray(tile.style.colorShader.vertexAttribute);
    });

    //WIDTH
    this.tiles.forEach(tile => {
        gl.framebufferTexture2D(gl.FRAMEBUFFER, gl.COLOR_ATTACHMENT0, gl.TEXTURE_2D, tile.texWidth, 0);
        gl.useProgram(tile.style.widthShader.program);
        gl.viewport(0, 0, RTT_WIDTH, tile.height);
        gl.clear(gl.COLOR_BUFFER_BIT);
        var obj = {
            freeTexUnit: 4
        }
        tile.style._width._preDraw(obj);
        Object.keys(tile.style.propertyWidthTID).forEach((name, i) => {
            gl.activeTexture(gl.TEXTURE0 + i);
            gl.bindTexture(gl.TEXTURE_2D, tile.propertyTex[tile.propertyID[name]]);
            gl.uniform1i(tile.style.widthShader.textureLocations[i], i);
        });

        gl.enableVertexAttribArray(tile.style.widthShader.vertexAttribute);
        gl.bindBuffer(gl.ARRAY_BUFFER, this.squareBuffer);
        gl.vertexAttribPointer(tile.style.widthShader.vertexAttribute, 2, gl.FLOAT, false, 0, 0);

        gl.drawArrays(gl.TRIANGLES, 0, 3);

        gl.disableVertexAttribArray(tile.style.widthShader.vertexAttribute);


        tile.style.updated = false;
        tile.initialized = true;
    });


    gl.disable(gl.DEPTH_TEST);

    gl.blendFunc(gl.ONE, gl.ONE_MINUS_SRC_ALPHA);
    gl.enable(gl.BLEND);

    gl.bindFramebuffer(gl.FRAMEBUFFER, null);
    gl.viewport(0, 0, gl.drawingBufferWidth, gl.drawingBufferHeight);

    gl.useProgram(this.finalRendererProgram.program);
    var s = 1. / this._zoom;


    this.tiles.forEach(tile => {
        /*console.log((s / aspect) * tile.scale,
            s * tile.scale,
            (s / aspect) * this._center.x - tile.center.x,
            s * this._center.y - tile.center.y
        );*/
        gl.uniform2f(this.finalRendererProgram.vertexScaleUniformLocation,
            (s / aspect) * tile.scale,
            s * tile.scale);
        gl.uniform2f(this.finalRendererProgram.vertexOffsetUniformLocation,
            (s / aspect) * (this._center.x - tile.center.x),
            s * (this._center.y - tile.center.y));

        gl.enableVertexAttribArray(this.finalRendererProgram.vertexPositionAttribute);
        gl.bindBuffer(gl.ARRAY_BUFFER, tile.vertexBuffer);
        gl.vertexAttribPointer(this.finalRendererProgram.vertexPositionAttribute, 2, gl.FLOAT, false, 0, 0);


        gl.enableVertexAttribArray(this.finalRendererProgram.featureIdAttr);
        gl.bindBuffer(gl.ARRAY_BUFFER, tile.featureIDBuffer);
        gl.vertexAttribPointer(this.finalRendererProgram.featureIdAttr, 2, gl.FLOAT, false, 0, 0);

        gl.activeTexture(gl.TEXTURE0);
        gl.bindTexture(gl.TEXTURE_2D, tile.texColor);
        gl.uniform1i(this.finalRendererProgram.colorTexture, 0);

        gl.activeTexture(gl.TEXTURE1);
        gl.bindTexture(gl.TEXTURE_2D, tile.texWidth);
        gl.uniform1i(this.finalRendererProgram.widthTexture, 1);

        gl.drawArrays(gl.POINTS, 0, tile.numVertex);

        gl.disableVertexAttribArray(this.finalRendererProgram.vertexPositionAttribute);
        gl.disableVertexAttribArray(this.finalRendererProgram.featureIdAttr);


    });

    this._getMin(null, this.computePool[0]);

    this.tiles.forEach(t => {
        if (t.style._color.isAnimated() || t.style._width.isAnimated()) {
            window.requestAnimationFrame(refresh.bind(this));
        }
    });

}

/**
 * Initialize static shaders
 */
Renderer.prototype._initShaders = function () {
    this.finalRendererProgram = shaders.renderer.createPointShader(gl);
}

Renderer.prototype.getMin = function (expression, callback) {
    //Send work and callback to RAF
    //Request RAF
    this.computePool = [callback];
}

function getFBstatus() {
    const status = gl.checkFramebufferStatus(gl.FRAMEBUFFER);
    switch (status) {
        case gl.FRAMEBUFFER_COMPLETE:
            return 'FRAMEBUFFER_COMPLETE';
        case gl.FRAMEBUFFER_INCOMPLETE_ATTACHMENT:
            return 'FRAMEBUFFER_INCOMPLETE_ATTACHMENT';
        case gl.FRAMEBUFFER_INCOMPLETE_MISSING_ATTACHMENT:
            return 'FRAMEBUFFER_INCOMPLETE_MISSING_ATTACHMENT';
        case gl.FRAMEBUFFER_INCOMPLETE_DIMENSIONS:
            return 'FRAMEBUFFER_INCOMPLETE_DIMENSIONS';
        case gl.FRAMEBUFFER_UNSUPPORTED:
            return 'FRAMEBUFFER_UNSUPPORTED';
        case gl.FRAMEBUFFER_INCOMPLETE_MULTISAMPLE:
            return 'FRAMEBUFFER_INCOMPLETE_MULTISAMPLE';
        case gl.RENDERBUFFER_SAMPLES:
            return 'RENDERBUFFER_SAMPLES';
        default:
            return 'Unkown Framebuffer status';
    }
}

//TODO remove this hack :)
import * as shaders from './shaders';
import * as functions from './style/functions';

Renderer.prototype._getMin = function (expression, callback) {
    //Render to 1x1 FB
    if (!this.aux1x1FB) {
        this.aux1x1FB = gl.createFramebuffer();
        this.aux1x1TEX = gl.createTexture();
        gl.bindTexture(gl.TEXTURE_2D, this.aux1x1TEX);
        gl.texImage2D(gl.TEXTURE_2D, 0, gl.RGBA,
            1, 1, 0, gl.RGBA, gl.FLOAT,
            null);
        gl.texParameteri(gl.TEXTURE_2D, gl.TEXTURE_WRAP_S, gl.CLAMP_TO_EDGE);
        gl.texParameteri(gl.TEXTURE_2D, gl.TEXTURE_WRAP_T, gl.CLAMP_TO_EDGE);
        gl.texParameteri(gl.TEXTURE_2D, gl.TEXTURE_MIN_FILTER, gl.NEAREST);
        gl.texParameteri(gl.TEXTURE_2D, gl.TEXTURE_MAG_FILTER, gl.NEAREST);
        gl.bindFramebuffer(gl.FRAMEBUFFER, this.aux1x1FB);
        gl.framebufferTexture2D(gl.FRAMEBUFFER, gl.COLOR_ATTACHMENT0, gl.TEXTURE_2D, this.aux1x1TEX, 0);
        //Check FB completeness
        if (getFBstatus() != 'FRAMEBUFFER_COMPLETE') {
            //This is a very bad time to throw an exception, this code should never be executed,
            //all checks should be done earlier to avoid problems here
            //If this is still executed we'll warn and ignore
            console.warn(getFBstatus());
            return;
        }
    }

    gl.bindFramebuffer(gl.FRAMEBUFFER, this.aux1x1FB);

    gl.viewport(0, 0, 1, 1);
    //glclear to MAX_FP VALUE
    gl.clearColor(Math.pow(2, 23), Math.pow(2, 23), Math.pow(2, 23), Math.pow(2, 23));
    gl.clear(gl.COLOR_BUFFER_BIT);

    gl.blendEquation(this.EXT_blend_minmax.MIN_EXT)

    gl.enable(gl.BLEND);
    gl.disable(gl.DEPTH_TEST);
    //TODO disable DEPTH WRITE

    //TODO Render with shader => color = float(EXPRESSION)

    //Compile expression, use expression
    //const expr = new functions.HSV(1., 0, 0.12);
    const expr = functions.property('amount', {
        'amount': 'float'
    });
    const r = Style.compileShader(expr, shaders.computer);
    const shader = r.shader;
    console.log('computer', shader)

    gl.useProgram(shader.program);

    var s = 1. / this._zoom;
    var aspect = this.canvas.clientWidth / this.canvas.clientHeight;
    //For each tile
    this.tiles.forEach(tile => {
        var obj = {
            freeTexUnit: 4
        }
        expr._preDraw(obj);

        //TODO redundant code with refresh => refactor
        gl.uniform2f(shader.vertexScaleUniformLocation,
            (s / aspect) * tile.scale,
            s * tile.scale);
        gl.uniform2f(shader.vertexOffsetUniformLocation,
            (s / aspect) * (this._center.x - tile.center.x),
            s * (this._center.y - tile.center.y));

        gl.enableVertexAttribArray(shader.vertexPositionAttribute);
        gl.bindBuffer(gl.ARRAY_BUFFER, tile.vertexBuffer);
        gl.vertexAttribPointer(shader.vertexPositionAttribute, 2, gl.FLOAT, false, 0, 0);


        gl.enableVertexAttribArray(shader.featureIdAttr);
        gl.bindBuffer(gl.ARRAY_BUFFER, tile.featureIDBuffer);
        gl.vertexAttribPointer(shader.featureIdAttr, 2, gl.FLOAT, false, 0, 0);

        Object.keys(r.tid).forEach((name, i) => {
            gl.activeTexture(gl.TEXTURE0 + i);
            gl.bindTexture(gl.TEXTURE_2D, tile.propertyTex[tile.propertyID[name]]);
            gl.uniform1i(shader.textureLocations[i], i);
        });

        gl.drawArrays(gl.POINTS, 0, tile.numVertex);
    });


    //Readback!
    var pixels = new Float32Array(4);
    gl.readPixels(0, 0, 1, 1, gl.RGBA, gl.FLOAT, pixels);
    callback(pixels);

    gl.blendEquation(gl.FUNC_ADD);
}<|MERGE_RESOLUTION|>--- conflicted
+++ resolved
@@ -300,14 +300,7 @@
         gl.canvas.height = height;
     }
     var aspect = canvas.clientWidth / canvas.clientHeight;
-<<<<<<< HEAD
     gl.clearColor(0., 0., 0., 0.);
-=======
-
-    gl.bindFramebuffer(gl.FRAMEBUFFER, null);
-
-    gl.clearColor(0., 0., 0., 0.);//TODO this should be a renderer property
->>>>>>> 3cb58427
     gl.clear(gl.COLOR_BUFFER_BIT | gl.DEPTH_BUFFER_BIT);
 
     gl.enable(gl.CULL_FACE);
@@ -557,6 +550,10 @@
         });
 
         gl.drawArrays(gl.POINTS, 0, tile.numVertex);
+
+        gl.disableVertexAttribArray(shader.vertexPositionAttribute);
+        gl.disableVertexAttribArray(shader.featureIdAttr);
+        
     });
 
 
