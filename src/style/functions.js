--- conflicted
+++ resolved
@@ -12,7 +12,6 @@
 import Property from './expressions/property';
 import Ramp from './expressions/ramp';
 import RGBA from './expressions/rgba';
-<<<<<<< HEAD
 import Opacity from './expressions/opacity';
 import Top from './expressions/top';
 import XYZ from './expressions/xyz';
@@ -26,12 +25,6 @@
 import { Tan } from './unary';
 import { Sign } from './unary';
 import { Abs } from './unary';
-=======
-import SetOpacity from './expressions/setOpacity';
-import Top from './expressions/top';
-import XYZ from './expressions/xyz';
-import Zoom from './expressions/zoom';
->>>>>>> 97d9d4de
 
 const genAggregationOp = (aggName) => class AggregationOperation extends Expression {
     constructor(property) {
@@ -88,17 +81,6 @@
 const Equals = genBinaryOp((x, y) => x == y ? 1 : 0, (x, y) => `(${x}==${y}? 1.:0.)`);
 const NotEquals = genBinaryOp((x, y) => x != y ? 1 : 0, (x, y) => `(${x}!=${y}? 1.:0.)`);
 
-<<<<<<< HEAD
-=======
-// Unary ops
-const Log = genUnaryOp(x => Math.log(x), x => `log(${x})`);
-const Sqrt = genUnaryOp(x => Math.sqrt(x), x => `sqrt(${x})`);
-const Sin = genUnaryOp(x => Math.sin(x), x => `sin(${x})`);
-const Cos = genUnaryOp(x => Math.cos(x), x => `cos(${x})`);
-const Tan = genUnaryOp(x => Math.tan(x), x => `tan(${x})`);
-const Sign = genUnaryOp(x => Math.sign(x), x => `sign(${x})`);
-const Abs = genUnaryOp(x => Math.abs(x), x => `abs(${x})`);
->>>>>>> 97d9d4de
 
 
 // Interpolators
