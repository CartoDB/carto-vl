--- conflicted
+++ resolved
@@ -16,15 +16,11 @@
 import polygonFragmentShaderGLSL from './renderer/shaders/geometry/polygon/polygonFragmentShader.glsl';
 import SVG from './renderer/viz/expressions/SVG';
 import svgs from './renderer/viz/defaultSVGs';
-<<<<<<< HEAD
 import Placement from './renderer/viz/expressions/placement';
 import Text from './renderer/viz/expressions/Text';
-=======
-import Placement from './renderer/viz/expressions/Placement';
 import Translate from './renderer/viz/expressions/transformation/Translate';
 import VIZ_PROPERTIES from './renderer/viz/utils/properties';
 import { GEOMETRY_TYPE } from './utils/geometry';
->>>>>>> b753fae3
 
 const DEFAULT_COLOR_EXPRESSION = () => _markDefault(s.rgb(0, 0, 0));
 const DEFAULT_WIDTH_EXPRESSION = () => _markDefault(s.number(1));
@@ -34,13 +30,9 @@
 const DEFAULT_FILTER_EXPRESSION = () => _markDefault(s.constant(1));
 const DEFAULT_SYMBOL_EXPRESSION = () => _markDefault(new SVG(svgs.circle));
 const DEFAULT_SYMBOLPLACEMENT_EXPRESSION = () => _markDefault(new Placement(s.constant(0), s.constant(1)));
-<<<<<<< HEAD
 const DEFAULT_LABEL_EXPRESSION = () => _markDefault(new Text(''));
 const DEFAULT_LABELPLACEMENT_EXPRESSION = () => _markDefault(new Placement(s.constant(0), s.constant(1)));
-const DEFAULT_OFFSET_EXPRESSION = () => _markDefault(s.placement(0, 0));
-=======
 const DEFAULT_TRANSFORM_EXPRESSION = () => _markDefault(new Translate(s.constant(0), s.constant(0)));
->>>>>>> b753fae3
 const DEFAULT_RESOLUTION = () => 1;
 
 const MIN_RESOLUTION = 0;
@@ -55,13 +47,9 @@
     'filter',
     'symbol',
     'symbolPlacement',
-<<<<<<< HEAD
     'label',
     'labelPlacement',
-    'offset',
-=======
     'transform',
->>>>>>> b753fae3
     'resolution',
     'variables'
 ];
@@ -246,13 +234,10 @@
             this.filter,
             this.symbol,
             this.symbolPlacement,
-<<<<<<< HEAD
             this.label,
             this.labelPlacement,
             this.offset,
-=======
             this.transform,
->>>>>>> b753fae3
             ...Object.values(this.variables)
         ];
         this._rootStyleExpressions = [
@@ -264,13 +249,10 @@
             this.filter,
             this.symbol,
             this.symbolPlacement,
-<<<<<<< HEAD
             this.label,
             this.labelPlacement,
-            this.offset
-=======
+            this.offset,
             this.transform
->>>>>>> b753fae3
         ];
     }
 
@@ -410,34 +392,9 @@
             { transform: this.transform });
     }
 
-<<<<<<< HEAD
-        if (!this.label.default) {
-            this.labelShader = compileShader(gl, shaders.labels.labelsShaderGLSL, {
-                label: this.label,
-                labelPlacement: this.labelPlacement,
-                offset: this.offset
-            }, this);
-        }
-
-        if (!this._geomType || this._geomType === 'point') {
-            this.pointShader = compileShader(gl,
-                { vertexShader: pointVertexShaderGLSL, fragmentShader: pointFragmentShaderGLSL },
-                { offset: this.offset }, this);
-        }
-        if (!this._geomType || this._geomType === 'line') {
-            this.lineShader = compileShader(gl,
-                { vertexShader: lineVertexShaderGLSL, fragmentShader: lineFragmentShaderGLSL },
-                { offset: this.offset }, this);
-        }
-        if (!this._geomType || this._geomType === 'polygon') {
-            this.polygonShader = compileShader(gl,
-                { vertexShader: polygonVertexShaderGLSL, fragmentShader: polygonFragmentShaderGLSL },
-                { offset: this.offset }, this);
-=======
     _compileShader (shaderName, GLSL, expr) {
         if (!this['_' + shaderName]) {
             this['_' + shaderName] = compileShader(this.gl, GLSL, expr, this);
->>>>>>> b753fae3
         }
         return this['_' + shaderName];
     }
@@ -448,49 +405,6 @@
             this.variables[varName] = replacer;
             replacer.parent = this;
             replacer.notify = toReplace.notify;
-<<<<<<< HEAD
-        } else if (toReplace === this.color) {
-            this.color = replacer;
-            replacer.parent = this;
-            replacer.notify = toReplace.notify;
-        } else if (toReplace === this.width) {
-            this.width = replacer;
-            replacer.parent = this;
-            replacer.notify = toReplace.notify;
-        } else if (toReplace === this.strokeColor) {
-            this.strokeColor = replacer;
-            replacer.parent = this;
-            replacer.notify = toReplace.notify;
-        } else if (toReplace === this.strokeWidth) {
-            this.strokeWidth = replacer;
-            replacer.parent = this;
-            replacer.notify = toReplace.notify;
-        } else if (toReplace === this.filter) {
-            this.filter = replacer;
-            replacer.parent = this;
-            replacer.notify = toReplace.notify;
-        } else if (toReplace === this.symbol) {
-            this.symbol = replacer;
-            replacer.parent = this;
-            replacer.notify = toReplace.notify;
-        } else if (toReplace === this.symbolPlacement) {
-            this.symbolPlacement = replacer;
-            replacer.parent = this;
-            replacer.notify = toReplace.notify;
-        } else if (toReplace === this.label) {
-            this.label = replacer;
-            replacer.parent = this;
-            replacer.notify = toReplace.notify;
-        } else if (toReplace === this.labelPlacement) {
-            this.labelPlacement = replacer;
-            replacer.parent = this;
-            replacer.notify = toReplace.notify;
-        } else if (toReplace === this.offset) {
-            this.offset = replacer;
-            replacer.parent = this;
-            replacer.notify = toReplace.notify;
-=======
->>>>>>> b753fae3
         } else {
             const properties = VIZ_PROPERTIES;
             const propertyName = properties.find(propertyName => this[propertyName] === toReplace);
@@ -560,7 +474,6 @@
         if (util.isUndefined(vizSpec.symbolPlacement)) {
             vizSpec.symbolPlacement = DEFAULT_SYMBOLPLACEMENT_EXPRESSION();
         }
-<<<<<<< HEAD
         if (util.isUndefined(vizSpec.label)) {
             vizSpec.label = DEFAULT_LABEL_EXPRESSION();
         }
@@ -569,10 +482,9 @@
         }
         if (util.isUndefined(vizSpec.offset)) {
             vizSpec.offset = DEFAULT_OFFSET_EXPRESSION();
-=======
+        }
         if (util.isUndefined(vizSpec.transform)) {
             vizSpec.transform = DEFAULT_TRANSFORM_EXPRESSION();
->>>>>>> b753fae3
         }
         vizSpec.variables = vizSpec.variables || {};
         return vizSpec;
@@ -596,48 +508,11 @@
             throw new CartoValidationError(`${cvt.INCORRECT_VALUE} 'resolution' must be greater than ${MIN_RESOLUTION}.`);
         }
         if (vizSpec.resolution >= MAX_RESOLUTION) {
-<<<<<<< HEAD
-            throw new CartoValidationError('viz', `resolutionTooBig[${MAX_RESOLUTION}]`);
-        }
-        if (!(vizSpec.color instanceof BaseExpression)) {
-            throw new CartoValidationError('viz', 'nonValidExpression[color]');
-        }
-        if (!(vizSpec.strokeColor instanceof BaseExpression)) {
-            throw new CartoValidationError('viz', 'nonValidExpression[strokeColor]');
-        }
-        if (!(vizSpec.width instanceof BaseExpression)) {
-            throw new CartoValidationError('viz', 'nonValidExpression[width]');
-        }
-        if (!(vizSpec.strokeWidth instanceof BaseExpression)) {
-            throw new CartoValidationError('viz', 'nonValidExpression[strokeWidth]');
-        }
-        if (!(vizSpec.order instanceof BaseExpression)) {
-            throw new CartoValidationError('viz', 'nonValidExpression[order]');
-        }
-        if (!(vizSpec.filter instanceof BaseExpression)) {
-            throw new CartoValidationError('viz', 'nonValidExpression[filter]');
-        }
-        if (!(vizSpec.symbol instanceof BaseExpression)) {
-            throw new CartoValidationError('viz', 'nonValidExpression[symbol]');
-        }
-        if (!(vizSpec.symbolPlacement instanceof BaseExpression)) {
-            throw new CartoValidationError('viz', 'nonValidExpression[symbolPlacement]');
-        }
-        if (!(vizSpec.label instanceof BaseExpression)) {
-            throw new CartoValidationError('viz', 'nonValidExpression[label]');
-        }
-        if (!(vizSpec.labelPlacement instanceof BaseExpression)) {
-            throw new CartoValidationError('viz', 'nonValidExpression[labelPlacement]');
-        }
-        if (!(vizSpec.offset instanceof BaseExpression)) {
-            throw new CartoValidationError('viz', 'nonValidExpression[offset]');
-=======
             throw new CartoValidationError(`${cvt.INCORRECT_VALUE} 'resolution' must be less than ${MAX_RESOLUTION}.`);
->>>>>>> b753fae3
         }
 
         const toCheck = ['color', 'strokeColor', 'width', 'strokeWidth', 'order', 'filter',
-            'symbol', 'symbolPlacement', 'transform'];
+            'symbol', 'symbolPlacement', 'label', 'labelPlacement', 'transform'];
         toCheck.forEach((parameter) => {
             if (!(vizSpec[parameter] instanceof BaseExpression)) {
                 throw new CartoValidationError(`${cvt.INCORRECT_TYPE} '${parameter}' parameter is not a valid viz Expresion.`);
@@ -676,41 +551,6 @@
 }
 
 function checkVizPropertyTypes (viz) {
-<<<<<<< HEAD
-    if (viz.color.type !== 'color') {
-        throw new Error(`Viz property 'color:' must be of type 'color' but it was of type ${viz.color.type}`);
-    }
-    if (viz.strokeColor.type !== 'color') {
-        throw new Error(`Viz property 'strokeColor:' must be of type 'color' but it was of type ${viz.strokeColor.type}`);
-    }
-    if (viz.width.type !== 'number') {
-        throw new Error(`Viz property 'width:' must be of type 'number' but it was of type ${viz.width.type}`);
-    }
-    if (viz.strokeWidth.type !== 'number') {
-        throw new Error(`Viz property 'strokeWidth:' must be of type 'number' but it was of type ${viz.strokeWidth.type}`);
-    }
-    if (viz.order.type !== 'orderer') {
-        throw new Error(`Viz property 'order:' must be of type 'orderer' but it was of type ${viz.order.type}`);
-    }
-    if (viz.filter.type !== 'number') {
-        throw new Error(`Viz property 'filter:' must be of type 'number' but it was of type ${viz.filter.type}`);
-    }
-    if (viz.symbol.type !== 'image') {
-        throw new Error(`Viz property 'symbol:' must be of type 'image' but it was of type ${viz.symbol.type}`);
-    }
-    if (viz.symbolPlacement.type !== 'placement') {
-        throw new Error(`Viz property 'symbolPlacement:' must be of type 'placement' but it was of type ${viz.symbolPlacement.type}`);
-    }
-    if (viz.label.type !== 'text') {
-        throw new Error(`Viz property 'label:' must be of type 'text' but it was of type ${viz.label.type}`);
-    }
-    if (viz.labelPlacement.type !== 'placement') {
-        throw new Error(`Viz property 'labelPlacement:' must be of type 'placement' but it was of type ${viz.labelPlacement.type}`);
-    }
-    if (viz.offset.type !== 'placement') {
-        throw new Error(`Viz property 'offset:' must be of type 'placement' but it was of type ${viz.offset.type}`);
-    }
-=======
     const expectedTypePerProperty = {
         color: 'color',
         strokeColor: 'color',
@@ -720,6 +560,8 @@
         filter: 'number',
         symbol: 'image',
         symbolPlacement: 'placement',
+        label: 'text',
+        labelPlacement: 'placement',
         transform: 'transformation'
     };
 
@@ -732,7 +574,6 @@
             );
         }
     });
->>>>>>> b753fae3
 }
 
 /**
