--- conflicted
+++ resolved
@@ -524,7 +524,6 @@
 }
 
 function checkVizPropertyTypes (viz) {
-<<<<<<< HEAD
     const expectedTypePerProperty = {
         color: 'color',
         strokeColor: 'color',
@@ -534,7 +533,7 @@
         filter: 'number',
         symbol: 'image',
         symbolPlacement: 'placement',
-        transform: 'translation'
+        transform: 'transformation'
     };
 
     Object.keys(expectedTypePerProperty).forEach((property) => {
@@ -546,35 +545,6 @@
             );
         }
     });
-=======
-    if (viz.color.type !== 'color') {
-        throw new Error(`Viz property 'color:' must be of type 'color' but it was of type ${viz.color.type}`);
-    }
-    if (viz.strokeColor.type !== 'color') {
-        throw new Error(`Viz property 'strokeColor:' must be of type 'color' but it was of type ${viz.strokeColor.type}`);
-    }
-    if (viz.width.type !== 'number') {
-        throw new Error(`Viz property 'width:' must be of type 'number' but it was of type ${viz.width.type}`);
-    }
-    if (viz.strokeWidth.type !== 'number') {
-        throw new Error(`Viz property 'strokeWidth:' must be of type 'number' but it was of type ${viz.strokeWidth.type}`);
-    }
-    if (viz.order.type !== 'orderer') {
-        throw new Error(`Viz property 'order:' must be of type 'orderer' but it was of type ${viz.order.type}`);
-    }
-    if (viz.filter.type !== 'number') {
-        throw new Error(`Viz property 'filter:' must be of type 'number' but it was of type ${viz.filter.type}`);
-    }
-    if (viz.symbol.type !== 'image') {
-        throw new Error(`Viz property 'symbol:' must be of type 'image' but it was of type ${viz.symbol.type}`);
-    }
-    if (viz.symbolPlacement.type !== 'placement') {
-        throw new Error(`Viz property 'symbolPlacement:' must be of type 'placement' but it was of type ${viz.symbolPlacement.type}`);
-    }
-    if (viz.transform.type !== 'transformation') {
-        throw new Error(`Viz property 'transform:' must be of type 'transformation' but it was of type ${viz.transform.type}`);
-    }
->>>>>>> 25261d7a
 }
 
 /**
