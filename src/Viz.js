import schema from './renderer/schema';
import shaders from './renderer/shaders/index';
import { compileShader } from './renderer/shaders/shaderCompiler';
import * as s from './renderer/viz/expressions';
import BaseExpression from './renderer/viz/expressions/base';
import { implicitCast } from './renderer/viz/expressions/utils';
import { parseVizDefinition } from './renderer/viz/parser';
import util from './utils/util';
import CartoValidationError from './errors/carto-validation-error';
import pointVertexShaderGLSL from './renderer/shaders/geometry/point/pointVertexShader.glsl';
import pointFragmentShaderGLSL from './renderer/shaders/geometry/point/pointFragmentShader.glsl';
import lineVertexShaderGLSL from './renderer/shaders/geometry/line/lineVertexShader.glsl';
import lineFragmentShaderGLSL from './renderer/shaders/geometry/line/lineFragmentShader.glsl';
import polygonVertexShaderGLSL from './renderer/shaders/geometry/polygon/polygonVertexShader.glsl';
import polygonFragmentShaderGLSL from './renderer/shaders/geometry/polygon/polygonFragmentShader.glsl';

const DEFAULT_COLOR_EXPRESSION = () => _markDefault(s.rgb(0, 0, 0));
const DEFAULT_WIDTH_EXPRESSION = () => _markDefault(s.number(1));
const DEFAULT_STROKE_COLOR_EXPRESSION = () => _markDefault(s.rgb(0, 0, 0));
const DEFAULT_STROKE_WIDTH_EXPRESSION = () => _markDefault(s.number(0));
const DEFAULT_ORDER_EXPRESSION = () => _markDefault(s.noOrder());
const DEFAULT_FILTER_EXPRESSION = () => _markDefault(s.constant(1));
const DEFAULT_SYMBOL_EXPRESSION = () => _markDefault(s.FALSE);
const DEFAULT_SYMBOLPLACEMENT_EXPRESSION = () => _markDefault(s.ALIGN_BOTTOM);
const DEFAULT_OFFSET_EXPRESSION = () => _markDefault(s.placement(0, 0));
const DEFAULT_RESOLUTION = () => 1;

const MIN_RESOLUTION = 0;
const MAX_RESOLUTION = 256;

const SUPPORTED_PROPERTIES = [
    'color',
    'width',
    'strokeColor',
    'strokeWidth',
    'order',
    'filter',
    'symbol',
    'symbolPlacement',
    'offset',
    'resolution',
    'variables'
];

/**
 * A vizSpec object is used to create a {@link carto.Viz|Viz} and controlling multiple aspects.
 * For a better understanding we recommend reading the {@link https://carto.com/developers/carto-vl/guides/introduction-to-expressions/|Introduction to Expressions guide}
 * @typedef {object} VizSpec
 * @property {Color} color - fill color of points and polygons and color of lines, if used with `symbol` the color will override the original image RGB channels
 * @property {Number} width - fill diameter of points, thickness of lines, not applicable to polygons
 * @property {Color} strokeColor - stroke/border color of points and polygons, not applicable to lines
 * @property {Number} strokeWidth - stroke width of points and polygons, not applicable to lines
 * @property {Number} filter - filter features by removing from rendering and interactivity all the features that don't pass the test. In combination with {@link carto.expressions.animation} temporal maps can be created.
 * @property {Image} symbol - show an image instead in the place of points
 * @property {Placement} symbolPlacement - when using `symbol`, offset to apply to the image
 * @property {Placement} offset - offset to apply to the features in pixels
<<<<<<< HEAD
 * @IGNOREproperty {Order} order - rendering order of the features, only applicable to points
 * @property {number} resolution - resolution of the property-aggregation functions, only applicable to points. Default resolution is 1. Custom values must be greater than 0 and lower than 256. A resolution of N means points are aggregated to grid cells NxN pixels. Unlinke {@link https://carto.com/developers/torque-js/guides/how-spatial-aggregation-works/|Torque resolution}, the aggregated points are placed in the centroid of the cluster, not in the center of the grid cell.
=======
 * @property {Order} order - rendering order of the features, only applicable to points. See {@link carto.expressions.asc}, {@link carto.expressions.desc} and {@link carto.expressions.noOrder}
 * @property {number} resolution - resolution of the property-aggregation functions, a value of 4 means to produce aggregation on grid cells of 4x4 pixels, only applicable to points
>>>>>>> 8ae5e55d
 * @property {object} variables - An object describing the variables used.
 * @api
 */

export default class Viz {
    /**
    * A Viz is one of the core elements of CARTO VL and defines how the data will be styled,
    * displayed and processed. A Viz instance can only be bound to one layer.
    *
    *
    * @param {string|VizSpec} definition - The definition of a viz. This parameter could be a `string` or a `VizSpec` object
    *
    * @example <caption> Create a viz with black dots using the string constructor </caption>
    * const viz = new carto.Viz(`
    *   color: rgb(0,0,0)
    * `);
    *
    * @example <caption> Create a viz with black dots using the vizSpec constructor </caption>
    * const viz = new carto.Viz({
    *   color: carto.expressions.rgb(0,0,0)
    * });
    *
    * @fires CartoError
    *
    * @constructor Viz
    * @memberof carto
    * @api
    *
    * @property {Color} color - fill color of points and polygons and color of lines, if used with `symbol` the color will override the original image RGB channels
    * @property {Number} width - fill diameter of points, thickness of lines, not applicable to polygons
    * @property {Color} strokeColor - stroke/border color of points and polygons, not applicable to lines
    * @property {Number} strokeWidth - stroke width of points and polygons, not applicable to lines
    * @property {Number} filter - filter features by removing from rendering and interactivity all the features that don't pass the test. In combination with {@link carto.expressions.animation} temporal maps can be created.
    * @property {Image} symbol - show an image instead in the place of points
    * @property {Placement} symbolPlacement - when using `symbol`, offset to apply to the image
    * @property {Placement} offset - offset to apply to points, lines, polygons or images in pixels, defaults to `placement(0,0)`
<<<<<<< HEAD
    * @IGNOREproperty {Order} order - rendering order of the features, only applicable to points
    * @property {number} resolution - resolution of the property-aggregation functions. It is only applicable to points. It is 1 by default, and must be greater than 0 and lower than 256. A value of N means to produce aggregation on grid cells of NxN pixels. Unlinke {@link https://carto.com/developers/torque-js/guides/how-spatial-aggregation-works/|Torque resolution}, the aggregated points are placed in the centroid of the cluster, not in the center of the grid cell.
=======
    * @property {Order} order - rendering order of the features, only applicable to points. See {@link carto.expressions.asc}, {@link carto.expressions.desc} and {@link carto.expressions.noOrder}
    * @property {number} resolution - resolution of the property-aggregation functions, a value of 4 means to produce aggregation on grid cells of 4x4 pixels, only applicable to points
>>>>>>> 8ae5e55d
    * @property {object} variables - An object describing the variables used.
    *
    */
    constructor (definition) {
        const vizSpec = this._getVizDefinition(definition);
        this._checkVizSpec(vizSpec);

        Object.keys(vizSpec).forEach(property => {
            this._defineProperty(property, vizSpec[property]);
        });
        if (!Object.keys(vizSpec).includes('variables')) {
            this._defineProperty('variables', {});
        }

        this.updated = true;
        this._changeCallback = null;

        this._updateRootExpressionList();
        this._updateRootExpressions();

        this._resolveAliases();
        this._validateAliasDAG();
    }

    loadImages () {
        return Promise.all(this._getRootExpressions().map(expr => expr.loadImages()));
    }

    // Define a viz property, setting all the required getters, setters and creating a proxy for the variables object
    // These setters and the proxy allow us to re-render without requiring further action from the user
    _defineProperty (propertyName, propertyValue) {
        if (!SUPPORTED_PROPERTIES.includes(propertyName)) {
            return;
        }
        Object.defineProperty(this, propertyName, {
            get: () => this['_' + propertyName],
            set: expr => {
                if (propertyName !== 'resolution') {
                    expr = implicitCast(expr);
                }
                this['_' + propertyName] = expr;
                this._changed();
            }
        });

        let property = propertyValue;
        if (propertyName === 'variables') {
            let init = false;
            const handler = {
                get: (obj, prop) => {
                    return obj[prop];
                },
                set: (obj, prop, value) => {
                    value = implicitCast(value);
                    obj[prop] = value;
                    this['__cartovl_variable_' + prop] = value;
                    if (init) {
                        this._changed();
                    }
                    return true;
                }
            };
            property = new Proxy({}, handler);
            Object.keys(propertyValue).map(varName => {
                property[varName] = propertyValue[varName];
            });
            init = true;
        }
        this['_' + propertyName] = property;
    }

    _getRootExpressions () {
        return this._rootExpressions;
    }
    _getRootStyleExpressions () {
        return this._rootStyleExpressions;
    }

    _updateRootExpressions () {
        this._getRootExpressions().forEach(expr => {
            expr.parent = this;
            expr.notify = this._changed.bind(this);
        });
    }

    isAnimated () {
        return this._getRootStyleExpressions().some(expr => expr.isAnimated());
    }

    onChange (callback) {
        this._changeCallback = callback;
    }

    _changed () {
        this._updateRootExpressionList();
        this._resolveAliases();
        this._validateAliasDAG();
        if (this._changeCallback) {
            this._changeCallback(this);
        }
    }

    _updateRootExpressionList () {
        this._rootExpressions = [
            this.color,
            this.width,
            this.strokeColor,
            this.strokeWidth,
            this.order,
            this.filter,
            this.symbol,
            this.symbolPlacement,
            this.offset,
            ...Object.values(this.variables)
        ];
        this._rootStyleExpressions = [
            this.color,
            this.width,
            this.strokeColor,
            this.strokeWidth,
            this.order,
            this.filter,
            this.symbol,
            this.symbolPlacement,
            this.offset
        ];
    }

    getMinimumNeededSchema () {
        const exprs = this._getRootExpressions().filter(x => x && x._getMinimumNeededSchema);
        return exprs.map(expr => expr._getMinimumNeededSchema()).reduce(schema.union, schema.IDENTITY);
    }

    setDefaultsIfRequired (geomType) {
        this._geomType = geomType;
        if (this._appliedDefaults) {
            return;
        }
        let defaults = this._getDefaultGeomStyle(geomType);
        if (defaults) {
            this._appliedDefaults = true;
            if (this.color.default) {
                this.color = defaults.COLOR_EXPRESSION();
            }
            if (this.width.default) {
                this.width = defaults.WIDTH_EXPRESSION();
            }
            if (this.strokeColor.default) {
                this.strokeColor = defaults.STROKE_COLOR_EXPRESSION();
            }
            if (this.strokeWidth.default) {
                this.strokeWidth = defaults.STROKE_WIDTH_EXPRESSION();
            }
            this._updateRootExpressions();
        }
    }

    _getDefaultGeomStyle (geomType) {
        if (geomType === 'point') {
            return {
                COLOR_EXPRESSION: () => _markDefault(s.hex('#EE4D5A')),
                WIDTH_EXPRESSION: () => _markDefault(s.number(7)),
                STROKE_COLOR_EXPRESSION: () => _markDefault(s.hex('#FFF')),
                STROKE_WIDTH_EXPRESSION: () => _markDefault(s.number(1))
            };
        } else if (geomType === 'line') {
            return {
                COLOR_EXPRESSION: () => _markDefault(s.hex('#4CC8A3')),
                WIDTH_EXPRESSION: () => _markDefault(s.number(1.5)),
                STROKE_COLOR_EXPRESSION: () => _markDefault(s.hex('#FFF')), // Not used in lines
                STROKE_WIDTH_EXPRESSION: () => _markDefault(s.number(1)) // Not used in lines
            };
        } else if (geomType === 'polygon') {
            return {
                COLOR_EXPRESSION: () => _markDefault(s.hex('#826DBA')),
                WIDTH_EXPRESSION: () => _markDefault(s.number(1)), // Not used in polygons
                STROKE_COLOR_EXPRESSION: () => _markDefault(s.hex('#FFF')),
                STROKE_WIDTH_EXPRESSION: () => _markDefault(s.number(1))
            };
        }
    }

    _resolveAliases () {
        this._getRootExpressions().forEach(expr => {
            expr._resolveAliases(this.variables);
        });
    }

    _validateAliasDAG () {
        const permanentMarkedSet = new Set();
        const temporarilyMarkedSet = new Set();
        const visit = node => {
            if (permanentMarkedSet.has(node)) {
                // Node is already a processed dependency
                return;
            }
            if (temporarilyMarkedSet.has(node)) {
                throw new Error('Viz contains a circular dependency');
            }
            temporarilyMarkedSet.add(node);
            node._getDependencies().forEach(visit);
            permanentMarkedSet.add(node);
        };
        const unmarked = this._getRootExpressions().map(
            expr => expr._getDependencies()
        ).reduce((a, b) =>
            [...a, ...b]
            , []);
        while (unmarked.length) {
            visit(unmarked.pop());
        }
    }

    compileShaders (gl, metadata) {
        this._getRootExpressions().forEach(expr => expr._bindMetadata(metadata));

        this.colorShader = compileShader(gl, shaders.styler.colorShaderGLSL, { color: this.color }, this);
        this.widthShader = compileShader(gl, shaders.styler.widthShaderGLSL, { width: this.width }, this);
        this.strokeColorShader = compileShader(gl, shaders.styler.colorShaderGLSL, { color: this.strokeColor }, this);
        this.strokeWidthShader = compileShader(gl, shaders.styler.widthShaderGLSL, { width: this.strokeWidth }, this);
        this.filterShader = compileShader(gl, shaders.styler.filterShaderGLSL, { filter: this.filter }, this);

        if (!this.symbol.default) {
            this.symbolShader = compileShader(gl, shaders.symbolizer.symbolShaderGLSL, {
                symbol: this.symbol,
                symbolPlacement: this.symbolPlacement
            }, this);
        }

        if (!this._geomType || this._geomType === 'point') {
            this.pointShader = compileShader(gl,
                { vertexShader: pointVertexShaderGLSL, fragmentShader: pointFragmentShaderGLSL },
                { offset: this.offset }, this);
        }
        if (!this._geomType || this._geomType === 'line') {
            this.lineShader = compileShader(gl,
                { vertexShader: lineVertexShaderGLSL, fragmentShader: lineFragmentShaderGLSL },
                { offset: this.offset }, this);
        }
        if (!this._geomType || this._geomType === 'polygon') {
            this.polygonShader = compileShader(gl,
                { vertexShader: polygonVertexShaderGLSL, fragmentShader: polygonFragmentShaderGLSL },
                { offset: this.offset }, this);
        }
    }

    replaceChild (toReplace, replacer) {
        if (Object.values(this.variables).includes(toReplace)) {
            const varName = Object.keys(this.variables).find(varName => this.variables[varName] === toReplace);
            this.variables[varName] = replacer;
            replacer.parent = this;
            replacer.notify = toReplace.notify;
        } else if (toReplace === this.color) {
            this.color = replacer;
            replacer.parent = this;
            replacer.notify = toReplace.notify;
        } else if (toReplace === this.width) {
            this.width = replacer;
            replacer.parent = this;
            replacer.notify = toReplace.notify;
        } else if (toReplace === this.strokeColor) {
            this.strokeColor = replacer;
            replacer.parent = this;
            replacer.notify = toReplace.notify;
        } else if (toReplace === this.strokeWidth) {
            this.strokeWidth = replacer;
            replacer.parent = this;
            replacer.notify = toReplace.notify;
        } else if (toReplace === this.filter) {
            this.filter = replacer;
            replacer.parent = this;
            replacer.notify = toReplace.notify;
        } else if (toReplace === this.symbol) {
            this.symbol = replacer;
            replacer.parent = this;
            replacer.notify = toReplace.notify;
        } else if (toReplace === this.symbolPlacement) {
            this.symbolPlacement = replacer;
            replacer.parent = this;
            replacer.notify = toReplace.notify;
        } else if (toReplace === this.offset) {
            this.offset = replacer;
            replacer.parent = this;
            replacer.notify = toReplace.notify;
        } else {
            throw new Error('No child found');
        }
    }

    /**
     * This function checks the input parameter `definition` returning always an object.
     * If the `definition` is an object it returns the same object.
     * If the `definition` is a string it returns the parsed string as an object.
     * Otherwise it throws an error.
     *
     * @param  {string|object} definition
     * @return {VizSpec}
     */
    _getVizDefinition (definition) {
        if (util.isUndefined(definition)) {
            return this._setDefaults({});
        }
        if (util.isObject(definition)) {
            return this._setDefaults(definition);
        }
        if (util.isString(definition)) {
            return this._setDefaults(parseVizDefinition(definition));
        }
        throw new CartoValidationError('viz', 'nonValidDefinition');
    }

    /**
     * Add default values to a vizSpec object.
     *
     * @param {VizSpec} vizSpec
     * @return {VizSpec}
     */
    _setDefaults (vizSpec) {
        if (util.isUndefined(vizSpec.color)) {
            vizSpec.color = DEFAULT_COLOR_EXPRESSION();
        }
        if (util.isUndefined(vizSpec.width)) {
            vizSpec.width = DEFAULT_WIDTH_EXPRESSION();
        }
        if (util.isUndefined(vizSpec.strokeColor)) {
            vizSpec.strokeColor = DEFAULT_STROKE_COLOR_EXPRESSION();
        }
        if (util.isUndefined(vizSpec.strokeWidth)) {
            vizSpec.strokeWidth = DEFAULT_STROKE_WIDTH_EXPRESSION();
        }
        if (util.isUndefined(vizSpec.order)) {
            vizSpec.order = DEFAULT_ORDER_EXPRESSION();
        }
        if (util.isUndefined(vizSpec.filter)) {
            vizSpec.filter = DEFAULT_FILTER_EXPRESSION();
        }
        if (util.isUndefined(vizSpec.resolution)) {
            vizSpec.resolution = DEFAULT_RESOLUTION();
        }
        if (util.isUndefined(vizSpec.symbol)) {
            vizSpec.symbol = DEFAULT_SYMBOL_EXPRESSION();
        }
        if (util.isUndefined(vizSpec.symbolPlacement)) {
            vizSpec.symbolPlacement = DEFAULT_SYMBOLPLACEMENT_EXPRESSION();
        }
        if (util.isUndefined(vizSpec.offset)) {
            vizSpec.offset = DEFAULT_OFFSET_EXPRESSION();
        }
        vizSpec.variables = vizSpec.variables || {};
        return vizSpec;
    }

    _checkVizSpec (vizSpec) {
        // TODO: Check expression types ie: color is not a number expression!

        // Apply implicit cast to numeric style properties
        vizSpec.width = implicitCast(vizSpec.width);
        vizSpec.strokeWidth = implicitCast(vizSpec.strokeWidth);
        vizSpec.symbolPlacement = implicitCast(vizSpec.symbolPlacement);
        vizSpec.offset = implicitCast(vizSpec.offset);
        vizSpec.symbol = implicitCast(vizSpec.symbol);
        vizSpec.filter = implicitCast(vizSpec.filter);

        if (!util.isNumber(vizSpec.resolution)) {
            throw new CartoValidationError('viz', 'resolutionNumberRequired');
        }
        if (vizSpec.resolution <= MIN_RESOLUTION) {
            throw new CartoValidationError('viz', `resolutionTooSmall[${MIN_RESOLUTION}]`);
        }
        if (vizSpec.resolution >= MAX_RESOLUTION) {
            throw new CartoValidationError('viz', `resolutionTooBig[${MAX_RESOLUTION}]`);
        }
        if (!(vizSpec.color instanceof BaseExpression)) {
            throw new CartoValidationError('viz', 'nonValidExpression[color]');
        }
        if (!(vizSpec.strokeColor instanceof BaseExpression)) {
            throw new CartoValidationError('viz', 'nonValidExpression[strokeColor]');
        }
        if (!(vizSpec.width instanceof BaseExpression)) {
            throw new CartoValidationError('viz', 'nonValidExpression[width]');
        }
        if (!(vizSpec.strokeWidth instanceof BaseExpression)) {
            throw new CartoValidationError('viz', 'nonValidExpression[strokeWidth]');
        }
        if (!(vizSpec.order instanceof BaseExpression)) {
            throw new CartoValidationError('viz', 'nonValidExpression[order]');
        }
        if (!(vizSpec.filter instanceof BaseExpression)) {
            throw new CartoValidationError('viz', 'nonValidExpression[filter]');
        }
        if (!(vizSpec.symbol instanceof BaseExpression)) {
            throw new CartoValidationError('viz', 'nonValidExpression[symbol]');
        }
        if (!(vizSpec.symbolPlacement instanceof BaseExpression)) {
            throw new CartoValidationError('viz', 'nonValidExpression[symbolPlacement]');
        }
        if (!(vizSpec.offset instanceof BaseExpression)) {
            throw new CartoValidationError('viz', 'nonValidExpression[offset]');
        }
        for (let key in vizSpec) {
            if (SUPPORTED_PROPERTIES.indexOf(key) === -1) {
                console.warn(`Property '${key}' is not supported`);
            }
        }
    }
}

/**
 * Mark default expressions to apply the style defaults for each
 * geometry (point, line, polygon) when available.
 */
function _markDefault (expression) {
    expression.default = true;
    return expression;
}<|MERGE_RESOLUTION|>--- conflicted
+++ resolved
@@ -54,13 +54,8 @@
  * @property {Image} symbol - show an image instead in the place of points
  * @property {Placement} symbolPlacement - when using `symbol`, offset to apply to the image
  * @property {Placement} offset - offset to apply to the features in pixels
-<<<<<<< HEAD
- * @IGNOREproperty {Order} order - rendering order of the features, only applicable to points
+ * @property {Order} order - rendering order of the features, only applicable to points. See {@link carto.expressions.asc}, {@link carto.expressions.desc} and {@link carto.expressions.noOrder}
  * @property {number} resolution - resolution of the property-aggregation functions, only applicable to points. Default resolution is 1. Custom values must be greater than 0 and lower than 256. A resolution of N means points are aggregated to grid cells NxN pixels. Unlinke {@link https://carto.com/developers/torque-js/guides/how-spatial-aggregation-works/|Torque resolution}, the aggregated points are placed in the centroid of the cluster, not in the center of the grid cell.
-=======
- * @property {Order} order - rendering order of the features, only applicable to points. See {@link carto.expressions.asc}, {@link carto.expressions.desc} and {@link carto.expressions.noOrder}
- * @property {number} resolution - resolution of the property-aggregation functions, a value of 4 means to produce aggregation on grid cells of 4x4 pixels, only applicable to points
->>>>>>> 8ae5e55d
  * @property {object} variables - An object describing the variables used.
  * @api
  */
@@ -97,13 +92,9 @@
     * @property {Image} symbol - show an image instead in the place of points
     * @property {Placement} symbolPlacement - when using `symbol`, offset to apply to the image
     * @property {Placement} offset - offset to apply to points, lines, polygons or images in pixels, defaults to `placement(0,0)`
-<<<<<<< HEAD
     * @IGNOREproperty {Order} order - rendering order of the features, only applicable to points
-    * @property {number} resolution - resolution of the property-aggregation functions. It is only applicable to points. It is 1 by default, and must be greater than 0 and lower than 256. A value of N means to produce aggregation on grid cells of NxN pixels. Unlinke {@link https://carto.com/developers/torque-js/guides/how-spatial-aggregation-works/|Torque resolution}, the aggregated points are placed in the centroid of the cluster, not in the center of the grid cell.
-=======
     * @property {Order} order - rendering order of the features, only applicable to points. See {@link carto.expressions.asc}, {@link carto.expressions.desc} and {@link carto.expressions.noOrder}
-    * @property {number} resolution - resolution of the property-aggregation functions, a value of 4 means to produce aggregation on grid cells of 4x4 pixels, only applicable to points
->>>>>>> 8ae5e55d
+    * @property {number} resolution - resolution of the property-aggregation functions, only applicable to points. Default resolution is 1. Custom values must be greater than 0 and lower than 256. A resolution of N means points are aggregated to grid cells NxN pixels. Unlinke {@link https://carto.com/developers/torque-js/guides/how-spatial-aggregation-works/|Torque resolution}, the aggregated points are placed in the centroid of the cluster, not in the center of the grid cell.
     * @property {object} variables - An object describing the variables used.
     *
     */
