--- conflicted
+++ resolved
@@ -103,17 +103,6 @@
         });
     }
 
-<<<<<<< HEAD
-        this.id = rawFeature[idProperty];
-        this.color = new FeatureVizProperty('color', rawFeature, viz, customizedFeatures, trackFeatureViz, idProperty);
-        this.width = new FeatureVizProperty('width', rawFeature, viz, customizedFeatures, trackFeatureViz, idProperty);
-        this.strokeColor = new FeatureVizProperty('strokeColor', rawFeature, viz, customizedFeatures, trackFeatureViz, idProperty);
-        this.strokeWidth = new FeatureVizProperty('strokeWidth', rawFeature, viz, customizedFeatures, trackFeatureViz, idProperty);
-        this.symbol = new FeatureVizProperty('symbol', rawFeature, viz, customizedFeatures, trackFeatureViz, idProperty);
-        this.symbolPlacement = new FeatureVizProperty('symbolPlacement', rawFeature, viz, customizedFeatures, trackFeatureViz, idProperty);
-        this.label = new FeatureVizProperty('label', rawFeature, viz, customizedFeatures, trackFeatureViz, idProperty);
-        this.labelPlacement = new FeatureVizProperty('labelPlacement', rawFeature, viz, customizedFeatures, trackFeatureViz, idProperty);
-=======
     _buildFeatureVizProperty (name) {
         const { rawFeature, viz, customizedFeatures, trackFeatureViz, idProperty } = this._featureVizParams;
         return new FeatureVizProperty(name, rawFeature, viz, customizedFeatures, trackFeatureViz, idProperty);
@@ -126,7 +115,6 @@
             const name = `__cartovl_variable_${varName}`;
             variables[varName] = this._buildFeatureVizProperty(name);
         });
->>>>>>> b753fae3
         this.variables = variables;
     }
 
@@ -151,20 +139,9 @@
     }
 
     reset (duration = 500) {
-<<<<<<< HEAD
-        this.color.reset(duration);
-        this.width.reset(duration);
-        this.strokeColor.reset(duration);
-        this.strokeWidth.reset(duration);
-        this.symbol.reset(duration);
-        this.symbolPlacement.reset(duration);
-        this.label.reset(duration);
-        this.labelPlacement.reset(duration);
-=======
         VIZ_PROPERTIES.forEach((property) => {
             this[property].reset(duration);
         });
->>>>>>> b753fae3
 
         for (let key in this.variables) {
             this.variables[key].reset(duration);
