--- conflicted
+++ resolved
@@ -2,15 +2,12 @@
 <html>
 
 <head>
-<<<<<<< HEAD
     <meta charset="utf-8">
 
-    <!-- Include CARTO VL JS -->
-=======
->>>>>>> 263f7883
     <script src="../../../dist/carto-vl.js"></script>
     <script src='https://api.tiles.mapbox.com/mapbox-gl-js/v0.50.0/mapbox-gl.js'></script>
     <link href='https://api.tiles.mapbox.com/mapbox-gl-js/v0.50.0/mapbox-gl.css' rel='stylesheet' />
+
     <link rel="stylesheet" type="text/css" href="../../style.css">
 </head>
 
