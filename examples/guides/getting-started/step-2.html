--- conflicted
+++ resolved
@@ -11,17 +11,7 @@
     <!-- Include Mapbox GL CSS -->
     <link href="https://libs.cartocdn.com/mapbox-gl/v0.48.0-carto1/mapbox-gl.css" rel="stylesheet" />
     <!-- Make the map visible -->
-<<<<<<< HEAD
-    <style>
-        #map {
-            position: absolute;
-            height: 100%;
-            width: 100%;
-        }
-    </style>
-=======
     <link rel="stylesheet" type="text/css" href="../../style.css">
->>>>>>> d7afdf88
 </head>
 
 <body>
