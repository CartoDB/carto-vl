--- conflicted
+++ resolved
@@ -3,16 +3,9 @@
 
 <head>
     <script src="../../../dist/carto-vl.js"></script>
-<<<<<<< HEAD
-    <!-- Include Mapbox GL JS -->
-    <script src="https://libs.cartocdn.com/mapbox-gl/v0.48.0-carto1/mapbox-gl.js"></script>
-    <!-- Include Mapbox GL CSS -->
-    <link href="https://libs.cartocdn.com/mapbox-gl/v0.48.0-carto1/mapbox-gl.css" rel="stylesheet" />
-    <!-- Include custom CARTO styles -->
-=======
     <script src='https://api.tiles.mapbox.com/mapbox-gl-js/v0.50.0/mapbox-gl.js'></script>
     <link href='https://api.tiles.mapbox.com/mapbox-gl-js/v0.50.0/mapbox-gl.css' rel='stylesheet' />
->>>>>>> 263f7883
+
     <link rel="stylesheet" type="text/css" href="../../style.css">
 </head>
 
