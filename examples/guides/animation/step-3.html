--- conflicted
+++ resolved
@@ -8,22 +8,8 @@
     <script src="https://libs.cartocdn.com/mapbox-gl/v0.48.0-carto1/mapbox-gl.js"></script>
     <!-- Include Mapbox GL CSS -->
     <link href="https://libs.cartocdn.com/mapbox-gl/v0.48.0-carto1/mapbox-gl.css" rel="stylesheet" />
-    <!-- Make the map visible -->
-<<<<<<< HEAD
-    <style>
-        body {
-          margin: 0;
-        }
-
-        #map {
-            position: absolute;
-            height: 100%;
-            width: 100%;
-        }
-    </style>
-=======
+    <!-- Include custom CARTO styles -->
     <link rel="stylesheet" type="text/css" href="../../style.css">
->>>>>>> 6ddd8870
 </head>
 
 <body>
