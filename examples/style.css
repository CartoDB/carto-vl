* {
  box-sizing: border-box;
}

body {
  margin: 0;
  padding: 0;
}

#loader {
  position: absolute;
  background: rgba(46, 60, 67, 0.8);
  display: flex;
  align-items: center;
  justify-content: center;
  top: 0;
  right: 0;
  bottom: 0;
  left: 0;
  z-index: 2;
  opacity: 1;
  transition: opacity 300ms;
  pointer-events: none;
}

.CDB-LoaderIcon--big {
  width: 40px;
  height: 40px;
}

.CDB-LoaderIcon-spinner {
  width: 40px;
  height: 40px;
  animation: rotate 2s linear infinite;
}

.CDB-LoaderIcon-path {
  stroke: rgba(255, 255, 255, .88);
  stroke-linecap: round;
  animation: dash 1.5s ease-in-out infinite;
  stroke-width: 4px
}

@keyframes dash {
  0% {
    stroke-dasharray: 1, 150;
    stroke-dashoffset: 0
  }
  50% {
    stroke-dasharray: 90, 150;
    stroke-dashoffset: -35
  }
  100% {
    stroke-dasharray: 90, 150;
    stroke-dashoffset: -124
  }
}

@keyframes rotate {
  100% {
    transform: rotate(360deg)
  }
}

#map {
  position: absolute;
  height: 100%;
  width: 100%;
  z-index: 0;
}

aside.toolbox {
  position: absolute;
  top: 24px;
  right: 24px;
  overflow: scroll;
  min-width: 250px;
  max-width: 250px;
  z-index: 2;
}

/* UTILITIES */

.mt-16 {
  margin-top: 16px !important;
}

.p-8 {
  padding: 8px !important;
}

.bg-white {
  background: #FFFFFF;
}

.bg-red {
  background: #EE4D5A;
}

.bg-orange {
  background: #EF9E4E;
}

.bg-gray {
  background: #F9F9F9;
}

.text-white {
  color: #FFFFFF !important;
}

.text-red {
  color: #F15743;
}

.h2 {
  color: #2E3C43;
  line-height: 32px;
  font-family: 'Montserrat', Arial, Helvetica, sans-serif;
  font-size: 20px;
  font-weight: 600;
}

.h3 {
  color: #2E3C43;
  line-height: 22px;
  font-family: 'Montserrat', Arial, Helvetica, sans-serif;
  font-size: 16px;
  font-weight: 600;
  margin-top: 8px;
  margin-bottom: 8px;
}

.open-sans {
  color: #747D82;
  font-size: 12px;
  line-height: 16px;
  font-family: 'Open Sans', Arial, Helvetica, sans-serif;
  font-weight: 400;
  margin-top: 0;
  margin-bottom: 0;
}

.button {
  border: 1px solid #1785FB;
  color: #1785FB;
  border-radius: 4px;
  cursor: pointer;
  text-transform: uppercase;
  font-weight: 600;
  outline: none;
  background: transparent;
}

.button-error {
  border: 1px solid #F15743;
  color: #F15743;
  border-radius: 4px;
  cursor: pointer;
  text-transform: uppercase;
  font-weight: 600;
  outline: none;
  background: transparent;
}

/* STYLES */

.box {
  background: #FFFFFF;
  z-index: 2;
  border-radius: 4px;
  padding: 16px;
  margin: 0 0 24px;
  box-shadow: 0 0px 16px rgba(0, 0, 0, 0.24);
}

.box header h1 {
  display: inline-block;
  color: #2E3C43;
  line-height: 28px;
  font-family: 'Montserrat', Arial, Helvetica, sans-serif;
  font-size: 20px;
  font-weight: 600;
  margin: 0;
  width: calc(100% - 24px);
}

.box section .separator {
  min-height: 1px;
  background-color: rgba(46, 60, 67, 0.08);
  margin: 16px 0;
}

.box section .usage {
  position: relative;
  background-color: #F9F9F9;
  padding: 16px;
  border-left: #979797 solid 1px;
}

.box section .usage:after {
  content: '';
  position: absolute;
  top: 0;
  right: 0;
  border-width: 0 20px 20px 0;
  border-style: solid;
  border-color: #979797 #fff;
}

.box section .usage header {
  font-family: 'Montserrat', Arial, Helvetica, sans-serif;
  font-size: 12px;
  font-weight: 600;
  margin: 0 0 12px;
}

.box section .usage p {
  margin: 0 0 16px;
}

.box section .usage p:last-child {
  margin: 0;
}

.box section .description {
  margin-top: 8px;
  margin-bottom: 0;
}

#content {
  font-family: 'Montserrat', Arial, Helvetica, sans-serif;
}

/* BOX CONTROLS */

#controls ul {
  padding: 0;
  margin-bottom: 0;
}

#controls li {
  list-style-type: none;
  margin: 0 0 8px 0;
  display: flex;
  vertical-align: middle;
}

#controls li input {
  margin: 0 8px 0 0;
}

#controls li label {
  font: 12px/16px 'Open Sans';
  cursor: pointer;
}

#controls li:last-child {
  margin-bottom: 0;
}

#controls li:hover {
  cursor: pointer;
}

#controls h2 {
  margin: 16px 0 8px;
}

#controls #info h3 {
  color: #2E3C43;
  line-height: 32px;
  font-family: 'Montserrat', Arial, Helvetica, sans-serif;
  font-size: 20px;
  font-weight: 600;
  margin: 16px 0 8px;
}

#controls #info p {
  margin: 0;
}

/* WIDGETS */

.widget h2,
.legend h2 {
  margin: 0 0 8px;
}

.widget h3,
.legend h3 {
  color: #2E3C43;
  line-height: 24px;
  font-family: 'Montserrat', Arial, Helvetica, sans-serif;
  font-size: 16px;
  font-weight: 600;
  margin: 0 0 8px;
}

.widget p {
  margin: 0 0 16px;
}

.widget ul {
  padding: 0;
}

.widget li {
  list-style-type: none;
}

.widget .category {
  color: #2E3C43;
  line-height: 16px;
  font-family: 'Montserrat', Arial, Helvetica, sans-serif;
  font-size: 16px;
  font-weight: 600;
  margin: 0;
}

.widget textarea {
  width: 100%;
  resize: none;
  padding: 7px 8px 6px;
  border: 1px solid #DDD;
  border-radius: 4px;
  margin-bottom: 8px;
}

.widget button {
  padding: 4px 12px;
}

.widget button:hover {
  background: rgba(23, 133, 251, .08);
}

/* LEGENDS */

.legend ul {
  list-style-type: none;
  margin-bottom: 24px;
  padding: 0;
}

.legend ul:last-child {
  margin: 0;
  padding: 0;
  border: 0;
}

.legend .circle {
  width: 8px;
  height: 8px;
  border-radius: 50%;
  margin-right: 8px;
}

.legend .circle-outline {
  background: #F9F9F9;
  border: 1px solid rgba(0, 0, 0, 0.10);
}

.legend .category {
  font: 600;
}

.legend .category li {
  margin-bottom: 6px;
  display: flex;
  align-items: center;
  text-transform: uppercase;
}

.legend .category li:last-child {
  margin-bottom: 0;
}

.legend .size {
  display: flex;
  align-items: center;
}

.legend .size>div {
  margin-right: 32px;
  display: flex;
  align-items: center;
}

.legend .size>div:last-child {
  margin-right: 0;
}

.legend .size p {
  margin: 0;
  text-transform: uppercase;
}

.legend .avg {
  margin-top: 12px;
}

.legend .avg p strong {
  font-weight: 600;
}

/* DATAVIEWS */

.dataview ul {
  display: flex;
  list-style-type: none;
  flex-wrap: wrap;
  width: calc(100% - 376px);
  padding: 0;
  margin: 0 0 0 40px;
}

.dataview li {
  margin: 0 20px 20px 0;
}

.dataview .input_text {
  min-height: 32px;
  padding: 7px 8px;
  border: 1px solid #DDD;
  border-radius: 4px;
}

.dataview .input_text:hover,
.dataview .select:hover {
  border: 1px solid #1785FB;
}

.dataview .select {
  -webkit-appearance: none;
  appearance: none;
  min-height: 32px;
  padding: 7px 8px;
  border: 1px solid #DDD;
  border-radius: 4px;
  background: #fff;
  min-width: 150px;
}

.dataview .button {
  padding: 8px 20px;
  margin: 0 0 0 40px;
  cursor: pointer;
}

.code {
  margin: 40px;
  font-size: 14px;
  color: #747D82;
}

/* TABS */

.maptabs {
  display: flex;
  list-style: none;
  padding-left: 0;
  margin-bottom: 0;
}

.maptabs li.maptab {
  flex-grow: 1;
  display: flex;
  justify-content: center;
}

.maptabs .maptab a {
  font: 12px 'Montserrat', 'Helvetica Neue', Helvetica, Arial, sans-serif;
  font-weight: 600;
  text-decoration: none;
  padding: 12px;
  border: 1px solid rgba(22, 39, 69, 0.2);
  color: #00B9BF;
  transition: all .2s;
  flex-grow: 1;
  display: flex;
  justify-content: center;
}

.maptabs .maptab.is-active a {
  background: #2E3C43;
  color: #ffffff;
  border: 1px solid #2E3C43;
  border-right: 0;
  box-shadow: 0px 1px 2px 0px rgba(0, 0, 0, 0.15);
}

.maptabs .maptab a:hover {
  background: #00B9BF;
  border-color: #00B9BF;
  color: #ffffff;
  box-shadow: 0px 1px 2px 0px rgba(0, 0, 0, 0.15);
}

.maptabs .maptab.is-active a:hover {
  background: #2E3C43;
  color: #ffffff;
  border: 1px solid #2E3C43;
}

.maptabs .maptab:first-child a {
  border-radius: 4px 0 0 4px;
}

.maptabs .maptab:last-child a {
  border-radius: 0 4px 4px 0;
  border-right: 1px solid rgba(22, 39, 69, 0.2);
}

<<<<<<< HEAD
.point-mark {
  min-width: 10px;
  min-height: 10px;
  align-self: center;
  border-radius: 50%;
  margin-right: 12px;
  box-sizing: border-box;
}

.image-mark {
  align-self: center;
  margin-right: 12px;
  min-width: 20px;
  min-height: 20px;
  box-sizing: border-box;
}

.polygon-mark {
  width: 10px;
  height: 10px;
  min-width: 10px;
  min-height: 10px;
  align-self: center;
  margin-right: 12px;
  box-sizing: border-box;
  transform: rotate(45deg);
}

.line-mark {
  width: 18px;
  height: 18px;
  min-width: 18px;
  min-height: 18px;
  border-left: 3px solid;
  transform: rotate(45deg) translate(5px, 4px);
=======

/* Mapbox */
.mapboxgl-ctrl-top-left {
  top: 14px;
  left: 14px;
>>>>>>> 09823560
}<|MERGE_RESOLUTION|>--- conflicted
+++ resolved
@@ -512,7 +512,6 @@
   border-right: 1px solid rgba(22, 39, 69, 0.2);
 }
 
-<<<<<<< HEAD
 .point-mark {
   min-width: 10px;
   min-height: 10px;
@@ -548,11 +547,10 @@
   min-height: 18px;
   border-left: 3px solid;
   transform: rotate(45deg) translate(5px, 4px);
-=======
+}
 
 /* Mapbox */
 .mapboxgl-ctrl-top-left {
   top: 14px;
   left: 14px;
->>>>>>> 09823560
 }