--- conflicted
+++ resolved
@@ -55,17 +55,10 @@
             @g_max: globalMAX(@clusterAverage)
             @color: ramp(linear(@clusterAverage, @g_min, @g_max), [blue, turquoise, yellow, red])
             
-<<<<<<< HEAD
-            width: 40
+            width: 30
             color: opacity(@color, 0.8)
             strokeWidth: 0
-            resolution: 32
-=======
-            width: 30
-            color: opacity(ramp(linear(@ca,globalMIN(@ca),globalMAX(@ca)),[blue,turquoise,yellow,red]),0.8)
-            strokeWidth: 0
-            resolution: 16  
->>>>>>> 8d6e6881
+            resolution: 16
         `);
         const layer = new carto.Layer('layer', source, viz);
 
