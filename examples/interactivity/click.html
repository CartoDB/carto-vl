--- conflicted
+++ resolved
@@ -14,28 +14,13 @@
 </head>
 <body>
   <div id="map"></div>
-<<<<<<< HEAD
   <aside class="toolbox">
     <div class="box">
       <header>
-        <h1>Detect feature click</h1>
+        <h1>Feature click</h1>
       </header>
       <section>
-        <p class="description open-sans">Interact with the features on the click event.</p>
-        <div class="separator"></div>
-        <section class="usage">
-          <header>USAGE</header>
-          <p class="open-sans">Click in the polygons</p>
-=======
-    <aside class="toolbox">
-      <div class="box">
-        <header>
-          <h1>Feature click</h1>
-        </header>
-        <section>
-          <p class="description open-sans">Click in the polygons</p>
->>>>>>> fd43ea9a
-        </section>
+        <p class="description open-sans">Click in the polygons</p>
         <div id="controls">
           <div id="content"></div>
         </div>
