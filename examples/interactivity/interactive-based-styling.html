--- conflicted
+++ resolved
@@ -14,35 +14,23 @@
 </head>
 <body>
   <div id="map"></div>
-<<<<<<< HEAD
   <aside class="toolbox">
     <div class="box">
       <header>
-        <h1>Interact based on styling</h1>
+        <h1>Interactive based styling</h1>
       </header>
+      <section>
+        <p class="description open-sans">Style a feature based on type of interactivity</p>
+        <div class="separator"></div>
+        <section class="usage">
+          <header>USAGE</header>
+          <p class="open-sans">Hover and click on the points</p>
+        </section>
+      </section>
       <footer class="js-footer"></footer>
     </div>
-  </aside>
+    </aside>
   <div id="loader">
-=======
-    <aside class="toolbox">
-      <div class="box">
-        <header>
-          <h1>Interactive based styling</h1>
-        </header>
-        <section>
-          <p class="description open-sans">Style a feature based on type of interactivity</p>
-          <div class="separator"></div>
-          <section class="usage">
-            <header>USAGE</header>
-            <p class="open-sans">Hover and click on the points</p>
-          </section>
-        </section>
-        <footer class="js-footer"></footer>
-      </div>
-    </aside>
-  <div id="loading">
->>>>>>> fd43ea9a
     <div class="CDB-LoaderIcon CDB-LoaderIcon--big">
       <svg class="CDB-LoaderIcon-spinner" viewBox="0 0 50 50">
         <circle class="CDB-LoaderIcon-path" cx="25" cy="25" r="20" fill="none"></circle>
