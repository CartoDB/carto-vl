--- conflicted
+++ resolved
@@ -71,7 +71,7 @@
   <script>
     const map = new mapboxgl.Map({
       container: 'map',
-      style: 'https://basemaps.cartocdn.com/gl/dark-matter-gl-style/style.json',
+      style: 'https://basemaps.cartocdn.com/gl/voyager-gl-style/style.json',
       center: [-105.048, 39.749],
       zoom: 15,
       dragRotate: false
@@ -83,24 +83,8 @@
     });
 
     const source = new carto.source.Dataset(`
-      table_5yr_county_acs_copy_1
+      tree_inventory_sloans
     `);
-<<<<<<< HEAD
-    const style = new carto.Style(`
-      width: sqrt(sum($asian_pop)+sum($black_pop)+sum($hispanic_o)+sum($white_pop))/500*zoom()
-      color: opacity(
-            rgb(236,7,111)*sum($black_pop)/(sum($asian_pop)+sum($black_pop)+sum($hispanic_o)+sum($white_pop))*1+
-            rgb(245,189,56)*sum($asian_pop)/(sum($asian_pop)+sum($black_pop)+sum($hispanic_o)+sum($white_pop))*3+
-            rgb(30,110,99)*sum($hispanic_o)/(sum($asian_pop)+sum($black_pop)+sum($hispanic_o)+sum($white_pop))*1+
-            rgb(20,20,20)*sum($white_pop)/(sum($asian_pop)+sum($black_pop)+sum($hispanic_o)+sum($white_pop))*0.8, 0.9
-            )
-      strokeColor: rgba(0,0,0,0.5)
-      strokeWidth: 0.25
-      @white_pop: $white_pop
-      @asian_pop: $asian_pop
-      @total_pop: $total_pop
-      @black_pop: $black_pop
-=======
     const viz = new carto.Viz(`
       width: $diameter_number*4
       color: opacity(ramp($type,bold),0.7)
@@ -108,7 +92,6 @@
       strokeWidth: 1
       @type: $type
       @diameter_number: $diameter_number
->>>>>>> 5b8b4bf3
     `);
     const layer = new carto.Layer('layer', source, viz);
 
@@ -116,7 +99,7 @@
     interactivity.on('featureClick', updateTree);
 
     layer.on('loaded', () => {
-      updateTitle('Click on a county');
+      updateTitle('Click on the trees');
     });
 
     layer.addTo(map, 'watername_ocean');
@@ -128,18 +111,11 @@
     function updateTree(event) {
       let content = '';
       for (let feature of event.features) {
-        console.log(feature)
         content += `
           <div class="container">
-<<<<<<< HEAD
-            <p>Total Pop: <b>${feature.style.variables.total_pop.value}</b></p>
-            <p>Asian Pop: <b>${feature.style.variables.asian_pop.value}</b></p>
-            <p>Black Pop: <b>${feature.style.variables.asian_pop.value}</b></p>
-=======
             <h3>${feature.viz.variables.type.value}</h3>
             <p>Diameter <b>${feature.viz.variables.diameter_number.value}</b></p>
             <p>Latitude: ${event.coordinates.lat.toFixed(4)}</p>
->>>>>>> 5b8b4bf3
             <p>Longitude: ${event.coordinates.lng.toFixed(4)}</p>
           </div>
         `;
