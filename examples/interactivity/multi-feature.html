<!DOCTYPE html>
<html>

<head>
  <title>Multi feature | CARTO</title>
  <meta name="viewport" content="width=device-width, initial-scale=1.0">
  <meta charset="UTF-8">
  <!-- Include CARTO VL JS -->
  <script src="../../dist/carto-vl.js"></script>
  <!-- Include Mapbox GL JS -->
  <script src="../../vendor/mapbox-gl-dev.js"></script>
  <!-- Include Mapbox GL CSS -->
  <link href="../../vendor/mapbox-gl-dev.css" rel="stylesheet" />
  <style>
    * {
      margin: 0;
      padding: 0;
      box-sizing: border-box;
    }

    #map {
      position: absolute;
      height: 100%;
      width: 100%;
      z-index: 0;
    }

    #controls {
      position: absolute;
      top: 12px;
      right: 12px;
      width: 200px;
      z-index: 2;
    }

    #controls h2 {
      font: 300 12px/16px 'Open Sans';
      background: rgba(0, 0, 0, 0.64);
      border-radius: 4px;
      padding: 8px 12px;
      color: #fff;
    }

    .container {
      padding: 8px 12px;
      background: white;
      box-shadow: 0 0 16px rgba(0, 0, 0, 0.12);
      border-radius: 4px;
      color: #2E3C43;
      margin-top: 12px;
    }

    #content h3 {
      font: 400 16px/22px 'Open Sans';
      margin-bottom: 4px;
    }

    #content p {
      font: 400 12px/14px 'Open Sans';
    }
  </style>
</head>

<body>
  <div id="map"></div>
  <div id="controls">
    <h2></h2>
    <div id="content">
    </div>
  </div>
  <script>
    const map = new mapboxgl.Map({
      container: 'map',
      style: 'https://basemaps.cartocdn.com/gl/voyager-gl-style/style.json',
      center: [0, 40],
      zoom: 4,
      dragRotate: false
    });

    carto.setDefaultAuth({
      user: 'cartogl',
      apiKey: 'YOUR_API_KEY'
    });

    const spainCitiesSource = new carto.source.SQL(`
      SELECT *
      FROM ne_10m_populated_places_simple
      WHERE adm0name = \'Spain\'
    `);
<<<<<<< HEAD
    const spainCitiesStyle = new carto.Style(`
=======
    const spainCitiesViz = new carto.Viz(`
>>>>>>> 5839f385
      width: sqrt($pop_max/2000)
      color: opacity(ramp($name, bold), 0.8)
      strokeWidth: 1
      strokeColor: rgb(255, 255, 255)
      order: asc(width())
<<<<<<< HEAD
=======
      @name: $name
      @pop_max: $pop_max
>>>>>>> 5839f385
    `);
    const spainCitiesLayer = new carto.Layer('spainCitiesLayer', spainCitiesSource, spainCitiesViz);

    const europeCountriesSource = new carto.source.Dataset(`
      ne_adm0_europe
    `);
<<<<<<< HEAD
    const europeCountriesStyle = new carto.Style(`
      color: opacity(ramp($admin, bold),0.4)
=======
    const europeCountriesViz = new carto.Viz(`
      color: opacity(ramp($admin, bold),0.4)
      @admin: $admin
>>>>>>> 5839f385
    `);
    const europeCountriesLayer = new carto.Layer('europeCountriesLayer', europeCountriesSource, europeCountriesViz);

    // Detect first `europeCountriesLayer` features, then `spainCitiesLayer` features
    const interactivity = new carto.Interactivity([europeCountriesLayer, spainCitiesLayer]);
    interactivity.on('featureClick', updateInfo);

    europeCountriesLayer.on('loaded', () => {
      updateTitle('Click on the cities / countries');
    });

    spainCitiesLayer.addTo(map, 'watername_ocean');
    europeCountriesLayer.addTo(map, 'spainCitiesLayer');

    function updateTitle(text) {
      document.getElementsByTagName('h2')[0].innerHTML = text;
    }

    function updateInfo(event) {
      let content = '<div class="container">';
      for (let feature of event.features) {
        if (feature.layerId === 'europeCountriesLayer') {
          content += `
            <h3><b>${feature.variables.admin.value}</b></h3>

          `;
        }
        if (feature.layerId === 'spainCitiesLayer') {
          content += `
            <h3>${feature.variables.name.value}</h3>
            <p>Population <b>${feature.variables.pop_max.value}</b></p><br>
          `;
        }
      }
      content += `
        <p>Latitude: ${event.coordinates.lat.toFixed(4)}</p>
        <p>Longitude: ${event.coordinates.lng.toFixed(4)}</p>
      `
      content += '</div>';
      document.getElementById('content').innerHTML = content;
    }
  </script>
</body>

</html><|MERGE_RESOLUTION|>--- conflicted
+++ resolved
@@ -87,35 +87,23 @@
       FROM ne_10m_populated_places_simple
       WHERE adm0name = \'Spain\'
     `);
-<<<<<<< HEAD
-    const spainCitiesStyle = new carto.Style(`
-=======
     const spainCitiesViz = new carto.Viz(`
->>>>>>> 5839f385
       width: sqrt($pop_max/2000)
       color: opacity(ramp($name, bold), 0.8)
       strokeWidth: 1
       strokeColor: rgb(255, 255, 255)
       order: asc(width())
-<<<<<<< HEAD
-=======
       @name: $name
       @pop_max: $pop_max
->>>>>>> 5839f385
     `);
     const spainCitiesLayer = new carto.Layer('spainCitiesLayer', spainCitiesSource, spainCitiesViz);
 
     const europeCountriesSource = new carto.source.Dataset(`
       ne_adm0_europe
     `);
-<<<<<<< HEAD
-    const europeCountriesStyle = new carto.Style(`
-      color: opacity(ramp($admin, bold),0.4)
-=======
     const europeCountriesViz = new carto.Viz(`
       color: opacity(ramp($admin, bold),0.4)
       @admin: $admin
->>>>>>> 5839f385
     `);
     const europeCountriesLayer = new carto.Layer('europeCountriesLayer', europeCountriesSource, europeCountriesViz);
 
