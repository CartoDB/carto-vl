--- conflicted
+++ resolved
@@ -81,11 +81,7 @@
     const source = new carto.source.Dataset(`
       ne_50m_rivers_lake_centerlines
     `);
-<<<<<<< HEAD
-    const style = new carto.Style(`
-=======
     const viz = new carto.Viz(`
->>>>>>> 5839f385
       width: 1*zoom()
       color: ramp($name, bold)
       filter: in($featurecla, 'River')
