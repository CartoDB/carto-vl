<!DOCTYPE html>
<html>
<head>
  <title>US Population by County | CARTO</title>
  <meta name="viewport" content="width=device-width, initial-scale=1.0">
  <meta charset="UTF-8">
  <!-- Include CARTO VL JS -->
  <script src="../../dist/carto-vl.js"></script>
  <!-- Include Mapbox GL JS -->
  <script src="https://cartodb-libs.global.ssl.fastly.net/mapbox-gl/v0.44.1-carto1/mapbox-gl.js"></script>
  <!-- Include Mapbox GL CSS -->
  <link href="https://api.tiles.mapbox.com/mapbox-gl-js/v0.44.1/mapbox-gl.css" rel="stylesheet" />
  <link rel="stylesheet" type="text/css" href="../style.css">
</head>
<body>
  <div id="map"></div>
<<<<<<< HEAD
  <aside class="toolbox">
    <div class="box">
      <header>
        <h1>US Population by county</h1>  
      </header>
      <section>
        <p class="description open-sans">Marker size depends on the population.</p>
      </section>
      <footer class="js-footer"></footer>
    </div>
  </aside>
  <div id="loader">
=======
      <aside class="toolbox">
      <div class="box">
        <header>
          <h1>US Population by county</h1>
        </header>
        <section>
          <p class="description open-sans">This map uses viewportMax to draw symbol sizes proportional to population values in the current viewport and also applies the same to the color and outline width. When you zoom in, you will see the map update all of its symbology with the values in the current viewport</p>
        </section>
        <footer class="js-footer"></footer>
      </div>
    </aside>
  <div id="loading">
>>>>>>> fd43ea9a
    <div class="CDB-LoaderIcon CDB-LoaderIcon--big">
      <svg class="CDB-LoaderIcon-spinner" viewBox="0 0 50 50">
        <circle class="CDB-LoaderIcon-path" cx="25" cy="25" r="20" fill="none"></circle>
      </svg>
    </div>
  </div>
  <script>
    const map = new mapboxgl.Map({
      container: 'map',
      style: 'https://basemaps.cartocdn.com/gl/dark-matter-gl-style/style.json',
      center: [-99.6404893, 38.5480718],
      zoom: 4,
      dragRotate: false
    });

    // Define user
    carto.setDefaultAuth({
      user: 'mamataakella',
      apiKey: 'default_public'
    });

    // Define layer
    const source = new carto.source.Dataset('county_points_with_population');
    const viz = new carto.Viz(`
      width:   75*sqrt($estimate_total)/sqrt(viewportMax($estimate_total))
      color: opacity(ramp(linear($estimate_total,viewportMax($estimate_total),viewportMin($estimate_total)),purpor),0.7)
      strokeWidth: 0.05*sqrt($estimate_total/sqrt(viewportMax($estimate_total)))
      strokeColor: opacity(ramp(linear($estimate_total,viewportMax($estimate_total),viewportMin($estimate_total)),purpor),0.8)
    `);
    const layer = new carto.Layer('layer', source, viz);

    // Add layer to map
    layer.addTo(map, 'watername_ocean');
    layer.on('loaded', hideLoader);

    function hideLoader() {
      document.getElementById('loader').style.opacity = '0';
    }
  </script>
</body>
</html><|MERGE_RESOLUTION|>--- conflicted
+++ resolved
@@ -14,33 +14,18 @@
 </head>
 <body>
   <div id="map"></div>
-<<<<<<< HEAD
   <aside class="toolbox">
     <div class="box">
       <header>
-        <h1>US Population by county</h1>  
+        <h1>US Population by county</h1>
       </header>
       <section>
-        <p class="description open-sans">Marker size depends on the population.</p>
+        <p class="description open-sans">This map uses viewportMax to draw symbol sizes proportional to population values in the current viewport and also applies the same to the color and outline width. When you zoom in, you will see the map update all of its symbology with the values in the current viewport</p>
       </section>
       <footer class="js-footer"></footer>
     </div>
   </aside>
   <div id="loader">
-=======
-      <aside class="toolbox">
-      <div class="box">
-        <header>
-          <h1>US Population by county</h1>
-        </header>
-        <section>
-          <p class="description open-sans">This map uses viewportMax to draw symbol sizes proportional to population values in the current viewport and also applies the same to the color and outline width. When you zoom in, you will see the map update all of its symbology with the values in the current viewport</p>
-        </section>
-        <footer class="js-footer"></footer>
-      </div>
-    </aside>
-  <div id="loading">
->>>>>>> fd43ea9a
     <div class="CDB-LoaderIcon CDB-LoaderIcon--big">
       <svg class="CDB-LoaderIcon-spinner" viewBox="0 0 50 50">
         <circle class="CDB-LoaderIcon-path" cx="25" cy="25" r="20" fill="none"></circle>
