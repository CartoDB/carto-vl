<!DOCTYPE html>
<html>
<head>
  <title>Spend data | CARTO</title>
  <meta name="viewport" content="width=device-width, initial-scale=1.0">
  <meta charset="UTF-8">
  <!-- Include CARTO VL JS -->
  <script src="../../dist/carto-vl.js"></script>
  <!-- Include Mapbox GL JS -->
  <script src="https://cartodb-libs.global.ssl.fastly.net/mapbox-gl/v0.45.0-carto1/mapbox-gl.js"></script>
  <!-- Include Mapbox GL CSS -->
  <link href="https://api.tiles.mapbox.com/mapbox-gl-js/v0.45.0/mapbox-gl.css" rel="stylesheet" />
  <link rel="stylesheet" type="text/css" href="../style.css">
</head>
<body>
  <div id="map"></div>
<<<<<<< HEAD
  <aside class="toolbox">
    <div class="box">
      <header>
        <h1>Spend data</h1>
      </header>
      <footer class="js-footer"></footer>
    </div>
  </aside>
  <div id="loader">
=======
    <aside class="toolbox">
      <div class="box">
        <header>
          <h1>Spend data</h1>
        </header>
        <section>
          <p class="description open-sans">Multi-scale animation with color interpolation through time of day and sized by amount spent</p>
        </section>
        <footer class="js-footer"></footer>
      </div>
    </aside>
  <div id="loading">
>>>>>>> fd43ea9a
    <div class="CDB-LoaderIcon CDB-LoaderIcon--big">
      <svg class="CDB-LoaderIcon-spinner" viewBox="0 0 50 50">
        <circle class="CDB-LoaderIcon-path" cx="25" cy="25" r="20" fill="none"></circle>
      </svg>
    </div>
  </div>
  <script>
    const map = new mapboxgl.Map({
      container: 'map',
      style: 'https://basemaps.cartocdn.com/gl/dark-matter-gl-style/style.json',
      center: [2.17, 41.38],
      zoom: 13,
      dragRotate: false
    });

    // Define user
    carto.setDefaultAuth({
      user: 'cartovl',
      apiKey: 'default_public'
    });

    // Define layer
    const source = new carto.source.Dataset('spend_data');
    const viz = new carto.Viz(`
      width: blend(3,blend(3, 20*linear($amount,10,100), linear(zoom(), 2^10,2^16)),linear(zoom(), 2^8, 2^10))
      color: ramp(linear($hour,5,20),[deeppink,gold,turquoise,darkmagenta,black])
      filter: torque(linear($tx_date_proc,time('2012-03-01T00:00:07Z'),time('2012-03-02T23:59:57Z')),24,fade(0,0.5))
      strokeColor: 0
    `);
    const layer = new carto.Layer('layer', source, viz);

<<<<<<< HEAD
    // Add layer to map
    layer.addTo(map, 'watername_ocean');
    layer.on('loaded', hideLoader);
=======
    layer.addTo(map);

    layer.on('loaded', () => document.getElementById('loading').style.opacity = '0')

>>>>>>> fd43ea9a

    function hideLoader() {
      document.getElementById('loader').style.opacity = '0';
    }
  </script>
</body>
</html><|MERGE_RESOLUTION|>--- conflicted
+++ resolved
@@ -14,30 +14,18 @@
 </head>
 <body>
   <div id="map"></div>
-<<<<<<< HEAD
   <aside class="toolbox">
     <div class="box">
       <header>
         <h1>Spend data</h1>
       </header>
+      <section>
+        <p class="description open-sans">Multi-scale animation with color interpolation through time of day and sized by amount spent</p>
+      </section>
       <footer class="js-footer"></footer>
     </div>
   </aside>
   <div id="loader">
-=======
-    <aside class="toolbox">
-      <div class="box">
-        <header>
-          <h1>Spend data</h1>
-        </header>
-        <section>
-          <p class="description open-sans">Multi-scale animation with color interpolation through time of day and sized by amount spent</p>
-        </section>
-        <footer class="js-footer"></footer>
-      </div>
-    </aside>
-  <div id="loading">
->>>>>>> fd43ea9a
     <div class="CDB-LoaderIcon CDB-LoaderIcon--big">
       <svg class="CDB-LoaderIcon-spinner" viewBox="0 0 50 50">
         <circle class="CDB-LoaderIcon-path" cx="25" cy="25" r="20" fill="none"></circle>
@@ -69,16 +57,9 @@
     `);
     const layer = new carto.Layer('layer', source, viz);
 
-<<<<<<< HEAD
     // Add layer to map
     layer.addTo(map, 'watername_ocean');
     layer.on('loaded', hideLoader);
-=======
-    layer.addTo(map);
-
-    layer.on('loaded', () => document.getElementById('loading').style.opacity = '0')
-
->>>>>>> fd43ea9a
 
     function hideLoader() {
       document.getElementById('loader').style.opacity = '0';
