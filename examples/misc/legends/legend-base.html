<!DOCTYPE html>
<html>

<head>
  <!-- Include CARTO VL JS -->
  <script src="../../../dist/carto-vl.js"></script>
  <!-- Include Mapbox GL JS -->
  <script src="https://libs.cartocdn.com/mapbox-gl/v0.45.0-carto1/mapbox-gl.js"></script>
  <!-- Include Mapbox GL CSS -->
  <link href="https://libs.cartocdn.com/mapbox-gl/v0.45.0-carto1/mapbox-gl.css" rel="stylesheet" />
  <!-- Include Custom CSS -->
  <link rel="stylesheet" type="text/css" href="../../style.css">
</head>

<body>
  <!-- Map goes here -->
  <div id="map"></div>
  <aside class="toolbox">
    <div class="box">
      <header>
        <h1>Tree Species in San Francisco</h1>
      </header>
      <section>
        <div id="controls">
          <ul id="content"></ul>
        </div>
      </section>
      <footer class="js-footer"></footer>
    </div>
  </aside>
  <div id="loader">
    <div class="CDB-LoaderIcon CDB-LoaderIcon--big">
      <svg class="CDB-LoaderIcon-spinner" viewBox="0 0 50 50">
        <circle class="CDB-LoaderIcon-path" cx="25" cy="25" r="20" fill="none"></circle>
      </svg>
    </div>
  </div>

  <script>
    const map = new mapboxgl.Map({
      container: 'map',
      style: 'https://basemaps.cartocdn.com/gl/voyager-gl-style/style.json',
      center: [-122.424335, 37.771521],
      zoom: 13,
      dragRotate: false,
    });
    map.touchZoomRotate.disableRotation();
    // Autenticate the client
    carto.setDefaultAuth({
      user: 'cartovl',
      apiKey: 'default_public'
    });

    // Define the source
    const source = new carto.source.Dataset('trees_sf');

    // Define the visualization
    const viz = new carto.Viz(`
      color: ramp($common_species, bold)
      width: 5
      strokeWidth: 0
    `);

    // Create the layer
    const layer = new carto.Layer('layer', source, viz);

    layer.addTo(map, 'watername_ocean');
    layer.on('loaded', () => {
      hideLoader();

<<<<<<< HEAD
      // Get the information for legend
      const colorLegend = layer.getViz().color.getLegend();

      let colorLegendList = '';
      colorLegend.forEach((legend) => {
        const colorHex = rgbToHex(legend.values[0]);
        colorLegendList +=
          `<li><span class="point-mark" style="background-color:${colorHex};"></span> <span>${legend.name}</span></li>\n`;
      });

      // Update the legend with the legend information
=======
    // Get the information for legend
    const colorLegend = layer.getViz().color.getLegend();
    
    let colorLegendList = '';
    colorLegend.data.forEach((legend) => {
      const colorHex = rgbToHex(legend.value);
      colorLegendList +=
        `<li><span class="point-mark" style="background-color:${colorHex};"></span> <span>${legend.key}</span></li>\n`;
    });
    
    // Update the legend with the legend information
>>>>>>> 9b471bb1
      document.getElementById('content').innerHTML = colorLegendList;
    });

    function hideLoader() {
      document.getElementById('loader').style.opacity = '0';
    }

    function rgbToHex(color) {
      return "#" + ((1 << 24) + (color.r << 16) + (color.g << 8) + color.b).toString(16).slice(1);
    }

  </script>
</body>

</html><|MERGE_RESOLUTION|>--- conflicted
+++ resolved
@@ -68,19 +68,6 @@
     layer.on('loaded', () => {
       hideLoader();
 
-<<<<<<< HEAD
-      // Get the information for legend
-      const colorLegend = layer.getViz().color.getLegend();
-
-      let colorLegendList = '';
-      colorLegend.forEach((legend) => {
-        const colorHex = rgbToHex(legend.values[0]);
-        colorLegendList +=
-          `<li><span class="point-mark" style="background-color:${colorHex};"></span> <span>${legend.name}</span></li>\n`;
-      });
-
-      // Update the legend with the legend information
-=======
     // Get the information for legend
     const colorLegend = layer.getViz().color.getLegend();
     
@@ -92,7 +79,6 @@
     });
     
     // Update the legend with the legend information
->>>>>>> 9b471bb1
       document.getElementById('content').innerHTML = colorLegendList;
     });
 
