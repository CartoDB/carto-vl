--- conflicted
+++ resolved
@@ -7,13 +7,8 @@
     <meta http-equiv="X-UA-Compatible" content="ie=edge">
     <title>CARTO VL EDITOR</title>
 
-<<<<<<< HEAD
-    <script src="https://libs.cartocdn.com/mapbox-gl/v0.48.0-carto1/mapbox-gl.js"></script>
-    <link href="https://libs.cartocdn.com/mapbox-gl/v0.48.0-carto1/mapbox-gl.css" rel="stylesheet" />
-=======
     <script src='https://api.tiles.mapbox.com/mapbox-gl-js/v0.50.0/mapbox-gl.js'></script>
     <link href='https://api.tiles.mapbox.com/mapbox-gl-js/v0.50.0/mapbox-gl.css' rel='stylesheet' />
->>>>>>> f340bdfe
     <link rel="stylesheet" href="./css/style.css">
     <link href="https://fonts.googleapis.com/css?family=Open+Sans:300,400" rel="stylesheet">
     <script src="../../dist/carto-vl.js"></script>
@@ -36,16 +31,16 @@
                 <h1>Local config</h1>
                 <form id="editor-form">
                     <label class="cvl-Sidebar--label" for="user"> Username</label>
-                    <input type="text" class="cvl-Sidebar--Input" id="user" value="cartovl" />   
-                    <div class="cvl-Sidebar-RadioButtonContainer">                     
+                    <input type="text" class="cvl-Sidebar--Input" id="user" value="cartovl" />
+                    <div class="cvl-Sidebar-RadioButtonContainer">
                         <input id="source-dataset" type="radio" class="cvl-Sidebar--RadioButton" name="source" value="dataset" checked>
                         <label class="cvl-Sidebar--label" for="source-dataset">Dataset</label>
                         <input id="source-query" type="radio" class="cvl-Sidebar--RadioButton" name="source" value="query">
                         <label class="cvl-Sidebar--label" for="source-query">Query</label>
                     </div>
-                    
+
                     <textarea class="cvl-Sidebar--Input cvl-Sidebar--Textarea cvl-Small--Textarea" id="source" value="spend_data"></textarea>
-                    
+
                     <label class="cvl-Sidebar--label" for="user"> Server URL</label>
                     <input type="text" class="cvl-Sidebar--Input" id="serverURL" value="https://{user}.carto.com" />
                 </form>
