--- conflicted
+++ resolved
@@ -14,37 +14,6 @@
 </head>
 <body>
   <div id="map"></div>
-<<<<<<< HEAD
-    <!-- Description -->
-    <aside class="toolbox">
-      <div class="box">
-        <header>
-          <h1>Select layer</h1>
-        </header>
-        <section>
-          <p class="description open-sans">Update the source of your layers</p>
-          <div id="controls">
-            <ul class="actions">
-              <li>
-                <input type="radio" name="source" onclick="setAllCities()" id="all" checked>
-                <label for="all">All cities</label>
-              </li>
-              <li>
-                <input type="radio" name="source" onclick="setEuropeanCities()" id="europe">
-                <label for="europe">European cities</label>
-              </li>
-              <li>
-                <input type="radio" name="source" onclick="setSpanishCities()" id="spain">
-                <label for="spain">Spanish cities</label>
-              </li>
-            </ul>
-            <div id="info"></div>
-          </div>
-        </section>
-        <footer class="js-footer"></footer>
-      </div>
-    </aside>
-=======
   <aside class="toolbox">
     <div class="box">
       <header>
@@ -79,7 +48,6 @@
       <footer class="js-footer"></footer>
     </div>
   </aside>
->>>>>>> e116c029
   <div id="loading">
     <div class="CDB-LoaderIcon CDB-LoaderIcon--big">
       <svg class="CDB-LoaderIcon-spinner" viewBox="0 0 50 50">
@@ -129,23 +97,17 @@
 
     // Add layer to map
     citiesLayer.addTo(map, 'watername_ocean');
-    citiesLayer.on('loaded', () => document.getElementById('loading').style.display = 'none');
+    citiesLayer.on('loaded', () => document.getElementById('loading').style.opacity = '0');
 
     function setAllCities() {
       citiesLayer.update(allCitiesSource, citiesViz);
     }
-
     function setEuropeanCities() {
       citiesLayer.update(europeanCitiesSource, citiesViz);
     }
-
     function setSpanishCities() {
       citiesLayer.update(spanishCitiesSource, citiesViz);
     }
-
-    layer.on('loaded', () => document.getElementById('loading').style.opacity = '0')
-
-
   </script>
 </body>
 </html>