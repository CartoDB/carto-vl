--- conflicted
+++ resolved
@@ -2,11 +2,7 @@
 <html>
 
 <head>
-<<<<<<< HEAD
-  <title>Grid | CARTO VL</title>
-=======
-  <title>RASTER GRIDS</title> | CARTO VL</title>
->>>>>>> 91cc0763
+  <title>RASTER GRIDS | CARTO VL</title>
   <meta name="viewport" content="width=device-width, initial-scale=1.0">
   <meta charset="UTF-8">
   <script src="../dist/carto-vl.js"></script>
